--- conflicted
+++ resolved
@@ -14,12 +14,13 @@
 
 from .version import __version__
 
+def githash():
+    import torch
+    return torch.ops._C.githash()
+
 __all__ = [
-<<<<<<< HEAD
     "__version__",
-=======
     "githash",
->>>>>>> d8da97b6
     "LLM",
     "ModelRegistry",
     "PromptStrictInputs",
@@ -36,9 +37,4 @@
     "AsyncEngineArgs",
     "initialize_ray_cluster",
     "PoolingParams",
-]
-
-
-def githash():
-    import torch
-    return torch.ops._C.githash()+]