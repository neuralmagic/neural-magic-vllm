--- conflicted
+++ resolved
@@ -8,13 +8,10 @@
 from vllm.sampling_params import SamplingParams
 from vllm.lora.request import LoRARequest
 
-<<<<<<< HEAD
-=======
 if TYPE_CHECKING:
     import torch
     from vllm.spec_decode.metrics import SpecDecodeWorkerMetrics
 
->>>>>>> 657061fd
 
 @dataclass
 class Logprob:
@@ -194,12 +191,8 @@
         # TODO: The current hashing function is O(L^2). We should optimize
         # this in the future.
         num_tokens = self.num_hashed_tokens_of_block(logical_idx)
-<<<<<<< HEAD
-        return hash(tuple(self.data.get_token_ids()[0:num_tokens]))
-=======
         return hash(
             (tuple(self.data.get_token_ids()[0:num_tokens]), self.lora_int_id))
->>>>>>> 657061fd
 
     def num_hashed_tokens_of_block(self, logical_idx: int):
         return logical_idx * self.block_size + self.block_size
