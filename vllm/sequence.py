"""Sequence and its related classes."""
import copy
import enum
from dataclasses import dataclass
from typing import TYPE_CHECKING, Dict, List, Optional, Union

from vllm.block import LogicalTokenBlock
from vllm.lora.request import LoRARequest
from vllm.sampling_params import SamplingParams
<<<<<<< HEAD

if TYPE_CHECKING:
    import torch

    from vllm.spec_decode.metrics import SpecDecodeWorkerMetrics

=======

if TYPE_CHECKING:
    import torch

    from vllm.spec_decode.metrics import SpecDecodeWorkerMetrics

>>>>>>> b4543c8f

@dataclass
class Logprob:
    """Infos for supporting OpenAI compatible logprobs and token ranks.

    Attributes:
        logprob: The logprob of chosen token
        rank: The vocab rank of chosen token (>=1)
        decoded_token: The decoded chosen token index
    """
    logprob: float
    rank: Optional[int] = None
    decoded_token: Optional[str] = None


PromptLogprobs = List[Optional[Dict[int, Logprob]]]
SampleLogprobs = List[Dict[int, Logprob]]


class SequenceStatus(enum.Enum):
    """Status of a sequence."""
    WAITING = enum.auto()
    RUNNING = enum.auto()
    SWAPPED = enum.auto()
    FINISHED_STOPPED = enum.auto()
    FINISHED_LENGTH_CAPPED = enum.auto()
    FINISHED_ABORTED = enum.auto()
    FINISHED_IGNORED = enum.auto()

    @staticmethod
    def is_finished(status: "SequenceStatus") -> bool:
        return status in [
            SequenceStatus.FINISHED_STOPPED,
            SequenceStatus.FINISHED_LENGTH_CAPPED,
            SequenceStatus.FINISHED_ABORTED,
            SequenceStatus.FINISHED_IGNORED,
        ]

    @staticmethod
    def get_finished_reason(status: "SequenceStatus") -> Union[str, None]:
        if status == SequenceStatus.FINISHED_STOPPED:
            finish_reason = "stop"
        elif status == SequenceStatus.FINISHED_LENGTH_CAPPED:
            finish_reason = "length"
        elif status == SequenceStatus.FINISHED_ABORTED:
            finish_reason = "abort"
        elif status == SequenceStatus.FINISHED_IGNORED:
            # The ignored sequences are the sequences whose prompt lengths
            # are longer than the model's length cap. Therefore, the stop
            # reason should also be "length" as in OpenAI API.
            finish_reason = "length"
        else:
            finish_reason = None
        return finish_reason


class SequenceStage(enum.Enum):
    PREFILL = enum.auto()
    DECODE = enum.auto()


@dataclass
class RequestMetrics:
    """Metrics associated with a request.

    Attributes:
        arrival_time: The time when the request arrived.
        first_scheduled_time: The time when the request was first scheduled.
        first_token_time: The time when the first token was generated.
        time_in_queue: The time the request spent in the queue.
        finished_time: The time when the request was finished.
    """
    arrival_time: float
    last_token_time: float
    first_scheduled_time: Optional[float]
    first_token_time: Optional[float]
    time_in_queue: Optional[float]
    finished_time: Optional[float] = None


class SequenceData:
    """Data associated with a sequence.

    Args:
        prompt_token_ids: The token IDs of the prompt.
        output_token_ids: The token IDs of the output. Set to an empty list if
            None.

    Attributes:
        prompt_token_ids: The token IDs of the prompt.
        output_token_ids: The token IDs of the output.
        cumulative_logprob: The cumulative log probability of the output.
    """

    def __init__(
        self,
        prompt_token_ids: List[int],
        output_token_ids: Optional[List[int]] = None,
    ) -> None:
        if output_token_ids is None:
            output_token_ids = []

        self.prompt_token_ids = prompt_token_ids
        self.output_token_ids = output_token_ids
        self.cumulative_logprob = 0.0
        # The number of tokens that are computed (that run against the model).
        self._num_computed_tokens = 0
<<<<<<< HEAD
=======
        self._stage: SequenceStage = SequenceStage.PREFILL
>>>>>>> b4543c8f

    def append_token_id(self, token_id: int, logprob: float) -> None:
        self.output_token_ids.append(token_id)
        self.cumulative_logprob += logprob

    def get_len(self) -> int:
        return len(self.output_token_ids) + len(self.prompt_token_ids)

    def get_prompt_len(self) -> int:
        return len(self.prompt_token_ids)

    def get_output_len(self) -> int:
        return len(self.output_token_ids)

    def get_token_ids(self) -> List[int]:
        return self.prompt_token_ids + self.output_token_ids

    def get_num_computed_tokens(self) -> int:
        """Return the number of prefill tokens that are already computed."""
        return self._num_computed_tokens

<<<<<<< HEAD
    def update_num_computed_tokens(self, num_new_computed_tokens: int) -> int:
        """Update number of tokens computed so far."""
        self._num_computed_tokens += num_new_computed_tokens

    def reset_num_computed_tokens(self) -> None:
=======
    def update_num_computed_tokens(self, num_new_computed_tokens: int):
        """Update number of tokens computed so far."""
        self._num_computed_tokens += num_new_computed_tokens
        assert self._num_computed_tokens <= self.get_len(), (
            self._num_computed_tokens, self.get_len())
        # If all tokens are computed, it means it is in decoding phase.
        if self.get_num_uncomputed_tokens() == 0:
            self._stage = SequenceStage.DECODE

    def reset_state_for_recompute(self) -> None:
>>>>>>> b4543c8f
        """Reset the number of computed tokens from this sequence. It is
        supposed to be called when a sequence needs to be started from
        the beginning again (e.g., sequence is preempted).
        """
        self._num_computed_tokens = 0
<<<<<<< HEAD
=======
        self._stage = SequenceStage.PREFILL
>>>>>>> b4543c8f

    def get_num_uncomputed_tokens(self) -> int:
        """Return the number of prefil tokens that are not computed."""
        # we use `get_len()` which includes prompt_len + output_len instead
        # of prompt_len here. This is because during recompute we need to
        # prefill for both prompt and output.
        return self.get_len() - self.get_num_computed_tokens()

    def get_last_token_id(self) -> int:
        if not self.output_token_ids:
            return self.prompt_token_ids[-1]
        return self.output_token_ids[-1]

    def get_prompt_token_ids(self) -> int:
        return self.prompt_token_ids

    def get_output_token_ids(self) -> int:
        return self.output_token_ids

<<<<<<< HEAD
=======
    @property
    def stage(self) -> SequenceStage:
        return self._stage

>>>>>>> b4543c8f
    def __repr__(self) -> str:
        return (f"SequenceData("
                f"prompt_token_ids={self.prompt_token_ids}, "
                f"output_token_ids={self.output_token_ids}, "
                f"cumulative_logprob={self.cumulative_logprob})")


class Sequence:
    """Stores the data, status, and block information of a sequence.

    Args:
        seq_id: The ID of the sequence.
        prompt: The prompt of the sequence.
        prompt_token_ids: The token IDs of the prompt.
        block_size: The block size of the sequence. Should be the same as the
            block size used by the block manager and cache engine.
        lora_request: LoRA request.
    """

    def __init__(
        self,
        seq_id: int,
        prompt: str,
        prompt_token_ids: List[int],
        block_size: int,
        eos_token_id: Optional[int] = None,
        lora_request: Optional[LoRARequest] = None,
    ) -> None:
        self.seq_id = seq_id
        self.prompt = prompt
        self.block_size = block_size
        self.eos_token_id = eos_token_id
        self.lora_request = lora_request

        self.data = SequenceData(prompt_token_ids)
        self.output_logprobs: SampleLogprobs = []
        self.output_text = ""

        self.logical_token_blocks: List[LogicalTokenBlock] = []
        # Initialize the logical token blocks with the prompt token ids.
        self._append_tokens_to_blocks(prompt_token_ids)
        self.status = SequenceStatus.WAITING
        self.stop_reason: Union[int, str, None] = None

        # Used for incremental detokenization
        self.prefix_offset = 0
        self.read_offset = 0
        # Input + output tokens
        self.tokens: Optional[List[str]] = None

    @property
    def lora_int_id(self) -> int:
        return self.lora_request.lora_int_id if self.lora_request else 0

    def hash_of_block(self, logical_idx: int) -> int:
        # TODO This can produce incorrect hash when block size > prompt size

        # Compute the number of tokens in the sequence
        # TODO: The current hashing function is O(L^2). We should optimize
        # this in the future.
        num_tokens = self.num_hashed_tokens_of_block(logical_idx)
        return hash(
            (tuple(self.data.get_token_ids()[0:num_tokens]), self.lora_int_id))

    def num_hashed_tokens_of_block(self, logical_idx: int):
        return logical_idx * self.block_size + self.block_size

    def reset_state_for_recompute(self):
        """Reset the sequence states for recomputation."""
<<<<<<< HEAD
        self.data.reset_num_computed_tokens()
=======
        self.data.reset_state_for_recompute()
>>>>>>> b4543c8f

    def _append_logical_block(self) -> None:
        block = LogicalTokenBlock(
            block_number=len(self.logical_token_blocks),
            block_size=self.block_size,
        )
        self.logical_token_blocks.append(block)

    def _append_tokens_to_blocks(self, token_ids: List[int]) -> None:
        cursor = 0
        while cursor < len(token_ids):
            if not self.logical_token_blocks:
                self._append_logical_block()

            last_block = self.logical_token_blocks[-1]
            if last_block.is_full():
                self._append_logical_block()
                last_block = self.logical_token_blocks[-1]

            num_empty_slots = last_block.get_num_empty_slots()
            last_block.append_tokens(token_ids[cursor:cursor +
                                               num_empty_slots])
            cursor += num_empty_slots

    def append_token_id(
        self,
        token_id: int,
        logprobs: Dict[int, Logprob],
    ) -> None:
        assert token_id in logprobs
        self._append_tokens_to_blocks([token_id])
        self.output_logprobs.append(logprobs)
        self.data.append_token_id(token_id, logprobs[token_id].logprob)

    def get_len(self) -> int:
        return self.data.get_len()

    def get_prompt_len(self) -> int:
        return self.data.get_prompt_len()

    def get_output_len(self) -> int:
        return self.data.get_output_len()

    def get_token_ids(self) -> List[int]:
        return self.data.get_token_ids()

    def get_prompt_token_ids(self) -> List[int]:
        return self.data.get_prompt_token_ids()

    def get_last_token_id(self) -> int:
        return self.data.get_last_token_id()

    def get_output_token_ids(self) -> List[int]:
        return self.data.output_token_ids

    def get_cumulative_logprob(self) -> float:
        return self.data.cumulative_logprob

    def get_beam_search_score(self,
                              length_penalty: float = 1.0,
                              seq_len: Optional[int] = None,
                              eos_token_id: Optional[int] = None) -> float:
        """Calculate the beam search score with length penalty.

        Adapted from

        https://github.com/huggingface/transformers/blob/ccb92be23def445f2afdea94c31286f84b89eb5b/src/transformers/generation/beam_search.py#L938
        """
        if seq_len is None:
            seq_len = self.get_len()
            # NOTE: HF implementation does not count the EOS token
            # towards the length, we align with that here for testing.
            if (eos_token_id is not None
                    and self.get_last_token_id() == eos_token_id):
                seq_len -= 1
        return self.get_cumulative_logprob() / (seq_len**length_penalty)

    def is_finished(self) -> bool:
        return SequenceStatus.is_finished(self.status)

    def fork(self, new_seq_id: int) -> "Sequence":
        new_seq = copy.deepcopy(self)
        new_seq.seq_id = new_seq_id
        return new_seq

    def get_num_new_tokens(self) -> int:
        """Get the number of new tokens to be computed.

        Args:
            remainig_token_budget: The remaining token budgets.
        Returns:
            The new number of tokens to be computed. I.e., 1 for decode, prompt
            size for prefill. If there's not enough remainig_token_budget, it
            can return the chunked number of new tokens.
        """
        if self.data.stage == SequenceStage.DECODE:
            return 1
        return self.data.get_num_uncomputed_tokens()

    def is_prefill(self) -> bool:
        return self.data.stage == SequenceStage.PREFILL

    def __repr__(self) -> str:
        return (f"Sequence(seq_id={self.seq_id}, "
                f"status={self.status.name}, "
                f"num_blocks={len(self.logical_token_blocks)})")


@dataclass
class SequenceGroupState:
    """Mutable state tied to a specific sequence group"""

    # torch.Generator used in seeded sampling
    generator: Optional = None


class MultiModalData:
    """Multi modal request.
    
    Args:
        type: The data type.
        data: The actual data.
        The required shape and semantic meaning of it depends on the vision
        language config of the hosted model. 
        See `VisionLanguageConfig` in `config.py`.
    """

    class Type(enum.Enum):
        IMAGE = enum.auto()

    def __init__(self, type: Type, data: "torch.Tensor"):
        self.type = type
        self.data = data


class SequenceGroup:
    """A group of sequences that are generated from the same prompt.

    Args:
        request_id: The ID of the request.
        seqs: The list of sequences.
        sampling_params: The sampling parameters used to generate the outputs.
        arrival_time: The arrival time of the request.
        lora_request: LoRA request.
        multi_modal_data: Multi modal data associated with the request.
    """

    def __init__(
        self,
        request_id: str,
        seqs: List[Sequence],
        sampling_params: SamplingParams,
        arrival_time: float,
        lora_request: Optional[LoRARequest] = None,
        multi_modal_data: Optional[MultiModalData] = None,
    ) -> None:
        self.request_id = request_id
        self.seqs_dict = {seq.seq_id: seq for seq in seqs}
        self.sampling_params = sampling_params
        self.metrics = RequestMetrics(arrival_time=arrival_time,
                                      last_token_time=arrival_time,
                                      first_scheduled_time=None,
                                      first_token_time=None,
                                      time_in_queue=None)
        self.lora_request = lora_request
        self.prompt_logprobs: Optional[PromptLogprobs] = None
        self.state = SequenceGroupState()
        self.multi_modal_data = multi_modal_data

    @property
    def prompt(self) -> str:
        # All sequences in the group should have the same prompt.
        # We use the prompt of an arbitrary sequence.
        return next(iter(self.seqs_dict.values())).prompt

    @property
    def prompt_token_ids(self) -> List[int]:
        # All sequences in the group should have the same prompt.
        # We use the prompt of an arbitrary sequence.
        return next(iter(self.seqs_dict.values())).data.prompt_token_ids

    @property
    def lora_int_id(self) -> int:
        return self.lora_request.lora_int_id if self.lora_request else 0

    def get_last_latency(self, now: float) -> float:
        """Gets last token latency for Request level timings."""
        latency = now - self.metrics.last_token_time
        self.metrics.last_token_time = now
        return latency

    def maybe_set_first_token_time(self, time: float) -> None:
        """Sets the first token time for Request level timings."""
        if self.metrics.first_token_time is None:
            self.metrics.first_token_time = time

    def maybe_set_first_scheduled_time(self, time: float) -> None:
        """Sets the first scheduled time and time in queue for Request
        level timings."""
        if self.metrics.first_scheduled_time is None:
            self.metrics.first_scheduled_time = time
            self.metrics.time_in_queue = time - self.metrics.arrival_time

    def set_finished_time(self, time: Optional[float]) -> None:
        """Sets the finished time for Request level timings."""
        self.metrics.finished_time = time

    def get_max_num_running_seqs(self) -> int:
        """The maximum number of sequences running in parallel in the remaining
        lifetime of the request."""
        if self.sampling_params.use_beam_search:
            # For beam search, maximally there will always be `best_of` beam
            # candidates running in the future.
            return self.sampling_params.best_of
        else:
            if self.sampling_params.best_of > self.num_seqs():
                # At prompt stage, the sequence group is not yet filled up
                # and only have one sequence running. However, in the
                # generation stage, we will have `best_of` sequences running.
                return self.sampling_params.best_of
            # At sampling stages, return the number of actual sequences
            # that are not finished yet.
            return self.num_unfinished_seqs()

    def get_seqs(
        self,
        status: Optional[SequenceStatus] = None,
    ) -> List[Sequence]:
        return list(self.seqs_dict.values()) if status is None else [
            seq for seq in self.seqs_dict.values() if seq.status == status
        ]

    def get_unfinished_seqs(self) -> List[Sequence]:
        return [
            seq for seq in self.seqs_dict.values() if not seq.is_finished()
        ]

    def get_finished_seqs(self) -> List[Sequence]:
        return [seq for seq in self.seqs_dict.values() if seq.is_finished()]

    def update_num_computed_tokens(self, num_new_computed_tokens: int):
        """Update number of tokens computed so far."""
        for seq in self.seqs_dict.values():
<<<<<<< HEAD
            seq.data.update_num_computed_tokens(num_new_computed_tokens)

    def get_num_uncomputed_tokens(self) -> int:
        # All sequences in the group should have the same prompt, so the
        # number of unfinished prefill tokens are the same across all
        # sequences.
        return list(
            self.seqs_dict.values())[0].data.get_num_uncomputed_tokens()
=======
            if not seq.is_finished():
                seq.data.update_num_computed_tokens(num_new_computed_tokens)

    def get_num_uncomputed_tokens(self) -> int:
        num_uncomputed_tokens = 0
        for seq in self.get_seqs():
            num_uncomputed_tokens += seq.data.get_num_uncomputed_tokens()
        return num_uncomputed_tokens
>>>>>>> b4543c8f

    def num_seqs(self, status: Optional[SequenceStatus] = None) -> int:
        return len(self.get_seqs(status))

    def num_unfinished_seqs(self) -> int:
        return len(self.get_unfinished_seqs())

    def num_finished_seqs(self) -> int:
        return len(self.get_finished_seqs())

    def find(self, seq_id: int) -> Sequence:
        if seq_id not in self.seqs_dict:
            raise ValueError(f"Sequence {seq_id} not found.")
        return self.seqs_dict[seq_id]

    def add(self, seq: Sequence) -> None:
        if seq.seq_id in self.seqs_dict:
            raise ValueError(f"Sequence {seq.seq_id} already exists.")
        self.seqs_dict[seq.seq_id] = seq

    def remove(self, seq_id: int) -> None:
        if seq_id not in self.seqs_dict:
            raise ValueError(f"Sequence {seq_id} not found.")
        del self.seqs_dict[seq_id]

    def is_finished(self) -> bool:
        return all(seq.is_finished() for seq in self.get_seqs())

    def is_prefill(self) -> bool:
        # Every sequences should be in the same stage.
        return self.get_seqs()[0].is_prefill()

    def __repr__(self) -> str:
        return (f"SequenceGroup(request_id={self.request_id}, "
                f"sampling_params={self.sampling_params}, "
                f"num_seqs={len(self.seqs_dict)})")


class SequenceGroupMetadata:
    """Metadata for a sequence group. Used to create `AttentionMetadata`.

    Args:
        request_id: The ID of the request.
        is_prompt: Whether the request is at prompt stage.
        seq_data: The sequence data. (Seq id -> sequence data)
        sampling_params: The sampling parameters used to generate the outputs.
        block_tables: The block tables. (Seq id -> list of physical block
            numbers)
<<<<<<< HEAD
        token_chunk_size: The number of tokens to be processed. None if
            chunking is not required.
=======
        token_chunk_size: The number of tokens to be processed (per sequence).
            None if chunking is not required.
>>>>>>> b4543c8f
        state: Internal state tied to this sequence group.
        lora_request: LoRA request.
        multi_modal_data: Multi modal data.
    """

    def __init__(
        self,
        request_id: str,
        is_prompt: bool,
        seq_data: Dict[int, SequenceData],
        sampling_params: SamplingParams,
        block_tables: Dict[int, List[int]],
        token_chunk_size: Optional[int] = None,
        lora_request: Optional[LoRARequest] = None,
        computed_block_nums: Optional[List[int]] = None,
        state: Optional[SequenceGroupState] = None,
        multi_modal_data: Optional[MultiModalData] = None,
    ) -> None:
        self.request_id = request_id
        self.is_prompt = is_prompt
        self.seq_data = seq_data
        self.sampling_params = sampling_params
        self.block_tables = block_tables
        self.lora_request = lora_request
        self.computed_block_nums = computed_block_nums
        self.multi_modal_data = multi_modal_data
        self.state = SequenceGroupState() if state is None else state
        self._token_chunk_size = token_chunk_size

        if self._token_chunk_size is None:
            if is_prompt:
                self._token_chunk_size = list(seq_data.values())[0].get_len()
            else:
                self._token_chunk_size = 1

    @property
    def lora_int_id(self) -> int:
        return self.lora_request.lora_int_id if self.lora_request else 0

    @property
    def token_chunk_size(self) -> int:
        """Return the number of tokens to be processed (chunk size)."""
        return self._token_chunk_size


class SequenceOutput:
    """The model output associated with a sequence.

    Args:
        parent_seq_id: The ID of the parent sequence (for forking in beam
            search).
        output_token: The output token ID.
        logprobs: The logprobs of the output token.
            (Token id -> logP(x_i+1 | x_0, ..., x_i))
    """

    def __init__(
        self,
        parent_seq_id: int,
        output_token: int,
        logprobs: Dict[int, Logprob],
    ) -> None:
        self.parent_seq_id = parent_seq_id
        self.output_token = output_token
        self.logprobs = logprobs

    def __repr__(self) -> str:
        return (f"SequenceOutput(parent_seq_id={self.parent_seq_id}, "
                f"output_token={self.output_token}, "
                f"logprobs={self.logprobs})")

    def __eq__(self, other: object) -> bool:
        if not isinstance(other, SequenceOutput):
            raise NotImplementedError()
        equal = (self.parent_seq_id == other.parent_seq_id
                 and self.output_token == other.output_token)
        log_probs_equal = other.logprobs == self.logprobs
        return equal and log_probs_equal


class SequenceGroupOutput:
    """The model output associated with a sequence group."""

    def __init__(
        self,
        samples: List[SequenceOutput],
        prompt_logprobs: Optional[PromptLogprobs],
    ) -> None:
        self.samples = samples
        self.prompt_logprobs = prompt_logprobs

    def __repr__(self) -> str:
        return (f"SequenceGroupOutput(samples={self.samples}, "
                f"prompt_logprobs={self.prompt_logprobs})")

    def __eq__(self, other: object) -> bool:
        if not isinstance(other, SequenceGroupOutput):
            raise NotImplementedError()
        return (self.samples == other.samples
                and self.prompt_logprobs == other.prompt_logprobs)


@dataclass
class SamplerOutput:
    """For each sequence group, we generate a list of SequenceOutput object,
    each of which contains one possible candidate for the next token.

    This datastructure implements methods so it can be used like a list, but
    also has optional fields for device tensors.
    """

    outputs: List[SequenceGroupOutput]

    # On-device tensor containing probabilities of each token.
    sampled_token_probs: Optional["torch.Tensor"] = None

    # On-device tensor containing the sampled token ids.
    sampled_token_ids: Optional["torch.Tensor"] = None

    # Spec decode metrics populated by workers.
    spec_decode_worker_metrics: Optional["SpecDecodeWorkerMetrics"] = None

    def __getitem__(self, idx: int):
        return self.outputs[idx]

    def __setitem__(self, idx: int, value):
        self.outputs[idx] = value

    def __len__(self):
        return len(self.outputs)

    def __eq__(self, other: object):
        return isinstance(other,
                          self.__class__) and self.outputs == other.outputs<|MERGE_RESOLUTION|>--- conflicted
+++ resolved
@@ -7,21 +7,12 @@
 from vllm.block import LogicalTokenBlock
 from vllm.lora.request import LoRARequest
 from vllm.sampling_params import SamplingParams
-<<<<<<< HEAD
 
 if TYPE_CHECKING:
     import torch
 
     from vllm.spec_decode.metrics import SpecDecodeWorkerMetrics
 
-=======
-
-if TYPE_CHECKING:
-    import torch
-
-    from vllm.spec_decode.metrics import SpecDecodeWorkerMetrics
-
->>>>>>> b4543c8f
 
 @dataclass
 class Logprob:
@@ -129,10 +120,7 @@
         self.cumulative_logprob = 0.0
         # The number of tokens that are computed (that run against the model).
         self._num_computed_tokens = 0
-<<<<<<< HEAD
-=======
         self._stage: SequenceStage = SequenceStage.PREFILL
->>>>>>> b4543c8f
 
     def append_token_id(self, token_id: int, logprob: float) -> None:
         self.output_token_ids.append(token_id)
@@ -154,13 +142,6 @@
         """Return the number of prefill tokens that are already computed."""
         return self._num_computed_tokens
 
-<<<<<<< HEAD
-    def update_num_computed_tokens(self, num_new_computed_tokens: int) -> int:
-        """Update number of tokens computed so far."""
-        self._num_computed_tokens += num_new_computed_tokens
-
-    def reset_num_computed_tokens(self) -> None:
-=======
     def update_num_computed_tokens(self, num_new_computed_tokens: int):
         """Update number of tokens computed so far."""
         self._num_computed_tokens += num_new_computed_tokens
@@ -171,16 +152,12 @@
             self._stage = SequenceStage.DECODE
 
     def reset_state_for_recompute(self) -> None:
->>>>>>> b4543c8f
         """Reset the number of computed tokens from this sequence. It is
         supposed to be called when a sequence needs to be started from
         the beginning again (e.g., sequence is preempted).
         """
         self._num_computed_tokens = 0
-<<<<<<< HEAD
-=======
         self._stage = SequenceStage.PREFILL
->>>>>>> b4543c8f
 
     def get_num_uncomputed_tokens(self) -> int:
         """Return the number of prefil tokens that are not computed."""
@@ -200,13 +177,10 @@
     def get_output_token_ids(self) -> int:
         return self.output_token_ids
 
-<<<<<<< HEAD
-=======
     @property
     def stage(self) -> SequenceStage:
         return self._stage
 
->>>>>>> b4543c8f
     def __repr__(self) -> str:
         return (f"SequenceData("
                 f"prompt_token_ids={self.prompt_token_ids}, "
@@ -276,11 +250,7 @@
 
     def reset_state_for_recompute(self):
         """Reset the sequence states for recomputation."""
-<<<<<<< HEAD
-        self.data.reset_num_computed_tokens()
-=======
         self.data.reset_state_for_recompute()
->>>>>>> b4543c8f
 
     def _append_logical_block(self) -> None:
         block = LogicalTokenBlock(
@@ -524,16 +494,6 @@
     def update_num_computed_tokens(self, num_new_computed_tokens: int):
         """Update number of tokens computed so far."""
         for seq in self.seqs_dict.values():
-<<<<<<< HEAD
-            seq.data.update_num_computed_tokens(num_new_computed_tokens)
-
-    def get_num_uncomputed_tokens(self) -> int:
-        # All sequences in the group should have the same prompt, so the
-        # number of unfinished prefill tokens are the same across all
-        # sequences.
-        return list(
-            self.seqs_dict.values())[0].data.get_num_uncomputed_tokens()
-=======
             if not seq.is_finished():
                 seq.data.update_num_computed_tokens(num_new_computed_tokens)
 
@@ -542,7 +502,6 @@
         for seq in self.get_seqs():
             num_uncomputed_tokens += seq.data.get_num_uncomputed_tokens()
         return num_uncomputed_tokens
->>>>>>> b4543c8f
 
     def num_seqs(self, status: Optional[SequenceStatus] = None) -> int:
         return len(self.get_seqs(status))
@@ -591,13 +550,8 @@
         sampling_params: The sampling parameters used to generate the outputs.
         block_tables: The block tables. (Seq id -> list of physical block
             numbers)
-<<<<<<< HEAD
-        token_chunk_size: The number of tokens to be processed. None if
-            chunking is not required.
-=======
         token_chunk_size: The number of tokens to be processed (per sequence).
             None if chunking is not required.
->>>>>>> b4543c8f
         state: Internal state tied to this sequence group.
         lora_request: LoRA request.
         multi_modal_data: Multi modal data.
