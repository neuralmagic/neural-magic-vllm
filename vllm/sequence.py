--- conflicted
+++ resolved
@@ -291,11 +291,8 @@
         sampling_params: SamplingParams,
         arrival_time: float,
         lora_request: Optional[LoRARequest] = None,
-<<<<<<< HEAD
         prefix: Optional[Prefix] = None,
         embed = None, 
-=======
->>>>>>> 22de4523
     ) -> None:
         self.request_id = request_id
         self.seqs_dict = {seq.seq_id: seq for seq in seqs}
@@ -307,11 +304,8 @@
                                       time_in_queue=None)
         self.lora_request = lora_request
         self.prompt_logprobs: Optional[PromptLogprobs] = None
-<<<<<<< HEAD
         self.embed = embed
-=======
         self.state = SequenceGroupState()
->>>>>>> 22de4523
 
     @property
     def prompt(self) -> str:
