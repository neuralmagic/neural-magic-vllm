--- conflicted
+++ resolved
@@ -9,11 +9,7 @@
     is useful for quantized types (e.g. standard GPTQ 4bit uses a bias of 8).
     
     The implementation for this class can be found in csrc/core/scalar_type.hpp,
-<<<<<<< HEAD
-    these type definitions should be kept in snyc with that file.
-=======
     these type definitions should be kept in sync with that file.
->>>>>>> e41715f7
     """
 
     def __init__(self, exponent: int, mantissa: int, bias: int,
