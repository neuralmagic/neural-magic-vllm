import contextlib
import dataclasses
import time
from typing import Dict, List, Optional, Tuple, Set

import numpy as np
import torch
import torch.nn as nn

from vllm.config import (DeviceConfig, ModelConfig, LoRAConfig, ParallelConfig,
                         SchedulerConfig)
from vllm.logger import init_logger
from vllm.model_executor import InputMetadata, SamplingMetadata
from vllm.model_executor.model_loader import get_model
from vllm.model_executor.parallel_utils import cupy_utils
from vllm.model_executor.parallel_utils.communication_op import (
    broadcast_tensor_dict)
from vllm.model_executor.parallel_utils.parallel_state import (
    with_cupy_nccl_for_all_reduce)
from vllm.model_executor.parallel_utils import custom_all_reduce
from vllm.sampling_params import SamplingParams, SamplingType
from vllm.sequence import SamplerOutput, SequenceData, SequenceGroupMetadata
from vllm.lora.worker_manager import LRUCacheWorkerLoRAManager
from vllm.lora.layers import LoRAMapping
from vllm.lora.request import LoRARequest
<<<<<<< HEAD
from vllm.utils import in_wsl, measure_cuda_memory
=======
from vllm.utils import (async_tensor_h2d, CudaMemoryProfiler,
                        is_pin_memory_available, make_tensor_with_pad,
                        maybe_expand_dim)
>>>>>>> af9e5349

logger = init_logger(__name__)

KVCache = Tuple[torch.Tensor, torch.Tensor]
_PAD_SLOT_ID = -1
LORA_WARMUP_RANK = 8
_BATCH_SIZE_ALIGNMENT = 8
# Capture graphs for token size 1, 2, 4, 8, 16, 24, 32, 40, ..., 256.
# NOTE: _get_graph_batch_size needs to be updated if this list is changed.
_BATCH_SIZES_TO_CAPTURE = [1, 2, 4] + [
    _BATCH_SIZE_ALIGNMENT * i for i in range(1, 33)
]


class ModelRunner:

    def __init__(
        self,
        model_config: ModelConfig,
        parallel_config: ParallelConfig,
        scheduler_config: SchedulerConfig,
        device_config: DeviceConfig,
        lora_config: Optional[LoRAConfig],
        kv_cache_dtype: Optional[str] = "auto",
        is_driver_worker: bool = False,
    ):
        self.model_config = model_config
        self.parallel_config = parallel_config
        self.scheduler_config = scheduler_config
        self.lora_config = lora_config
        self.is_driver_worker = is_driver_worker

        # model_config can be None in tests/samplers/test_sampler.py.
        # FIXME(woosuk): This is a hack to make the tests work. Refactor this.
        self.sliding_window = (model_config.get_sliding_window()
                               if model_config is not None else None)
        self.device_config = (device_config
                              if device_config is not None else DeviceConfig())
        self.device = self.device_config.device

        self.model = None
        self.block_size = None  # Set after initial profiling.
        self.lora_manager = None

        self.graph_runners: Dict[int, CUDAGraphRunner] = {}
        self.graph_memory_pool = None  # Set during graph capture.

        self.max_context_len_to_capture = (
            self.model_config.max_context_len_to_capture
            if self.model_config is not None else 0)
        # When using CUDA graph, the input block tables must be padded to
        # max_context_len_to_capture. However, creating the block table in
        # Python can be expensive. To optimize this, we cache the block table
        # in numpy and only copy the actual input content at every iteration.
        # The shape of the cached block table will be
        # (max batch size to capture, max context len to capture / block size).
        self.graph_block_tables = None  # Set after initial profiling.
        self.pin_memory = is_pin_memory_available()
        self.kv_cache_dtype = kv_cache_dtype

        # Set enforce_eager to True for Neuron backend, to avoid capturing graph
        if self.device_config.is_neuron:
            self.model_config.enforce_eager = True

    def load_model(self) -> None:
<<<<<<< HEAD
        with measure_cuda_memory() as m:
=======
        with CudaMemoryProfiler() as m:
>>>>>>> af9e5349
            self.model = get_model(self.model_config,
                                   self.device_config,
                                   lora_config=self.lora_config,
                                   parallel_config=self.parallel_config,
                                   scheduler_config=self.scheduler_config)

        self.model_memory_usage = m.consumed_memory
        logger.info(f"Loading model weights took "
                    f"{self.model_memory_usage / float(2**30):.4f} GB")

        if self.lora_config:
            assert hasattr(self.model, "supported_lora_modules"
                           ) and self.model.supported_lora_modules, (
                               "Model does not support LoRA")
            assert hasattr(
                self.model,
                "embedding_modules"), "Model does not have embedding_modules"
            assert hasattr(self.model, "embedding_padding_modules"
                           ), "Model does not have embedding_padding_modules"
            self.lora_manager = LRUCacheWorkerLoRAManager(
                self.scheduler_config.max_num_seqs,
<<<<<<< HEAD
                self.scheduler_config.max_num_batched_tokens +
                self.scheduler_config.max_paddings, self.vocab_size,
=======
                self.scheduler_config.max_num_batched_tokens, self.vocab_size,
>>>>>>> af9e5349
                self.lora_config, self.device, self.model.embedding_modules,
                self.model.embedding_padding_modules)
            self.model = self.lora_manager.create_lora_manager(self.model)

    def set_block_size(self, block_size: int) -> None:
        self.block_size = block_size

        self.graph_block_tables = np.zeros(
            (max(_BATCH_SIZES_TO_CAPTURE), self.get_max_block_per_batch()),
            dtype=np.int32)

    def get_max_block_per_batch(self) -> int:
        block_size = self.block_size
        return (self.max_context_len_to_capture + block_size - 1) // block_size

    def _prepare_prompt(
        self,
        seq_group_metadata_list: List[SequenceGroupMetadata],
    ) -> Tuple[torch.Tensor, torch.Tensor, InputMetadata, List[int], List[int],
               List[int], List[int], Set[LoRARequest]]:
        assert len(seq_group_metadata_list) > 0
        input_tokens: List[int] = []
        input_positions: List[int] = []
        slot_mapping: List[int] = []
        lora_index_mapping: List[int] = []
        lora_prompt_mapping: List[int] = []
        lora_requests: Set[LoRARequest] = set()

        prompt_lens: List[int] = []
        context_lens: List[int] = []
        subquery_lens: List[int] = []
        prefix_block_tables: List[List[int]] = []
        for seq_group_metadata in seq_group_metadata_list:
            assert seq_group_metadata.is_prompt
            seq_ids = list(seq_group_metadata.seq_data.keys())
            assert len(seq_ids) == 1
            seq_id = seq_ids[0]

            seq_data = seq_group_metadata.seq_data[seq_id]
            prompt_tokens = seq_data.get_token_ids()
            prompt_len = len(prompt_tokens)
            prompt_lens.append(prompt_len)
            computed_len = 0

            # NOTE: This only works for oooooooxxx style attention.
            computed_block_nums = seq_group_metadata.computed_block_nums
            if computed_block_nums is not None and len(
                    computed_block_nums) > 0 and self.sliding_window is None:
                # Prefix is not supported with sliding_window
                computed_len = len(computed_block_nums) * self.block_size
                prompt_tokens = prompt_tokens[computed_len:]
                prefix_block_tables.append(computed_block_nums)
<<<<<<< HEAD
=======
                context_len = computed_len
>>>>>>> af9e5349
            else:
                prefix_block_tables.append([])
                context_len = 0
            # actual prompt lens
<<<<<<< HEAD
            context_lens.append(computed_len)
=======
            context_lens.append(context_len)
>>>>>>> af9e5349
            subquery_lens.append(prompt_len - computed_len)

            input_tokens.extend(prompt_tokens)
            # NOTE(woosuk): Here we assume that the first token in the prompt
            # is always the first token in the sequence.
<<<<<<< HEAD
            input_positions.append(
=======
            input_positions.extend(
>>>>>>> af9e5349
                list(range(computed_len, computed_len + len(prompt_tokens))))

            lora_id = seq_group_metadata.lora_int_id

            if lora_id > 0:
                lora_requests.add(seq_group_metadata.lora_request)

<<<<<<< HEAD
            lora_index_mapping.append([lora_id] * (prompt_len - computed_len))
=======
            lora_index_mapping += [lora_id] * (prompt_len - computed_len)
>>>>>>> af9e5349
            lora_prompt_mapping.extend(
                [lora_id] *
                (prompt_len - computed_len
                 if seq_group_metadata.sampling_params.prompt_logprobs else 1))

            if seq_group_metadata.block_tables is None:
                # During memory profiling, the block tables are not initialized
                # yet. In this case, we just use a dummy slot mapping.
                slot_mapping.extend([_PAD_SLOT_ID] * prompt_len)
                continue

            # Compute the slot mapping.
            block_table = seq_group_metadata.block_tables[seq_id]
            # Mask the [0, start_idx) tokens of the prompt with _PAD_SLOT_ID,
            # where start_idx is max(0, prompt_len - sliding_window).
            # For example, if the prompt len is 10, sliding window is 8, and
            # block size is 4, the first two tokens are masked and the slot
            # mapping will be [-1, -1, 2, 3, 4, 5, 6, 7, 0, 1].
            start_idx = 0
            if self.sliding_window is not None:
                assert computed_len == 0, (
                    "Prefix caching is currently not supported with "
                    "sliding window attention")
                start_idx = max(0, prompt_len - self.sliding_window)
            for i in range(computed_len, prompt_len):
                if i < start_idx:
                    slot_mapping.append(_PAD_SLOT_ID)
                    continue

                block_number = block_table[i // self.block_size]
                block_offset = i % self.block_size
                slot = block_number * self.block_size + block_offset
<<<<<<< HEAD
                slot_mapping[-1].append(slot)

        max_prompt_len = max(subquery_lens)
        assert max_prompt_len > 0
        input_tokens = _make_tensor_with_pad(input_tokens,
                                             max_prompt_len,
                                             pad=0,
                                             dtype=torch.long,
                                             device=self.device)
        input_positions = _make_tensor_with_pad(input_positions,
                                                max_prompt_len,
                                                pad=0,
                                                dtype=torch.long,
                                                device=self.device)
        slot_mapping = _make_tensor_with_pad(slot_mapping,
                                             max_prompt_len,
                                             pad=_PAD_SLOT_ID,
                                             dtype=torch.long,
                                             device=self.device)
        lora_index_mapping = [
            _pad_to_max(mapping, max_prompt_len, pad=0)
            for mapping in lora_index_mapping
        ]
=======
                slot_mapping.append(slot)

        max_subquery_len = max(subquery_lens)
        max_seq_len = max(prompt_lens)
        num_prompt_tokens = len(input_tokens)
        assert max_subquery_len > 0

        input_tokens = torch.tensor(input_tokens,
                                    dtype=torch.long,
                                    device=self.device)
        input_positions = torch.tensor(input_positions,
                                       dtype=torch.long,
                                       device=self.device)
        slot_mapping = torch.tensor(slot_mapping,
                                    dtype=torch.long,
                                    device=self.device)
        lora_index_mapping = lora_index_mapping

>>>>>>> af9e5349
        context_lens_tensor = torch.tensor(context_lens,
                                           dtype=torch.int,
                                           device=self.device)
        # Prepare prefix block tables
        max_prompt_block_table_len = max(len(t) for t in prefix_block_tables)
        block_tables = make_tensor_with_pad(
            prefix_block_tables,
            max_len=max_prompt_block_table_len,
            pad=0,
            dtype=torch.int,
            device=self.device,
        )

        # Query length can be shorter than key (i.e., prompt) when prefill
        # is chunked or prefix cached.
        subquery_lens_tensor = torch.tensor(subquery_lens,
                                            dtype=torch.long,
                                            device=self.device)
        subquery_start_loc = torch.zeros(subquery_lens_tensor.shape[0] + 1,
                                         dtype=torch.int32,
                                         device=self.device)

        prompt_lens_tensor = torch.tensor(prompt_lens,
                                          dtype=torch.long,
                                          device=self.device)
        seq_start_loc = torch.zeros(prompt_lens_tensor.shape[0] + 1,
                                    dtype=torch.int32,
                                    device=self.device)

        torch.cumsum(subquery_lens_tensor,
                     dim=0,
                     dtype=subquery_start_loc.dtype,
                     out=subquery_start_loc[1:])

        torch.cumsum(prompt_lens_tensor,
                     dim=0,
                     dtype=seq_start_loc.dtype,
                     out=seq_start_loc[1:])

        input_metadata = InputMetadata(
            is_prompt=True,
            slot_mapping=slot_mapping,
            prompt_lens=prompt_lens,
            prompt_lens_tensor=prompt_lens_tensor,
            num_prompt_tokens=num_prompt_tokens,
            num_generation_tokens=0,
            max_subquery_len=max_subquery_len,
            max_context_len=None,
            max_seq_len=max_seq_len,
            subquery_start_loc=subquery_start_loc,
            seq_start_loc=seq_start_loc,
            context_lens=context_lens_tensor,
            block_tables=block_tables,
            use_cuda_graph=False,
            kv_cache_dtype=self.kv_cache_dtype,
        )
        return (input_tokens, input_positions, input_metadata, prompt_lens,
                subquery_lens, lora_index_mapping, lora_prompt_mapping,
                lora_requests)

    def _prepare_decode(
        self,
        seq_group_metadata_list: List[SequenceGroupMetadata],
    ) -> Tuple[torch.Tensor, torch.Tensor, InputMetadata, List[int], List[int],
               Set[LoRARequest]]:
        assert len(seq_group_metadata_list) > 0
        input_tokens: List[int] = []
        input_positions: List[int] = []
        slot_mapping: List[int] = []
        context_lens: List[int] = []
        block_tables: List[List[int]] = []
        lora_index_mapping: List[int] = []
        lora_prompt_mapping: List[int] = []
        lora_requests: Set[LoRARequest] = set()

        for seq_group_metadata in seq_group_metadata_list:
            assert not seq_group_metadata.is_prompt

            seq_ids = list(seq_group_metadata.seq_data.keys())
            lora_id = seq_group_metadata.lora_int_id

            if lora_id > 0:
                lora_requests.add(seq_group_metadata.lora_request)

            for seq_id in seq_ids:
                seq_data = seq_group_metadata.seq_data[seq_id]
                generation_token = seq_data.get_last_token_id()
                input_tokens.append(generation_token)

                seq_len = seq_data.get_len()
                position = seq_len - 1
                input_positions.append(position)

                context_len = seq_len if self.sliding_window is None else min(
                    seq_len, self.sliding_window)
                context_lens.append(context_len)

                block_table = seq_group_metadata.block_tables[seq_id]
                block_number = block_table[position // self.block_size]
                block_offset = position % self.block_size
                slot = block_number * self.block_size + block_offset
                slot_mapping.append(slot)
                lora_index_mapping.append(lora_id)
                lora_prompt_mapping.append(lora_id)

                if self.sliding_window is not None:
                    sliding_window_blocks = (self.sliding_window //
                                             self.block_size)
                    block_table = block_table[-sliding_window_blocks:]
                block_tables.append(block_table)

        # vLLM uses cuda graph only for decoding requests.
        # See `capture_model` API for more details.
        # For decoding requests, batch_size == input_tokens.
        batch_size = len(input_tokens)
        max_context_len = max(context_lens)
        use_captured_graph = (
            not self.model_config.enforce_eager
            and batch_size <= _BATCH_SIZES_TO_CAPTURE[-1]
            and max_context_len <= self.max_context_len_to_capture)
        if use_captured_graph:
            graph_batch_size = _get_graph_batch_size(batch_size)
            assert graph_batch_size >= batch_size
            for _ in range(graph_batch_size - batch_size):
                input_tokens.append(0)
                input_positions.append(0)
                slot_mapping.append(_PAD_SLOT_ID)
                context_lens.append(1)
                block_tables.append([])
                lora_index_mapping.append(0)
            batch_size = graph_batch_size

        input_tokens = torch.tensor(input_tokens,
                                    dtype=torch.long,
                                    device=self.device)
        input_positions = torch.tensor(input_positions,
                                       dtype=torch.long,
                                       device=self.device)
        slot_mapping = torch.tensor(slot_mapping,
                                    dtype=torch.long,
                                    device=self.device)
        context_lens = torch.tensor(context_lens,
                                    dtype=torch.int,
                                    device=self.device)

        if use_captured_graph:
            # When using cuda-graph all these tensors should be
            # padded.
            assert context_lens.shape[0] == input_tokens.shape[0]
            assert context_lens.shape[0] == input_positions.shape[0]
            assert context_lens.shape[0] == slot_mapping.shape[0]

            # The shape of graph_block_tables is
            # [max batch size, max context len // block size].
            input_block_tables = self.graph_block_tables[:batch_size]
            for i, block_table in enumerate(block_tables):
                if block_table:
                    input_block_tables[i, :len(block_table)] = block_table
            block_tables = torch.tensor(input_block_tables, device=self.device)
        else:
            max_block_table_len = max(
                len(block_table) for block_table in block_tables)
            block_tables = make_tensor_with_pad(
                block_tables,
                max_len=max_block_table_len,
                pad=0,
                dtype=torch.int,
                device=self.device,
            )

        input_metadata = InputMetadata(
            is_prompt=False,
            slot_mapping=slot_mapping,
            prompt_lens=None,
            prompt_lens_tensor=None,
            num_prompt_tokens=0,
            num_generation_tokens=len(input_tokens),
            max_subquery_len=None,
            max_context_len=max_context_len,
            max_seq_len=None,
            subquery_start_loc=None,
            seq_start_loc=None,
            context_lens=context_lens,
            block_tables=block_tables,
            use_cuda_graph=use_captured_graph,
            kv_cache_dtype=self.kv_cache_dtype,
        )
        return (input_tokens, input_positions, input_metadata,
                lora_index_mapping, lora_prompt_mapping, lora_requests)

    def _prepare_sample(
        self,
        seq_group_metadata_list: List[SequenceGroupMetadata],
        prompt_lens: List[int],
        subquery_lens: Optional[List[int]],
    ) -> SamplingMetadata:
        seq_groups: List[Tuple[List[int], SamplingParams]] = []
        selected_token_indices: List[int] = []
        generators: List[torch.Generator] = []
        selected_token_start_idx = 0
        categorized_sample_indices = {t: [] for t in SamplingType}
        categorized_sample_indices_start_idx = 0
<<<<<<< HEAD
        pin_memory = not self.in_wsl and not self.device_config.is_neuron
=======
        categorized_sampled_token_indices_start_idx = 0
>>>>>>> af9e5349

        for i, seq_group_metadata in enumerate(seq_group_metadata_list):
            seq_ids = list(seq_group_metadata.seq_data.keys())
            sampling_params = seq_group_metadata.sampling_params
            seq_groups.append((seq_ids, sampling_params))

            if seq_group_metadata.is_prompt:
                assert len(seq_ids) == 1
                assert subquery_lens is not None
                subquery_len = subquery_lens[i]
                if sampling_params.prompt_logprobs is not None:
                    # NOTE: prompt token positions do not need sample, skip
                    categorized_sample_indices_start_idx += subquery_len - 1

                categorized_sample_indices[
                    sampling_params.sampling_type].append([
                        categorized_sample_indices_start_idx,
                        categorized_sampled_token_indices_start_idx
                    ])
                categorized_sample_indices_start_idx += 1
                categorized_sampled_token_indices_start_idx += 1

                if sampling_params.prompt_logprobs is not None:
                    selected_token_indices.extend(
                        range(selected_token_start_idx,
                              selected_token_start_idx + subquery_len - 1))
                selected_token_indices.append(selected_token_start_idx +
                                              subquery_len - 1)
                selected_token_start_idx += subquery_len

                if sampling_params.seed is not None:
                    seq_group_metadata.state.generator = torch.Generator(
                        device=self.device).manual_seed(sampling_params.seed)
            else:
                num_seqs = len(seq_ids)
                selected_token_indices.extend(
                    range(selected_token_start_idx,
                          selected_token_start_idx + num_seqs))
                selected_token_start_idx += num_seqs

                categorized_sample_indices[
                    sampling_params.sampling_type].extend(
                        zip(
                            range(
                                categorized_sample_indices_start_idx,
                                categorized_sample_indices_start_idx +
                                num_seqs),
                            range(
                                categorized_sampled_token_indices_start_idx,
                                categorized_sampled_token_indices_start_idx +
                                num_seqs)))
                categorized_sample_indices_start_idx += num_seqs
                categorized_sampled_token_indices_start_idx += num_seqs

            if sampling_params.seed is not None:
                generators.append(seq_group_metadata.state.generator)

<<<<<<< HEAD
        selected_token_indices = _async_h2d(selected_token_indices,
                                            dtype=torch.long,
                                            target_device=self.device,
                                            pin_memory=pin_memory)
        categorized_sample_indices = {
            t: _async_h2d(seq_ids,
                          dtype=torch.int,
                          target_device=self.device,
                          pin_memory=pin_memory)
=======
        selected_token_indices = async_tensor_h2d(selected_token_indices,
                                                  dtype=torch.long,
                                                  target_device=self.device,
                                                  pin_memory=self.pin_memory)

        categorized_sample_indices = {
            t: maybe_expand_dim(
                async_tensor_h2d(seq_ids,
                                 dtype=torch.int,
                                 target_device=self.device,
                                 pin_memory=self.pin_memory), 2, 2)
>>>>>>> af9e5349
            for t, seq_ids in categorized_sample_indices.items()
        }

        seq_data: Dict[int, SequenceData] = {}
        for seq_group_metadata in seq_group_metadata_list:
            seq_data.update(seq_group_metadata.seq_data)

        sampling_metadata = SamplingMetadata(
            seq_groups=seq_groups,
            seq_data=seq_data,
            prompt_lens=prompt_lens,
            selected_token_indices=selected_token_indices,
            categorized_sample_indices=categorized_sample_indices,
            generators=generators,
        )
        return sampling_metadata

    def prepare_input_tensors(
        self,
        seq_group_metadata_list: Optional[List[SequenceGroupMetadata]],
    ) -> Tuple[torch.Tensor, torch.Tensor, InputMetadata, SamplingMetadata,
               Set[int], LoRAMapping]:
        if self.is_driver_worker:
            # NOTE: We assume that all sequences in the group are all prompts or
            # all decodes.
            is_prompt = seq_group_metadata_list[0].is_prompt
            # Prepare input tensors.
            if is_prompt:
                (input_tokens, input_positions, input_metadata, prompt_lens,
                 subquery_lens, lora_index_mapping, lora_prompt_mapping,
                 lora_requests) = self._prepare_prompt(seq_group_metadata_list)
            else:
                (input_tokens, input_positions, input_metadata,
                 lora_index_mapping, lora_prompt_mapping,
                 lora_requests) = self._prepare_decode(seq_group_metadata_list)
                prompt_lens = []
                subquery_lens = None
            sampling_metadata = self._prepare_sample(seq_group_metadata_list,
                                                     prompt_lens,
                                                     subquery_lens)

            if self.lora_config:
                lora_mapping = LoRAMapping(
                    lora_index_mapping,
                    lora_prompt_mapping,
                )
            else:
                lora_mapping = None

            # Broadcast the metadata.
            metadata_dict = {
                "input_tokens": input_tokens,
                "input_positions": input_positions,
                "selected_token_indices":
                sampling_metadata.selected_token_indices,
                "lora_requests": lora_requests,
                "lora_mapping": lora_mapping,
            }
<<<<<<< HEAD
            metadata_dict.update(dataclasses.asdict(input_metadata))
=======
            metadata_dict.update(input_metadata.asdict_zerocopy())
>>>>>>> af9e5349
            broadcast_tensor_dict(metadata_dict, src=0)
        else:
            metadata_dict = broadcast_tensor_dict(src=0)
            input_tokens = metadata_dict.pop("input_tokens")
            input_positions = metadata_dict.pop("input_positions")
            selected_token_indices = metadata_dict.pop(
                "selected_token_indices")
            lora_mapping = metadata_dict.pop("lora_mapping")
            lora_requests = metadata_dict.pop("lora_requests")
            input_metadata = InputMetadata(**metadata_dict)
            sampling_metadata = SamplingMetadata(
                seq_groups=None,
                seq_data=None,
                prompt_lens=None,
                selected_token_indices=selected_token_indices,
                categorized_sample_indices=None,
                generators=None,
                perform_sampling=False,
            )

        return (input_tokens, input_positions, input_metadata,
                sampling_metadata, lora_requests, lora_mapping)

    @torch.inference_mode()
    def execute_model(
        self,
        seq_group_metadata_list: Optional[List[SequenceGroupMetadata]],
        kv_caches: List[Tuple[torch.Tensor, torch.Tensor]],
    ) -> Optional[SamplerOutput]:
        (input_tokens, input_positions, input_metadata, sampling_metadata,
         lora_requests,
         lora_mapping) = self.prepare_input_tensors(seq_group_metadata_list)

        if self.lora_config:
            self.set_active_loras(lora_requests, lora_mapping)

        # Execute the model.
        if input_metadata.use_cuda_graph:
            graph_batch_size = input_tokens.shape[0]
            model_executable = self.graph_runners[graph_batch_size]
        else:
            model_executable = self.model
        hidden_states = model_executable(
            input_ids=input_tokens,
            positions=input_positions,
            kv_caches=kv_caches,
            input_metadata=input_metadata,
        )

        # Compute the logits.
        logits = self.model.compute_logits(hidden_states, sampling_metadata)

        # Only perform sampling in the driver worker.
        if not sampling_metadata.perform_sampling:
            return None

        # Sample the next token.
        output = self.model.sample(
            logits=logits,
            sampling_metadata=sampling_metadata,
        )
        return output

    @torch.inference_mode()
    def profile_run(self) -> None:
        # Enable top-k sampling to reflect the accurate memory usage.
        sampling_params = SamplingParams(top_p=0.99, top_k=self.vocab_size - 1)
        max_num_batched_tokens = self.scheduler_config.max_num_batched_tokens
        max_num_seqs = self.scheduler_config.max_num_seqs

        # This represents the maximum number of different requests
        # that will have unique loras, an therefore the max amount of memory
        # consumption create dummy lora request copies from the lora request
        # passed in, which contains a lora from the lora warmup path.
        dummy_lora_requests = []
        dummy_lora_requests_per_seq = []
        if self.lora_config:
            for idx in range(self.lora_config.max_loras):
                lora_id = idx + 1
                dummy_lora_request = LoRARequest(
                    lora_name=f"warmup_{lora_id}",
                    lora_int_id=lora_id,
                    lora_local_path="/not/a/real/path",
                )
                self.lora_manager.add_dummy_lora(dummy_lora_request,
                                                 rank=LORA_WARMUP_RANK)
                dummy_lora_requests.append(dummy_lora_request)
            dummy_lora_requests_per_seq = [
                dummy_lora_requests[idx % len(dummy_lora_requests)]
                for idx in range(max_num_seqs)
            ]

        # Profile memory usage with max_num_sequences sequences and the total
        # number of tokens equal to max_num_batched_tokens.
        seqs: List[SequenceGroupMetadata] = []
        for group_id in range(max_num_seqs):
            seq_len = (max_num_batched_tokens // max_num_seqs +
                       (group_id < max_num_batched_tokens % max_num_seqs))
            seq_data = SequenceData([0] * seq_len)
            seq = SequenceGroupMetadata(
                request_id=str(group_id),
                is_prompt=True,
                seq_data={group_id: seq_data},
                sampling_params=sampling_params,
                block_tables=None,
                lora_request=dummy_lora_requests_per_seq[group_id]
                if dummy_lora_requests_per_seq else None,
            )
            seqs.append(seq)

        # Run the model with the dummy inputs.
        num_layers = self.model_config.get_num_layers(self.parallel_config)
        kv_caches = [(None, None)] * num_layers
        self.execute_model(seqs, kv_caches)
        torch.cuda.synchronize()
        return

    def remove_all_loras(self) -> bool:
        if not self.lora_manager:
            raise RuntimeError("LoRA is not enabled.")
        return self.lora_manager.remove_all_loras()

    def set_active_loras(self, lora_requests: List[LoRARequest],
                         lora_mapping: LoRAMapping) -> None:
        if not self.lora_manager:
            raise RuntimeError("LoRA is not enabled.")
        self.lora_manager.set_active_loras(lora_requests, lora_mapping)

    def add_lora(self, lora_request: LoRARequest) -> bool:
        if not self.lora_manager:
            raise RuntimeError("LoRA is not enabled.")
        return self.lora_manager.add_lora(lora_request)

    def remove_lora(self, lora_id: int) -> bool:
        if not self.lora_manager:
            raise RuntimeError("LoRA is not enabled.")
        return self.lora_manager.remove_lora(lora_id)

    def list_loras(self) -> Set[int]:
        if not self.lora_manager:
            raise RuntimeError("LoRA is not enabled.")
        return self.lora_manager.list_loras()

    @torch.inference_mode()
    def capture_model(self, kv_caches: List[KVCache]) -> None:
        """Cuda graph capture a model.

        Note that CUDA graph's performance gain is negligible if number
        of batched tokens are larger than 200. And since CUDA graph
        requires fixed sized tensors, supporting large/variable batch
        size requires high GPU memory overhead. Thus, vLLM only captures
        decoding requests. Mixed batch (chunked prefill + decoding) or
        prefill requests are not captured.

        Since it is used for decoding-only, it assumes there's only 1 token
        per sequence in the batch.
        """
        # NOTE(woosuk): This is a hack to ensure that the NCCL backend is never
        # deleted before the CUDA graphs.
        self.cupy_nccl_backend = cupy_utils.get_nccl_backend()

        assert not self.model_config.enforce_eager
        logger.info("Capturing the model for CUDA graphs. This may lead to "
                    "unexpected consequences if the model is not static. To "
                    "run the model in eager mode, set 'enforce_eager=True' or "
                    "use '--enforce-eager' in the CLI.")
        logger.info("CUDA graphs can take additional 1~3 GiB memory per GPU. "
                    "If you are running out of memory, consider decreasing "
                    "`gpu_memory_utilization` or enforcing eager mode. "
                    "You can also reduce the `max_num_seqs` as needed "
                    "to decrease memory usage.")
        start_time = time.perf_counter()

        # Prepare dummy inputs. These will be reused for all batch sizes.
        max_batch_size = max(_BATCH_SIZES_TO_CAPTURE)
        input_tokens = torch.zeros(max_batch_size, dtype=torch.long).cuda()
        input_positions = torch.zeros(max_batch_size, dtype=torch.long).cuda()
        slot_mapping = torch.empty(max_batch_size, dtype=torch.long).cuda()
        slot_mapping.fill_(_PAD_SLOT_ID)
        context_lens = torch.ones(max_batch_size, dtype=torch.int32).cuda()
        block_tables = torch.from_numpy(self.graph_block_tables).cuda()

        graph_batch_size = _get_graph_batch_size(
            self.scheduler_config.max_num_seqs)
        batch_size_capture_list = [
            bs for bs in _BATCH_SIZES_TO_CAPTURE if bs <= graph_batch_size
        ]

        # NOTE(woosuk): There are 3 backends for all-reduce: custom all-reduce
        # kernel, CuPy NCCL, and PyTorch NCCL. When using CUDA graph, we use
        # either custom all-reduce kernel or CuPy NCCL. When not using CUDA
        # graph, we use either custom all-reduce kernel or PyTorch NCCL.
        # We always prioritize using custom all-reduce kernel but fall back
        # to PyTorch or CuPy NCCL if it is disabled or not supported.
        with custom_all_reduce.capture():
            # NOTE: Capturing the largest batch size first may help reduce the
            # memory usage of CUDA graph.
            for batch_size in reversed(batch_size_capture_list):
                # Create dummy input_metadata.
                input_metadata = InputMetadata(
                    is_prompt=False,
                    slot_mapping=slot_mapping[:batch_size],
                    prompt_lens=None,
                    prompt_lens_tensor=None,
                    num_prompt_tokens=0,
                    num_generation_tokens=batch_size,
                    max_subquery_len=None,
                    max_context_len=self.max_context_len_to_capture,
                    max_seq_len=None,
                    subquery_start_loc=None,
                    seq_start_loc=None,
                    context_lens=context_lens[:batch_size],
                    block_tables=block_tables[:batch_size],
                    use_cuda_graph=True,
                    kv_cache_dtype=self.kv_cache_dtype,
                )

                if self.lora_config:
                    lora_mapping = LoRAMapping(
                        [0] * batch_size,
                        [0] * batch_size,
                    )
                    self.set_active_loras(set(), lora_mapping)

                graph_runner = CUDAGraphRunner(self.model)
                graph_runner.capture(
                    input_tokens[:batch_size],
                    input_positions[:batch_size],
                    kv_caches,
                    input_metadata,
                    memory_pool=self.graph_memory_pool,
                )
                self.graph_memory_pool = graph_runner.graph.pool()
                self.graph_runners[batch_size] = graph_runner

        end_time = time.perf_counter()
        elapsed_time = end_time - start_time
        # This usually takes < 10 seconds.
        logger.info(f"Graph capturing finished in {elapsed_time:.0f} secs.")

    def __del__(self) -> None:
        # Delete the CUDA graphs before deleting the CuPy NCCL communicator.
        # NOTE(woosuk): This is necessary because otherwise deadlocks can
        # happen.
        # FIXME(woosuk): This is a bit hacky. Find a more robust solution.
        self.graph_runners.clear()
        self.cupy_nccl_backend = None

    @property
    def vocab_size(self) -> int:
        return self.model_config.get_vocab_size()


class CUDAGraphRunner:

    def __init__(self, model: nn.Module):
        self.model = model
        self.graph = None
        self.input_buffers: Dict[str, torch.Tensor] = {}
        self.output_buffers: Dict[str, torch.Tensor] = {}

    def capture(
        self,
        input_ids: torch.Tensor,
        positions: torch.Tensor,
        kv_caches: List[KVCache],
        input_metadata: InputMetadata,
        memory_pool,
    ) -> None:
        assert self.graph is None
        # Run the model once without capturing the graph.
        # This is to make sure that the captured graph does not include the
        # kernel launches for initial benchmarking (e.g., Triton autotune).
        with _maybe_cupy_nccl():
            self.model(
                input_ids,
                positions,
                kv_caches,
                input_metadata,
            )
        torch.cuda.synchronize()

        # Capture the graph.
        # NOTE(woosuk): Python 3.8 does not support multi-line with statements.
        # https://stackoverflow.com/questions/31039022/python-multi-line-with-statement
        self.graph = torch.cuda.CUDAGraph()
        with torch.cuda.graph(self.graph, pool=memory_pool):  # noqa: SIM117
            with _maybe_cupy_nccl():
                hidden_states = self.model(
                    input_ids,
                    positions,
                    kv_caches,
                    input_metadata,
                )
        torch.cuda.synchronize()

        # Save the input and output buffers.
        self.input_buffers = {
            "input_ids": input_ids,
            "positions": positions,
            "kv_caches": kv_caches,
            "slot_mapping": input_metadata.slot_mapping,
            "context_lens": input_metadata.context_lens,
            "block_tables": input_metadata.block_tables,
        }
        self.output_buffers = {"hidden_states": hidden_states}
        return

    def forward(
        self,
        input_ids: torch.Tensor,
        positions: torch.Tensor,
        kv_caches: List[Tuple[torch.Tensor, torch.Tensor]],
        input_metadata: InputMetadata,
    ) -> torch.Tensor:
        # KV caches are fixed tensors, so we don't need to copy them.
        del kv_caches

        # Copy the input tensors to the input buffers.
        self.input_buffers["input_ids"].copy_(input_ids, non_blocking=True)
        self.input_buffers["positions"].copy_(positions, non_blocking=True)
        self.input_buffers["slot_mapping"].copy_(input_metadata.slot_mapping,
                                                 non_blocking=True)
        self.input_buffers["context_lens"].copy_(input_metadata.context_lens,
                                                 non_blocking=True)
        self.input_buffers["block_tables"].copy_(input_metadata.block_tables,
                                                 non_blocking=True)
        # Run the graph.
        self.graph.replay()

        # Return the output tensor.
        return self.output_buffers["hidden_states"]

    def __call__(self, *args, **kwargs):
        return self.forward(*args, **kwargs)


@contextlib.contextmanager
def _maybe_cupy_nccl():
    if cupy_utils.is_initialized() and not custom_all_reduce.is_initialized():
        with with_cupy_nccl_for_all_reduce():
            yield
    else:
        yield


def _get_graph_batch_size(batch_size: int) -> int:
    """Returns the padded batch size given actual batch size.

    Batch sizes are 1, 2, 4, _BATCH_SIZE_ALIGNMENT,
    2*_BATCH_SIZE_ALIGNMENT, 3*_BATCH_SIZE_ALIGNMENT...
    """
    if batch_size <= 2:
        return batch_size
    elif batch_size <= 4:
        return 4
    else:
        return ((batch_size + _BATCH_SIZE_ALIGNMENT - 1) //
                _BATCH_SIZE_ALIGNMENT * _BATCH_SIZE_ALIGNMENT)<|MERGE_RESOLUTION|>--- conflicted
+++ resolved
@@ -23,13 +23,9 @@
 from vllm.lora.worker_manager import LRUCacheWorkerLoRAManager
 from vllm.lora.layers import LoRAMapping
 from vllm.lora.request import LoRARequest
-<<<<<<< HEAD
-from vllm.utils import in_wsl, measure_cuda_memory
-=======
 from vllm.utils import (async_tensor_h2d, CudaMemoryProfiler,
                         is_pin_memory_available, make_tensor_with_pad,
                         maybe_expand_dim)
->>>>>>> af9e5349
 
 logger = init_logger(__name__)
 
@@ -95,11 +91,7 @@
             self.model_config.enforce_eager = True
 
     def load_model(self) -> None:
-<<<<<<< HEAD
-        with measure_cuda_memory() as m:
-=======
         with CudaMemoryProfiler() as m:
->>>>>>> af9e5349
             self.model = get_model(self.model_config,
                                    self.device_config,
                                    lora_config=self.lora_config,
@@ -121,12 +113,7 @@
                            ), "Model does not have embedding_padding_modules"
             self.lora_manager = LRUCacheWorkerLoRAManager(
                 self.scheduler_config.max_num_seqs,
-<<<<<<< HEAD
-                self.scheduler_config.max_num_batched_tokens +
-                self.scheduler_config.max_paddings, self.vocab_size,
-=======
                 self.scheduler_config.max_num_batched_tokens, self.vocab_size,
->>>>>>> af9e5349
                 self.lora_config, self.device, self.model.embedding_modules,
                 self.model.embedding_padding_modules)
             self.model = self.lora_manager.create_lora_manager(self.model)
@@ -179,29 +166,18 @@
                 computed_len = len(computed_block_nums) * self.block_size
                 prompt_tokens = prompt_tokens[computed_len:]
                 prefix_block_tables.append(computed_block_nums)
-<<<<<<< HEAD
-=======
                 context_len = computed_len
->>>>>>> af9e5349
             else:
                 prefix_block_tables.append([])
                 context_len = 0
             # actual prompt lens
-<<<<<<< HEAD
-            context_lens.append(computed_len)
-=======
             context_lens.append(context_len)
->>>>>>> af9e5349
             subquery_lens.append(prompt_len - computed_len)
 
             input_tokens.extend(prompt_tokens)
             # NOTE(woosuk): Here we assume that the first token in the prompt
             # is always the first token in the sequence.
-<<<<<<< HEAD
-            input_positions.append(
-=======
             input_positions.extend(
->>>>>>> af9e5349
                 list(range(computed_len, computed_len + len(prompt_tokens))))
 
             lora_id = seq_group_metadata.lora_int_id
@@ -209,11 +185,7 @@
             if lora_id > 0:
                 lora_requests.add(seq_group_metadata.lora_request)
 
-<<<<<<< HEAD
-            lora_index_mapping.append([lora_id] * (prompt_len - computed_len))
-=======
             lora_index_mapping += [lora_id] * (prompt_len - computed_len)
->>>>>>> af9e5349
             lora_prompt_mapping.extend(
                 [lora_id] *
                 (prompt_len - computed_len
@@ -246,31 +218,6 @@
                 block_number = block_table[i // self.block_size]
                 block_offset = i % self.block_size
                 slot = block_number * self.block_size + block_offset
-<<<<<<< HEAD
-                slot_mapping[-1].append(slot)
-
-        max_prompt_len = max(subquery_lens)
-        assert max_prompt_len > 0
-        input_tokens = _make_tensor_with_pad(input_tokens,
-                                             max_prompt_len,
-                                             pad=0,
-                                             dtype=torch.long,
-                                             device=self.device)
-        input_positions = _make_tensor_with_pad(input_positions,
-                                                max_prompt_len,
-                                                pad=0,
-                                                dtype=torch.long,
-                                                device=self.device)
-        slot_mapping = _make_tensor_with_pad(slot_mapping,
-                                             max_prompt_len,
-                                             pad=_PAD_SLOT_ID,
-                                             dtype=torch.long,
-                                             device=self.device)
-        lora_index_mapping = [
-            _pad_to_max(mapping, max_prompt_len, pad=0)
-            for mapping in lora_index_mapping
-        ]
-=======
                 slot_mapping.append(slot)
 
         max_subquery_len = max(subquery_lens)
@@ -289,7 +236,6 @@
                                     device=self.device)
         lora_index_mapping = lora_index_mapping
 
->>>>>>> af9e5349
         context_lens_tensor = torch.tensor(context_lens,
                                            dtype=torch.int,
                                            device=self.device)
@@ -492,11 +438,7 @@
         selected_token_start_idx = 0
         categorized_sample_indices = {t: [] for t in SamplingType}
         categorized_sample_indices_start_idx = 0
-<<<<<<< HEAD
-        pin_memory = not self.in_wsl and not self.device_config.is_neuron
-=======
         categorized_sampled_token_indices_start_idx = 0
->>>>>>> af9e5349
 
         for i, seq_group_metadata in enumerate(seq_group_metadata_list):
             seq_ids = list(seq_group_metadata.seq_data.keys())
@@ -554,17 +496,6 @@
             if sampling_params.seed is not None:
                 generators.append(seq_group_metadata.state.generator)
 
-<<<<<<< HEAD
-        selected_token_indices = _async_h2d(selected_token_indices,
-                                            dtype=torch.long,
-                                            target_device=self.device,
-                                            pin_memory=pin_memory)
-        categorized_sample_indices = {
-            t: _async_h2d(seq_ids,
-                          dtype=torch.int,
-                          target_device=self.device,
-                          pin_memory=pin_memory)
-=======
         selected_token_indices = async_tensor_h2d(selected_token_indices,
                                                   dtype=torch.long,
                                                   target_device=self.device,
@@ -576,7 +507,6 @@
                                  dtype=torch.int,
                                  target_device=self.device,
                                  pin_memory=self.pin_memory), 2, 2)
->>>>>>> af9e5349
             for t, seq_ids in categorized_sample_indices.items()
         }
 
@@ -635,11 +565,7 @@
                 "lora_requests": lora_requests,
                 "lora_mapping": lora_mapping,
             }
-<<<<<<< HEAD
-            metadata_dict.update(dataclasses.asdict(input_metadata))
-=======
             metadata_dict.update(input_metadata.asdict_zerocopy())
->>>>>>> af9e5349
             broadcast_tensor_dict(metadata_dict, src=0)
         else:
             metadata_dict = broadcast_tensor_dict(src=0)
