--- conflicted
+++ resolved
@@ -85,11 +85,6 @@
         self.pin_memory = is_pin_memory_available()
         self.kv_cache_dtype = kv_cache_dtype
 
-<<<<<<< HEAD
-        # Set enforce_eager to True for Neuron backend, to avoid capturing graph
-        if self.device_config.is_neuron:
-            self.model_config.enforce_eager = True
-
         # Unpack HF is_encoder_decoder config attribute
         # NOTE: must handle "self.model_config is None" case imposed by
         # certain tests i.e. test_prepare_prompt()
@@ -100,8 +95,6 @@
                                         getattr(self.model_config.hf_config, \
                                                 "is_encoder_decoder", False)
 
-=======
->>>>>>> f721096d
     def load_model(self) -> None:
         with CudaMemoryProfiler() as m:
             self.model = get_model(self.model_config,
@@ -158,8 +151,6 @@
         context_lens: List[int] = []
         subquery_lens: List[int] = []
         prefix_block_tables: List[List[int]] = []
-        block_tables: List[List[int]] = []
-        max_block_table_len = 0
         for seq_group_metadata in seq_group_metadata_list:
             assert seq_group_metadata.is_prompt
             seq_ids = list(seq_group_metadata.seq_data.keys())
@@ -170,31 +161,10 @@
             prompt_tokens = seq_data.get_token_ids()
             prompt_len = len(prompt_tokens)
             prompt_lens.append(prompt_len)
-
             computed_len = 0
+
+            # NOTE: This only works for oooooooxxx style attention.
             computed_block_nums = seq_group_metadata.computed_block_nums
-<<<<<<< HEAD
-            if self.is_encoder_decoder:
-                # Encoder/decoder mode does not support prefix cache
-                assert computed_block_nums is None or \
-                       len(computed_block_nums) == 0, \
-                       "Encoder decoder models do not support Prefix Cache yet"
-                # Context length == 1 due to decoder_start token
-                context_lens.append(1)
-            else:
-                # NOTE: This only works for oooooooxxx style attention.
-                if computed_block_nums is not None and len(
-                        computed_block_nums
-                ) > 0 and self.sliding_window is None:
-                    # Prefix is not supported with sliding_window
-                    computed_len = len(computed_block_nums) * self.block_size
-                    prompt_tokens = prompt_tokens[computed_len:]
-                    prefix_block_tables.append(computed_block_nums)
-                else:
-                    prefix_block_tables.append([])
-                # actual prompt lens
-                context_lens.append(computed_len)
-=======
             if computed_block_nums is not None and len(
                     computed_block_nums) > 0 and self.sliding_window is None:
                 # Prefix is not supported with sliding_window
@@ -207,7 +177,6 @@
                 context_len = 0
             # actual prompt lens
             context_lens.append(context_len)
->>>>>>> f721096d
             subquery_lens.append(prompt_len - computed_len)
 
             input_tokens.extend(prompt_tokens)
@@ -254,43 +223,6 @@
                 block_number = block_table[i // self.block_size]
                 block_offset = i % self.block_size
                 slot = block_number * self.block_size + block_offset
-<<<<<<< HEAD
-                slot_mapping[-1].append(slot)
-
-            if self.is_encoder_decoder:
-                block_tables.append(block_table)
-                max_block_table_len = max(max_block_table_len,
-                                          len(block_table))
-        max_prompt_len = max(subquery_lens)
-        assert max_prompt_len > 0
-        input_tokens = _make_tensor_with_pad(input_tokens,
-                                             max_prompt_len,
-                                             pad=0,
-                                             dtype=torch.long,
-                                             device=self.device)
-        input_positions = _make_tensor_with_pad(input_positions,
-                                                max_prompt_len,
-                                                pad=0,
-                                                dtype=torch.long,
-                                                device=self.device)
-        if self.is_encoder_decoder and len(block_tables) > 0:
-            # Pad the slot mapping to the same length and add decoder_start_id
-            for i in range(len(slot_mapping)):
-                slot_mapping[i] += [_PAD_SLOT_ID
-                                    ] * (max_prompt_len - len(slot_mapping[i]))
-                slot_mapping[i].append(block_tables[i][-1] * self.block_size)
-
-        max_slot_mapping_len = max_prompt_len + self.is_encoder_decoder
-        slot_mapping = _make_tensor_with_pad(slot_mapping,
-                                             max_slot_mapping_len,
-                                             pad=_PAD_SLOT_ID,
-                                             dtype=torch.long,
-                                             device=self.device)
-        lora_index_mapping = [
-            _pad_to_max(mapping, max_prompt_len, pad=0)
-            for mapping in lora_index_mapping
-        ]
-=======
                 slot_mapping.append(slot)
 
         max_subquery_len = max(subquery_lens)
@@ -308,43 +240,10 @@
                                     dtype=torch.long,
                                     device=self.device)
         lora_index_mapping = lora_index_mapping
->>>>>>> f721096d
 
         context_lens_tensor = torch.tensor(context_lens,
                                            dtype=torch.int,
                                            device=self.device)
-<<<<<<< HEAD
-        if self.is_encoder_decoder:
-            padded_block_tables = []
-            # Pad the encoder block tables to the same length
-            # and then add a decoder block table in the end
-            for block_table in block_tables:
-                block_table = block_table[:-1] + [0] * (
-                    max_block_table_len - len(block_table)) + block_table[-1:]
-                padded_block_tables.append(block_table)
-
-            block_tables_tensor = _make_tensor_with_pad(
-                padded_block_tables,
-                max_len=max_block_table_len,
-                pad=0,
-                dtype=torch.int,
-                device=self.device)
-        else:
-            # Prepare prefix block tables
-            max_prompt_block_table_len = max(
-                len(t) for t in prefix_block_tables)
-            block_tables_tensor = _make_tensor_with_pad(
-                prefix_block_tables,
-                max_len=max_prompt_block_table_len,
-                pad=0,
-                dtype=torch.int,
-                device=self.device)
-        start_loc_tensor = torch.arange(0,
-                                        len(prompt_lens) * max_prompt_len,
-                                        max_prompt_len,
-                                        dtype=torch.long,
-                                        device=self.device)
-=======
         # Prepare prefix block tables
         max_prompt_block_table_len = max(len(t) for t in prefix_block_tables)
         block_tables = make_tensor_with_pad(
@@ -364,7 +263,6 @@
                                          dtype=torch.int32,
                                          device=self.device)
 
->>>>>>> f721096d
         prompt_lens_tensor = torch.tensor(prompt_lens,
                                           dtype=torch.long,
                                           device=self.device)
@@ -385,12 +283,6 @@
         input_metadata = InputMetadata(
             is_prompt=True,
             slot_mapping=slot_mapping,
-<<<<<<< HEAD
-            prompt_lens=prompt_lens_tensor,
-            max_seq_len=max_prompt_len,
-            start_loc=start_loc_tensor,
-            max_context_len=max(context_lens),
-=======
             prompt_lens=prompt_lens,
             prompt_lens_tensor=prompt_lens_tensor,
             num_prompt_tokens=num_prompt_tokens,
@@ -400,9 +292,8 @@
             max_seq_len=max_seq_len,
             subquery_start_loc=subquery_start_loc,
             seq_start_loc=seq_start_loc,
->>>>>>> f721096d
             context_lens=context_lens_tensor,
-            block_tables=block_tables_tensor,
+            block_tables=block_tables,
             use_cuda_graph=False,
             kv_cache_dtype=self.kv_cache_dtype,
         )
@@ -416,23 +307,15 @@
     ) -> Tuple[torch.Tensor, torch.Tensor, InputMetadata, List[int], List[int],
                Set[LoRARequest]]:
         assert len(seq_group_metadata_list) > 0
-<<<<<<< HEAD
-        input_tokens: List[List[int]] = []
-        input_positions: List[List[int]] = []
-        slot_mapping: List[List[int]] = []
-        prompt_lens: List[int] = []
-=======
         input_tokens: List[int] = []
         input_positions: List[int] = []
         slot_mapping: List[int] = []
->>>>>>> f721096d
         context_lens: List[int] = []
         block_tables: List[List[int]] = []
         lora_index_mapping: List[int] = []
         lora_prompt_mapping: List[int] = []
         lora_requests: Set[LoRARequest] = set()
 
-        max_block_table_len = 0
         for seq_group_metadata in seq_group_metadata_list:
             assert not seq_group_metadata.is_prompt
 
@@ -451,30 +334,11 @@
                 position = seq_len - 1
                 input_positions.append(position)
 
-                prompt_len = len(seq_data.prompt_token_ids)
-                prompt_lens.append(prompt_len)
-
-                if self.is_encoder_decoder:
-                    # Encoder-decoder model stores
-                    # prompt and generation tokens separately,
-                    # so we need to adjust to the pad.
-                    prompt_blocks_num = (prompt_len + self.block_size -
-                                         1) // self.block_size
-                    prompt_pad = prompt_blocks_num * \
-                                 self.block_size - prompt_len
-                    position += prompt_pad + 1  # One extra for decoder_start_id
-
-                if self.is_encoder_decoder:
-                    context_len = seq_len - prompt_len + 1
-                elif self.sliding_window is not None:
-                    context_len = min(seq_len, self.sliding_window)
-                else:
-                    context_len = seq_len
+                context_len = seq_len if self.sliding_window is None else min(
+                    seq_len, self.sliding_window)
                 context_lens.append(context_len)
 
                 block_table = seq_group_metadata.block_tables[seq_id]
-                max_block_table_len = max(max_block_table_len,
-                                          len(block_table))
                 block_number = block_table[position // self.block_size]
                 block_offset = position % self.block_size
                 slot = block_number * self.block_size + block_offset
@@ -487,16 +351,6 @@
                                              self.block_size)
                     block_table = block_table[-sliding_window_blocks:]
                 block_tables.append(block_table)
-        if self.is_encoder_decoder:
-            padded_block_tables = []
-            # Pad the encoder block tables to the same length
-            # and then add a decoder block table in the end
-            for block_table in block_tables:
-                block_table = block_table[:-1] + [0] * (
-                    max_block_table_len - len(block_table)) + block_table[-1:]
-                padded_block_tables.append(block_table)
-
-            block_tables = padded_block_tables
 
         # vLLM uses cuda graph only for decoding requests.
         # See `capture_model` API for more details.
@@ -532,9 +386,6 @@
                                     dtype=torch.int,
                                     device=self.device)
 
-        prompt_lens = torch.tensor(prompt_lens,
-                                   dtype=torch.int,
-                                   device=self.device)
         if use_captured_graph:
             # When using cuda-graph all these tensors should be
             # padded.
@@ -563,17 +414,11 @@
         input_metadata = InputMetadata(
             is_prompt=False,
             slot_mapping=slot_mapping,
-<<<<<<< HEAD
-            prompt_lens=prompt_lens,
-            max_seq_len=None,
-            start_loc=None,
-=======
             prompt_lens=None,
             prompt_lens_tensor=None,
             num_prompt_tokens=0,
             num_generation_tokens=len(input_tokens),
             max_subquery_len=None,
->>>>>>> f721096d
             max_context_len=max_context_len,
             max_seq_len=None,
             subquery_start_loc=None,
@@ -605,7 +450,7 @@
             sampling_params = seq_group_metadata.sampling_params
             seq_groups.append((seq_ids, sampling_params))
 
-            if seq_group_metadata.is_prompt and not self.is_encoder_decoder:
+            if seq_group_metadata.is_prompt:
                 assert len(seq_ids) == 1
                 assert subquery_lens is not None
                 subquery_len = subquery_lens[i]
