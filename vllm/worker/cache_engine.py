"""CacheEngine class for managing the KV cache."""
from typing import Dict, List, Tuple

import torch

from vllm.config import CacheConfig, ModelConfig, ParallelConfig
from vllm.logger import init_logger
from vllm.utils import in_wsl, is_neuron, STR_DTYPE_TO_TORCH_DTYPE

logger = init_logger(__name__)

KVCache = Tuple[torch.Tensor, torch.Tensor]


class CacheEngine:
    """Manages the KV cache.

    This class is responsible for initializing and managing the GPU and CPU KV
    caches. It also provides methods for performing KV cache operations, such
    as swapping and copying.
    """

    def __init__(
        self,
        cache_config: CacheConfig,
        model_config: ModelConfig,
        parallel_config: ParallelConfig,
    ) -> None:
        self.cache_config = cache_config
        self.model_config = model_config
        self.parallel_config = parallel_config

        self.head_size = model_config.get_head_size()
        self.num_layers = model_config.get_num_layers(parallel_config)
        self.num_heads = model_config.get_num_kv_heads(parallel_config)

        self.block_size = cache_config.block_size
        self.num_gpu_blocks = cache_config.num_gpu_blocks
        self.num_cpu_blocks = cache_config.num_cpu_blocks

<<<<<<< HEAD
        # Skip initializing CUDA stream and buffer for Neuron backend.
=======
        # Skip initializing KV cache for Neuron backend.
>>>>>>> c188ecb0
        if is_neuron():
            return

        if cache_config.cache_dtype == "auto":
            self.dtype = model_config.dtype
        else:
            self.dtype = STR_DTYPE_TO_TORCH_DTYPE[cache_config.cache_dtype]

        # Initialize the cache.
        self.gpu_cache = self.allocate_gpu_cache()
        self.cpu_cache = self.allocate_cpu_cache()

    def get_key_block_shape(self) -> Tuple[int, int, int, int]:
        element_size = torch.tensor([], dtype=self.dtype).element_size()
        x = 16 // element_size
        return (
            self.num_heads,
            self.head_size // x,
            self.block_size,
            x,
        )

    def get_value_block_shape(self) -> Tuple[int, int, int]:
        return (
            self.num_heads,
            self.head_size,
            self.block_size,
        )

    def allocate_gpu_cache(self) -> List[KVCache]:
        gpu_cache: List[KVCache] = []
        key_block_shape = self.get_key_block_shape()
        value_block_shape = self.get_value_block_shape()
        for _ in range(self.num_layers):
            key_blocks = torch.empty(
                size=(self.num_gpu_blocks, *key_block_shape),
                dtype=self.dtype,
                device="cuda",
            )
            value_blocks = torch.empty(
                size=(self.num_gpu_blocks, *value_block_shape),
                dtype=self.dtype,
                device="cuda",
            )
            gpu_cache.append((key_blocks, value_blocks))
        return gpu_cache

    def allocate_cpu_cache(self) -> List[KVCache]:
        cpu_cache: List[KVCache] = []
        key_block_shape = self.get_key_block_shape()
        value_block_shape = self.get_value_block_shape()
        pin_memory = not in_wsl()
        if not pin_memory:
            # Pinning memory in WSL is not supported.
            # https://docs.nvidia.com/cuda/wsl-user-guide/index.html#known-limitations-for-linux-cuda-applications
            logger.warning("Using 'pin_memory=False' as WSL is detected. "
                           "This may slow down the performance.")
        for _ in range(self.num_layers):
            key_blocks = torch.empty(
                size=(self.num_cpu_blocks, *key_block_shape),
                dtype=self.dtype,
                pin_memory=pin_memory,
                device="cpu",
            )
            value_blocks = torch.empty(
                size=(self.num_cpu_blocks, *value_block_shape),
                dtype=self.dtype,
                pin_memory=pin_memory,
                device="cpu",
            )
            cpu_cache.append((key_blocks, value_blocks))
        return cpu_cache

    def _swap(
        self,
        src: List[KVCache],
        dst: List[KVCache],
        src_to_dst: Dict[int, int],
    ) -> None:
        from vllm._C import cache_ops

<<<<<<< HEAD
        with torch.cuda.stream(self.cache_stream):
            for i in range(self.num_layers):
                src_key_cache, src_value_cache = src[i]
                dst_key_cache, dst_value_cache = dst[i]
                # Copy the key blocks.
                cache_ops.swap_blocks(src_key_cache, dst_key_cache, src_to_dst)
                # Copy the value blocks.
                cache_ops.swap_blocks(src_value_cache, dst_value_cache,
                                      src_to_dst)
                event = self.events[i]
                event.record(stream=self.cache_stream)
=======
        for i in range(self.num_layers):
            src_key_cache, src_value_cache = src[i]
            dst_key_cache, dst_value_cache = dst[i]
            # Copy the key blocks.
            cache_ops.swap_blocks(src_key_cache, dst_key_cache, src_to_dst)
            # Copy the value blocks.
            cache_ops.swap_blocks(src_value_cache, dst_value_cache, src_to_dst)
>>>>>>> c188ecb0

    def swap_in(self, src_to_dst: Dict[int, int]) -> None:
        self._swap(self.cpu_cache, self.gpu_cache, src_to_dst)

    def swap_out(self, src_to_dst: Dict[int, int]) -> None:
        self._swap(self.gpu_cache, self.cpu_cache, src_to_dst)

    def copy(self, src_to_dsts: Dict[int, List[int]]) -> None:
        from vllm._C import cache_ops

        key_caches = [key_cache for key_cache, _ in self.gpu_cache]
        value_caches = [value_cache for _, value_cache in self.gpu_cache]
        # NOTE(woosuk): This operation implicitly synchronizes the CPU and GPU.
        cache_ops.copy_blocks(key_caches, value_caches, src_to_dsts)

    @staticmethod
    def get_cache_block_size(
        block_size: int,
        cache_dtype: str,
        model_config: ModelConfig,
        parallel_config: ParallelConfig,
    ) -> int:
        head_size = model_config.get_head_size()
        num_heads = model_config.get_num_kv_heads(parallel_config)
        num_layers = model_config.get_num_layers(parallel_config)

        key_cache_block = block_size * num_heads * head_size
        value_cache_block = key_cache_block
        total = num_layers * (key_cache_block + value_cache_block)
        if cache_dtype == "auto":
            dtype = model_config.dtype
        else:
            dtype = STR_DTYPE_TO_TORCH_DTYPE[cache_dtype]
        dtype_size = _get_dtype_size(dtype)
        return dtype_size * total


def _get_dtype_size(dtype: torch.dtype) -> int:
    return torch.tensor([], dtype=dtype).element_size()<|MERGE_RESOLUTION|>--- conflicted
+++ resolved
@@ -38,11 +38,7 @@
         self.num_gpu_blocks = cache_config.num_gpu_blocks
         self.num_cpu_blocks = cache_config.num_cpu_blocks
 
-<<<<<<< HEAD
-        # Skip initializing CUDA stream and buffer for Neuron backend.
-=======
         # Skip initializing KV cache for Neuron backend.
->>>>>>> c188ecb0
         if is_neuron():
             return
 
@@ -124,19 +120,6 @@
     ) -> None:
         from vllm._C import cache_ops
 
-<<<<<<< HEAD
-        with torch.cuda.stream(self.cache_stream):
-            for i in range(self.num_layers):
-                src_key_cache, src_value_cache = src[i]
-                dst_key_cache, dst_value_cache = dst[i]
-                # Copy the key blocks.
-                cache_ops.swap_blocks(src_key_cache, dst_key_cache, src_to_dst)
-                # Copy the value blocks.
-                cache_ops.swap_blocks(src_value_cache, dst_value_cache,
-                                      src_to_dst)
-                event = self.events[i]
-                event.record(stream=self.cache_stream)
-=======
         for i in range(self.num_layers):
             src_key_cache, src_value_cache = src[i]
             dst_key_cache, dst_value_cache = dst[i]
@@ -144,7 +127,6 @@
             cache_ops.swap_blocks(src_key_cache, dst_key_cache, src_to_dst)
             # Copy the value blocks.
             cache_ops.swap_blocks(src_value_cache, dst_value_cache, src_to_dst)
->>>>>>> c188ecb0
 
     def swap_in(self, src_to_dst: Dict[int, int]) -> None:
         self._swap(self.cpu_cache, self.gpu_cache, src_to_dst)
