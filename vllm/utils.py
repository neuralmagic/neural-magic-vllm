import enum
import os
import socket
import subprocess
import uuid
import gc
from platform import uname
from typing import List, Tuple, Union, Generic
from packaging.version import parse, Version

import psutil
import torch
import asyncio
from functools import partial, lru_cache
from typing import (
    Awaitable,
    Callable,
    TypeVar,
)
from collections import OrderedDict
from typing import Any, Hashable, Optional

from vllm.logger import init_logger
import warnings

T = TypeVar("T")
logger = init_logger(__name__)

STR_DTYPE_TO_TORCH_DTYPE = {
    "half": torch.half,
    "bfloat16": torch.bfloat16,
    "float": torch.float,
    "fp8_e5m2": torch.uint8,
}


class Device(enum.Enum):
    GPU = enum.auto()
    CPU = enum.auto()


class Counter:

    def __init__(self, start: int = 0) -> None:
        self.counter = start

    def __next__(self) -> int:
        i = self.counter
        self.counter += 1
        return i

    def reset(self) -> None:
        self.counter = 0


class LRUCache(Generic[T]):

    def __init__(self, capacity: int):
        self.cache = OrderedDict[Hashable, T]()
        self.capacity = capacity

    def __contains__(self, key: Hashable) -> bool:
        return key in self.cache

    def __len__(self) -> int:
        return len(self.cache)

    def __getitem__(self, key: Hashable) -> T:
        return self.get(key)

    def __setitem__(self, key: Hashable, value: T) -> None:
        self.put(key, value)

    def __delitem__(self, key: Hashable) -> None:
        self.pop(key)

    def touch(self, key: Hashable) -> None:
        self.cache.move_to_end(key)

    def get(self,
            key: Hashable,
            default_value: Optional[T] = None) -> Optional[T]:
        if key in self.cache:
            value = self.cache[key]
            self.cache.move_to_end(key)
        else:
            value = default_value
        return value

    def put(self, key: Hashable, value: T) -> None:
        self.cache[key] = value
        self.cache.move_to_end(key)
        self._remove_old_if_needed()

    def _on_remove(self, key: Hashable, value: T):
        pass

    def remove_oldest(self):
        if not self.cache:
            return
        key, value = self.cache.popitem(last=False)
        self._on_remove(key, value)

    def _remove_old_if_needed(self) -> None:
        while len(self.cache) > self.capacity:
            self.remove_oldest()

    def pop(self, key: Hashable, default_value: Optional[Any] = None) -> T:
        run_on_remove = key in self.cache
        value = self.cache.pop(key, default_value)
        if run_on_remove:
            self._on_remove(key, value)
        return value

    def clear(self):
        while len(self.cache) > 0:
            self.remove_oldest()
        self.cache.clear()


def is_hip() -> bool:
    return torch.version.hip is not None


<<<<<<< HEAD
=======
@lru_cache(maxsize=None)
>>>>>>> af9e5349
def is_neuron() -> bool:
    try:
        import transformers_neuronx
    except ImportError:
        transformers_neuronx = None
    return transformers_neuronx is not None


<<<<<<< HEAD
=======
@lru_cache(maxsize=None)
>>>>>>> af9e5349
def get_max_shared_memory_bytes(gpu: int = 0) -> int:
    """Returns the maximum shared memory per thread block in bytes."""
    # NOTE: This import statement should be executed lazily since
    # the Neuron-X backend does not have the `cuda_utils` module.
    from vllm._C import cuda_utils

    max_shared_mem = (
        cuda_utils.get_max_shared_memory_per_block_device_attribute(gpu))
    # value 0 will cause MAX_SEQ_LEN become negative and test_attention.py
    # will fail
    assert max_shared_mem > 0, "max_shared_mem can not be zero"
    return int(max_shared_mem)


def get_cpu_memory() -> int:
    """Returns the total CPU memory of the node in bytes."""
    return psutil.virtual_memory().total


def random_uuid() -> str:
    return str(uuid.uuid4().hex)


@lru_cache(maxsize=None)
def in_wsl() -> bool:
    # Reference: https://github.com/microsoft/WSL/issues/4071
    return "microsoft" in " ".join(uname()).lower()


def make_async(func: Callable[..., T]) -> Callable[..., Awaitable[T]]:
    """Take a blocking function, and run it on in an executor thread.

    This function prevents the blocking function from blocking the
    asyncio event loop.
    The code in this function needs to be thread safe.
    """

    def _async_wrapper(*args, **kwargs) -> asyncio.Future:
        loop = asyncio.get_event_loop()
        p_func = partial(func, *args, **kwargs)
        return loop.run_in_executor(executor=None, func=p_func)

    return _async_wrapper


def get_ip() -> str:
    host_ip = os.environ.get("HOST_IP")
    if host_ip:
        return host_ip

    # IP is not set, try to get it from the network interface

    # try ipv4
    s = socket.socket(socket.AF_INET, socket.SOCK_DGRAM)
    try:
        s.connect(("8.8.8.8", 80))  # Doesn't need to be reachable
        return s.getsockname()[0]
    except Exception:
        pass

    # try ipv6
    try:
        s = socket.socket(socket.AF_INET6, socket.SOCK_DGRAM)
        # Google's public DNS server, see
        # https://developers.google.com/speed/public-dns/docs/using#addresses
        s.connect(("2001:4860:4860::8888", 80))  # Doesn't need to be reachable
        return s.getsockname()[0]
    except Exception:
        pass

    warnings.warn(
        "Failed to get the IP address, using 0.0.0.0 by default."
        "The value can be set by the environment variable HOST_IP.",
        stacklevel=2)
    return "0.0.0.0"


def get_distributed_init_method(ip: str, port: int) -> str:
    return f"tcp://{ip}:{port}"


def get_open_port() -> int:
    # try ipv4
    try:
        with socket.socket(socket.AF_INET, socket.SOCK_STREAM) as s:
            s.bind(("", 0))
            return s.getsockname()[1]
    except OSError:
        # try ipv6
        with socket.socket(socket.AF_INET6, socket.SOCK_STREAM) as s:
            s.bind(("", 0))
            return s.getsockname()[1]


def set_cuda_visible_devices(device_ids: List[int]) -> None:
    os.environ["CUDA_VISIBLE_DEVICES"] = ",".join(map(str, device_ids))


<<<<<<< HEAD
=======
@lru_cache(maxsize=None)
>>>>>>> af9e5349
def get_nvcc_cuda_version() -> Optional[Version]:
    cuda_home = os.environ.get('CUDA_HOME')
    if not cuda_home:
        cuda_home = '/usr/local/cuda'
        if os.path.isfile(cuda_home + '/bin/nvcc'):
            logger.info(f'CUDA_HOME is not found in the environment. '
                        f'Using {cuda_home} as CUDA_HOME.')
        else:
            logger.warning(
                f'Not found nvcc in {cuda_home}. Skip cuda version check!')
            return None
    nvcc_output = subprocess.check_output([cuda_home + "/bin/nvcc", "-V"],
                                          universal_newlines=True)
    output = nvcc_output.split()
    release_idx = output.index("release") + 1
    nvcc_cuda_version = parse(output[release_idx].split(",")[0])
    return nvcc_cuda_version


def _generate_random_fp8_e5m2(
    tensor: torch.tensor,
    low: float,
    high: float,
) -> None:
    # NOTE(zhaoyang): Due to NaN and Inf representation for fp8 data type,
    # it may occur Inf or NaN if we directly use torch.randint
    # to generate random data for fp8 data.
    # For example, s.11111.00 in fp8e5m2 format represents Inf.
    #     | E4M3        | E5M2
    #-----|-------------|-------------------
    # Inf | N/A         | s.11111.00
    # NaN | s.1111.111  | s.11111.{01,10,11}
    from vllm._C import cache_ops
    tensor_tmp = torch.empty_like(tensor, dtype=torch.float16)
    tensor_tmp.uniform_(low, high)
    cache_ops.convert_fp8_e5m2(tensor_tmp, tensor)
    del tensor_tmp


def create_kv_caches_with_random(
    num_blocks: int,
    block_size: int,
    num_layers: int,
    num_heads: int,
    head_size: int,
    cache_dtype: Optional[Union[str, torch.dtype]],
    model_dtype: Optional[Union[str, torch.dtype]] = None,
    seed: Optional[int] = 0,
    device: Optional[str] = "cuda",
) -> Tuple[List[torch.Tensor], List[torch.Tensor]]:
    torch.random.manual_seed(seed)
    if torch.cuda.is_available():
        torch.cuda.manual_seed(seed)

    if isinstance(cache_dtype, str):
        if cache_dtype == "auto":
            if isinstance(model_dtype, str):
                torch_dtype = STR_DTYPE_TO_TORCH_DTYPE[model_dtype]
            elif isinstance(model_dtype, torch.dtype):
                torch_dtype = model_dtype
            else:
                raise ValueError(f"Invalid model dtype: {model_dtype}")
        elif cache_dtype in ["half", "bfloat16", "float"]:
            torch_dtype = STR_DTYPE_TO_TORCH_DTYPE[cache_dtype]
        elif cache_dtype == "fp8_e5m2":
            torch_dtype = torch.uint8
        else:
            raise ValueError(f"Invalid kv cache dtype: {cache_dtype}")
    elif isinstance(cache_dtype, torch.dtype):
        torch_dtype = cache_dtype
    else:
        raise ValueError(f"Invalid kv cache dtype: {cache_dtype}")

    scale = head_size**-0.5
    x = 16 // torch.tensor([], dtype=torch_dtype).element_size()
    key_cache_shape = (num_blocks, num_heads, head_size // x, block_size, x)
    key_caches = []
    for _ in range(num_layers):
        key_cache = torch.empty(size=key_cache_shape,
                                dtype=torch_dtype,
                                device=device)
        if cache_dtype == 'fp8_e5m2':
            _generate_random_fp8_e5m2(key_cache, -scale, scale)
        elif torch_dtype in [torch.half, torch.bfloat16, torch.float]:
            key_cache.uniform_(-scale, scale)
        else:
            raise ValueError(
                f"Does not support key cache of type {cache_dtype}")
        key_caches.append(key_cache)

    value_cache_shape = (num_blocks, num_heads, head_size, block_size)
    value_caches = []
    for _ in range(num_layers):
        value_cache = torch.empty(size=value_cache_shape,
                                  dtype=torch_dtype,
                                  device=device)
        if cache_dtype == 'fp8_e5m2':
            _generate_random_fp8_e5m2(value_cache, -scale, scale)
        elif torch_dtype in [torch.half, torch.bfloat16, torch.float]:
            value_cache.uniform_(-scale, scale)
        else:
            raise ValueError(
                f"Does not support value cache of type {cache_dtype}")
        value_caches.append(value_cache)
    return key_caches, value_caches


<<<<<<< HEAD
class measure_cuda_memory:
=======
@lru_cache
def print_warning_once(msg: str) -> None:
    logger.warning(msg)


@lru_cache(maxsize=None)
def is_pin_memory_available() -> bool:

    if in_wsl():
        # Pinning memory in WSL is not supported.
        # https://docs.nvidia.com/cuda/wsl-user-guide/index.html#known-limitations-for-linux-cuda-applications
        print_warning_once("Using 'pin_memory=False' as WSL is detected. "
                           "This may slow down the performance.")
        return False
    elif is_neuron():
        print_warning_once("Pin memory is not supported on Neuron.")
        return False
    return True


class CudaMemoryProfiler:
>>>>>>> af9e5349

    def __init__(self, device=None):
        self.device = device

    def current_memory_usage(self) -> float:
        # Return the memory usage in bytes.
        torch.cuda.reset_peak_memory_stats(self.device)
        mem = torch.cuda.max_memory_allocated(self.device)
        return mem

    def __enter__(self):
        self.initial_memory = self.current_memory_usage()
        # This allows us to call methods of the context manager if needed
        return self

    def __exit__(self, exc_type, exc_val, exc_tb):
        self.final_memory = self.current_memory_usage()
        self.consumed_memory = self.final_memory - self.initial_memory

        # Force garbage collection
<<<<<<< HEAD
        gc.collect()
=======
        gc.collect()


def pad_to_max_length(x: List[int], max_len: int, pad: int) -> List[int]:
    assert len(x) <= max_len
    return x + [pad] * (max_len - len(x))


def make_tensor_with_pad(
    x: List[List[int]],
    max_len: int,
    pad: int,
    dtype: torch.dtype,
    device: Optional[Union[str, torch.device]],
) -> torch.Tensor:
    """Make a padded tensor of a 2D inputs.

    The padding is applied to the end of each inner list until it reaches
    `max_len`.
    """
    padded_x = [pad_to_max_length(x_i, max_len, pad) for x_i in x]
    return torch.tensor(padded_x, dtype=dtype, device=device)


def async_tensor_h2d(
    data: list,
    dtype: torch.dtype,
    target_device: Union[str, torch.device],
    pin_memory: bool,
) -> torch.Tensor:
    """Asynchronously create a tensor and copy it from host to device."""
    t = torch.tensor(data, dtype=dtype, pin_memory=pin_memory, device="cpu")
    return t.to(device=target_device, non_blocking=True)


def maybe_expand_dim(tensor: torch.Tensor,
                     target_dims: int,
                     size: int = 1) -> torch.Tensor:
    """Expand the tensor to the target_dims."""
    if tensor.ndim < target_dims:
        tensor = tensor.view(-1, *([size] * (target_dims - tensor.ndim)))
    return tensor
>>>>>>> af9e5349
<|MERGE_RESOLUTION|>--- conflicted
+++ resolved
@@ -122,10 +122,7 @@
     return torch.version.hip is not None
 
 
-<<<<<<< HEAD
-=======
 @lru_cache(maxsize=None)
->>>>>>> af9e5349
 def is_neuron() -> bool:
     try:
         import transformers_neuronx
@@ -134,10 +131,7 @@
     return transformers_neuronx is not None
 
 
-<<<<<<< HEAD
-=======
 @lru_cache(maxsize=None)
->>>>>>> af9e5349
 def get_max_shared_memory_bytes(gpu: int = 0) -> int:
     """Returns the maximum shared memory per thread block in bytes."""
     # NOTE: This import statement should be executed lazily since
@@ -236,10 +230,7 @@
     os.environ["CUDA_VISIBLE_DEVICES"] = ",".join(map(str, device_ids))
 
 
-<<<<<<< HEAD
-=======
 @lru_cache(maxsize=None)
->>>>>>> af9e5349
 def get_nvcc_cuda_version() -> Optional[Version]:
     cuda_home = os.environ.get('CUDA_HOME')
     if not cuda_home:
@@ -347,9 +338,6 @@
     return key_caches, value_caches
 
 
-<<<<<<< HEAD
-class measure_cuda_memory:
-=======
 @lru_cache
 def print_warning_once(msg: str) -> None:
     logger.warning(msg)
@@ -371,7 +359,6 @@
 
 
 class CudaMemoryProfiler:
->>>>>>> af9e5349
 
     def __init__(self, device=None):
         self.device = device
@@ -392,9 +379,6 @@
         self.consumed_memory = self.final_memory - self.initial_memory
 
         # Force garbage collection
-<<<<<<< HEAD
-        gc.collect()
-=======
         gc.collect()
 
 
@@ -436,5 +420,4 @@
     """Expand the tensor to the target_dims."""
     if tensor.ndim < target_dims:
         tensor = tensor.view(-1, *([size] * (target_dims - tensor.ndim)))
-    return tensor
->>>>>>> af9e5349
+    return tensor