import importlib.util
from typing import TYPE_CHECKING

import torch

from vllm.logger import init_logger

logger = init_logger(__name__)
core_C_available = importlib.util.find_spec('._core_C', 'vllm') is not None

if core_C_available:
    try:
<<<<<<< HEAD
        import vllm._core_C # ruff: noqa: F401
=======
        import vllm._core_C  # noqa: F401
>>>>>>> e41715f7
    except ImportError as e:
        logger.warning("Failed to import from vllm._core_C with %r", e)

    ScalarType = torch.classes._core_C.ScalarType

elif not TYPE_CHECKING:
    # On platforms were we cannot use/build the C++ core extension (i.e. namely
    # neuron and tpu), we define the mock ScalarType class here that partially
    # mimics the C++ ScalarType class.

    from dataclasses import dataclass

    # See: _core_ext.pyi for docstrings
    @dataclass
    class ScalarType:
        exponent: int
        mantissa: int
        bias: int
        signed: bool

        finite_values_only: bool = False
        nan_repr: int = 0

        @classmethod
        def s(cls, size_bits: int, bias: int):
            return cls(size_bits - 1, size_bits, bias, True)

        @classmethod
        def u(cls, size_bits: int, bias: int):
            return cls(size_bits, size_bits, bias, False)

        @classmethod
        def f(cls, exponent: int, mantissa: int):
            return cls(exponent, mantissa, 0, True)

        @classmethod
        def fn(cls, exponent: int, mantissa: int, finite_values_only: bool,
               nan_repr: int):
            return cls(exponent, mantissa, 0, True, finite_values_only,
                       nan_repr)

        def size_bits(self):
            return self.exponent + self.mantissa + int(self.signed)

        def is_floating_point(self):
            return self.exponent != 0

        def is_integer(self):
            return self.exponent == 0

        def has_bias(self):
            return self.bias != 0

        def has_infs(self):
            return not self.finite_values_only

        def has_nans(self):
            return self.nan_repr != 0

        def min(self):
            raise NotImplementedError

        def max(self):
            raise NotImplementedError

        def __str__(self):
            raise NotImplementedError

        def __repr__(self):
            raise NotImplementedError<|MERGE_RESOLUTION|>--- conflicted
+++ resolved
@@ -10,11 +10,7 @@
 
 if core_C_available:
     try:
-<<<<<<< HEAD
-        import vllm._core_C # ruff: noqa: F401
-=======
         import vllm._core_C  # noqa: F401
->>>>>>> e41715f7
     except ImportError as e:
         logger.warning("Failed to import from vllm._core_C with %r", e)
 
