import enum
import json
import os
<<<<<<< HEAD
from dataclasses import dataclass
=======
from dataclasses import dataclass, fields
>>>>>>> b4543c8f
from typing import TYPE_CHECKING, ClassVar, Optional, Union

import torch
from packaging.version import Version
from transformers import PretrainedConfig

from vllm.logger import init_logger
from vllm.transformers_utils.config import get_config, get_hf_text_config
from vllm.utils import (get_cpu_memory, get_nvcc_cuda_version, is_cpu, is_hip,
                        is_neuron)

if TYPE_CHECKING:
    from ray.util.placement_group import PlacementGroup

logger = init_logger(__name__)

_GB = 1 << 30


class ModelConfig:
    """Configuration for the model.

    Args:
        model: Name or path of the huggingface model to use.
        tokenizer: Name or path of the huggingface tokenizer to use.
        tokenizer_mode: Tokenizer mode. "auto" will use the fast tokenizer if
            available, and "slow" will always use the slow tokenizer.
        trust_remote_code: Trust remote code (e.g., from HuggingFace) when
            downloading the model and tokenizer.
        download_dir: Directory to download and load the weights, default to the
            default cache directory of huggingface.
        load_format: The format of the model weights to load:
            "auto" will try to load the weights in the safetensors format and
                fall back to the pytorch bin format if safetensors format is
                not available.
            "pt" will load the weights in the pytorch bin format.
            "safetensors" will load the weights in the safetensors format.
            "npcache" will load the weights in pytorch format and store
                a numpy cache to speed up the loading.
            "dummy" will initialize the weights with random values, which is
                mainly for profiling.
        dtype: Data type for model weights and activations. The "auto" option
            will use FP16 precision for FP32 and FP16 models, and BF16 precision
            for BF16 models.
        seed: Random seed for reproducibility.
        revision: The specific model version to use. It can be a branch name,
            a tag name, or a commit id. If unspecified, will use the default
            version.
        code_revision: The specific revision to use for the model code on
            Hugging Face Hub. It can be a branch name, a tag name, or a
            commit id. If unspecified, will use the default version.
        tokenizer_revision: The specific tokenizer version to use. It can be a
            branch name, a tag name, or a commit id. If unspecified, will use
            the default version.
        max_model_len: Maximum length of a sequence (including prompt and
            output). If None, will be derived from the model.
        quantization: Quantization method that was used to quantize the model
            weights. If None, we assume the model weights are not quantized.
        quantization_param_path: Path to JSON file containing scaling factors.
            Used to load KV cache scaling factors into the model when KV cache
            type is FP8_E4M3 on ROCm (AMD GPU). In the future these will also 
            be used to load activation and weight scaling factors when the 
            model dtype is FP8_E4M3 on ROCm.
        enforce_eager: Whether to enforce eager execution. If True, we will
            disable CUDA graph and always execute the model in eager mode.
            If False, we will use CUDA graph and eager execution in hybrid.
        max_context_len_to_capture: Maximum context len covered by CUDA graphs.
            When a sequence has context length larger than this, we fall back
            to eager mode.
    """

    def __init__(
        self,
        model: str,
        tokenizer: str,
        tokenizer_mode: str,
        trust_remote_code: bool,
        download_dir: Optional[str],
        load_format: str,
        dtype: Union[str, torch.dtype],
        seed: int,
        revision: Optional[str] = None,
        code_revision: Optional[str] = None,
        tokenizer_revision: Optional[str] = None,
        max_model_len: Optional[int] = None,
        quantization: Optional[str] = None,
<<<<<<< HEAD
        # UPSTREAM SYNC: keep sparsity
        sparsity: Optional[str] = None,
=======
        quantization_param_path: Optional[str] = None,
>>>>>>> b4543c8f
        enforce_eager: bool = False,
        max_context_len_to_capture: Optional[int] = None,
        max_logprobs: int = 5,
    ) -> None:
        self.model = model
        self.tokenizer = tokenizer
        self.tokenizer_mode = tokenizer_mode
        self.trust_remote_code = trust_remote_code
        self.download_dir = download_dir
        self.load_format = load_format
        self.seed = seed
        self.revision = revision
        self.code_revision = code_revision
        self.tokenizer_revision = tokenizer_revision
        self.quantization = quantization
<<<<<<< HEAD
        # UPSTREAM SYNC: keep sparsity
        self.sparsity = sparsity
=======
        self.quantization_param_path = quantization_param_path
>>>>>>> b4543c8f
        self.enforce_eager = enforce_eager
        self.max_context_len_to_capture = max_context_len_to_capture
        self.max_logprobs = max_logprobs

        if os.environ.get("VLLM_USE_MODELSCOPE", "False").lower() == "true":
            # download model from ModelScope hub,
            # lazy import so that modelscope is not required for normal use.
            # pylint: disable=C.
            from modelscope.hub.snapshot_download import snapshot_download

            if not os.path.exists(model):
                model_path = snapshot_download(model_id=model,
                                               cache_dir=download_dir,
                                               revision=revision)
            else:
                model_path = model
            self.model = model_path
            self.download_dir = model_path
            self.tokenizer = model_path

        self.hf_config = get_config(self.model, trust_remote_code, revision,
                                    code_revision)
        self.hf_text_config = get_hf_text_config(self.hf_config)
        self.dtype = _get_and_verify_dtype(self.hf_text_config, dtype)
        self.max_model_len = _get_and_verify_max_len(self.hf_text_config,
                                                     max_model_len)
        self._verify_load_format()
        self._verify_tokenizer_mode()
        self._verify_quantization()
        # UPSTREAM SYNC: keep sparsity
        self._verify_sparsity()
        self._verify_cuda_graph()

    def _verify_load_format(self) -> None:
        load_format = self.load_format.lower()
        supported_load_format = [
            "auto", "pt", "safetensors", "npcache", "dummy"
        ]
        rocm_not_supported_load_format = []
        if load_format not in supported_load_format:
            raise ValueError(
                f"Unknown load format: {self.load_format}. Must be one of "
                "'auto', 'pt', 'safetensors', 'npcache', or 'dummy'.")
        if is_hip() and load_format in rocm_not_supported_load_format:
            rocm_supported_load_format = [
                f for f in supported_load_format
                if (f not in rocm_not_supported_load_format)
            ]
            raise ValueError(
                f"load format '{load_format}' is not supported in ROCm. "
                f"Supported load format are "
                f"{rocm_supported_load_format}")

        # TODO: Remove this check once HF updates the pt weights of Mixtral.
        architectures = getattr(self.hf_config, "architectures", [])
        if "MixtralForCausalLM" in architectures and load_format == "pt":
            raise ValueError(
                "Currently, the 'pt' format is not supported for Mixtral. "
                "Please use the 'safetensors' format instead. ")
        self.load_format = load_format

    def _verify_tokenizer_mode(self) -> None:
        tokenizer_mode = self.tokenizer_mode.lower()
        if tokenizer_mode not in ["auto", "slow"]:
            raise ValueError(
                f"Unknown tokenizer mode: {self.tokenizer_mode}. Must be "
                "either 'auto' or 'slow'.")
        self.tokenizer_mode = tokenizer_mode

    # UPSTREAM SYNC: keep sparsity
    def _verify_sparsity(self) -> None:
        supported_sparsity = ["sparse_w16a16", "semi_structured_sparse_w16a16"]

        if self.quantization is not None and self.sparsity is not None:
            raise ValueError("Both sparsity and quantization detected. Only "
                             "one or the other is supported at a time.")

        if (self.sparsity is not None
                and self.sparsity not in supported_sparsity):
            raise ValueError(f"Unknown sparse method: {self.sparsity}. Must "
                             f"be one of {supported_sparsity}.")

        hf_sparsity_config = getattr(self.hf_config, "sparsity_config", None)
        if hf_sparsity_config is not None:
            hf_sparsity_method = str(
                hf_sparsity_config["sparse_method"]).lower()
            if self.sparsity is None:
                self.sparsity = hf_sparsity_method
            elif self.sparsity != hf_sparsity_method:
                raise ValueError(
                    "Sparsity method specified in the model config "
                    f"({hf_sparsity_method}) does not match the sparsity "
                    f"method specified in the `sparsity` argument "
                    f"({self.sparsity}).")

    def _verify_quantization(self) -> None:
        supported_quantization = ["awq", "gptq", "squeezellm", "marlin"]
        rocm_not_supported_quantization = ["awq", "marlin"]
        if self.quantization is not None:
            self.quantization = self.quantization.lower()

        # Parse quantization method from the HF model config, if available.
        quant_cfg = getattr(self.hf_config, "quantization_config", None)
        if quant_cfg is not None:
            quant_method = quant_cfg.get("quant_method", "").lower()
            # compat: autogptq >=0.8.0 use checkpoint_format: str
            # compat: autogptq <=0.7.1 is_marlin_format: bool
            is_format_marlin = (quant_cfg.get("checkpoint_format") == "marlin"
                                or quant_cfg.get("is_marlin_format", False))

            # Use marlin if the GPTQ model is serialized in marlin format.
            if quant_method == "gptq" and is_format_marlin:
                logger.info("The model is serialized in Marlin format. "
                            "Using Marlin kernel.")
                quant_method = "marlin"
                if self.quantization == "gptq":
                    self.quantization = quant_method

            if self.quantization is None:
                self.quantization = quant_method
            elif self.quantization != quant_method:
                raise ValueError(
                    "Quantization method specified in the model config "
                    f"({quant_method}) does not match the quantization "
                    f"method specified in the `quantization` argument "
                    f"({self.quantization}).")

        if self.quantization is not None:
            if self.quantization not in supported_quantization:
                raise ValueError(
                    f"Unknown quantization method: {self.quantization}. Must "
                    f"be one of {supported_quantization}.")
            if is_hip(
            ) and self.quantization in rocm_not_supported_quantization:
                raise ValueError(
                    f"{self.quantization} quantization is currently not "
                    f"supported in ROCm.")
            if self.quantization != "marlin":
                logger.warning(
                    f"{self.quantization} quantization is not fully "
                    "optimized yet. The speed can be slower than "
                    "non-quantized models.")

    def _verify_cuda_graph(self) -> None:
        if self.max_context_len_to_capture is None:
            self.max_context_len_to_capture = self.max_model_len
        self.max_context_len_to_capture = min(self.max_context_len_to_capture,
                                              self.max_model_len)

    def verify_with_parallel_config(
        self,
        parallel_config: "ParallelConfig",
    ) -> None:
        total_num_attention_heads = self.hf_text_config.num_attention_heads
        tensor_parallel_size = parallel_config.tensor_parallel_size
        if total_num_attention_heads % tensor_parallel_size != 0:
            raise ValueError(
                f"Total number of attention heads ({total_num_attention_heads})"
                " must be divisible by tensor parallel size "
                f"({tensor_parallel_size}).")

        total_num_hidden_layers = self.hf_text_config.num_hidden_layers
        pipeline_parallel_size = parallel_config.pipeline_parallel_size
        if total_num_hidden_layers % pipeline_parallel_size != 0:
            raise ValueError(
                f"Total number of hidden layers ({total_num_hidden_layers}) "
                "must be divisible by pipeline parallel size "
                f"({pipeline_parallel_size}).")

    def get_sliding_window(self) -> Optional[int]:
        """Get the sliding window size, or None if disabled.
        """

        # Some models, like Qwen2 and Qwen1.5, use `use_sliding_window` in
        # addition to sliding window size. We check if that field is present
        # and if it's False, return None.
        if (hasattr(self.hf_text_config, "use_sliding_window")
                and not self.hf_text_config.use_sliding_window):
            return None
        return getattr(self.hf_text_config, "sliding_window", None)

    def get_vocab_size(self) -> int:
        return self.hf_text_config.vocab_size

    def get_hidden_size(self) -> int:
        return self.hf_text_config.hidden_size

    def get_head_size(self) -> int:
        if hasattr(self.hf_text_config, "head_dim"):
            return self.hf_text_config.head_dim
        # FIXME(woosuk): This may not be true for all models.
        return (self.hf_text_config.hidden_size //
                self.hf_text_config.num_attention_heads)

    def get_total_num_kv_heads(self) -> int:
        """Returns the total number of KV heads."""
        # For GPTBigCode & Falcon:
        # NOTE: for falcon, when new_decoder_architecture is True, the
        # multi_query flag is ignored and we use n_head_kv for the number of
        # KV heads.
        falcon_model_types = ["falcon", "RefinedWeb", "RefinedWebModel"]
        new_decoder_arch_falcon = (
            self.hf_config.model_type in falcon_model_types
            and getattr(self.hf_config, "new_decoder_architecture", False))
        if not new_decoder_arch_falcon and getattr(self.hf_text_config,
                                                   "multi_query", False):
            # Multi-query attention, only one KV head.
            # Currently, tensor parallelism is not supported in this case.
            return 1

        # For DBRX and MPT
        if self.hf_config.model_type in ["dbrx", "mpt"]:
            return getattr(self.hf_config.attn_config, "kv_n_heads",
                           self.hf_config.num_attention_heads)

        attributes = [
            # For Falcon:
            "n_head_kv",
            "num_kv_heads",
            # For LLaMA-2:
            "num_key_value_heads",
            # For ChatGLM:
            "multi_query_group_num",
        ]
        for attr in attributes:
            num_kv_heads = getattr(self.hf_text_config, attr, None)
            if num_kv_heads is not None:
                return num_kv_heads

        # For non-grouped-query attention models, the number of KV heads is
        # equal to the number of attention heads.
        return self.hf_text_config.num_attention_heads

    def get_num_kv_heads(self, parallel_config: "ParallelConfig") -> int:
        """Returns the number of KV heads per GPU."""
        total_num_kv_heads = self.get_total_num_kv_heads()
        # If tensor parallelism is used, we divide the number of KV heads by
        # the tensor parallel size. We will replicate the KV heads in the
        # case where the number of KV heads is smaller than the tensor
        # parallel size so each GPU has at least one KV head.
        return max(1,
                   total_num_kv_heads // parallel_config.tensor_parallel_size)

    def get_num_layers(self, parallel_config: "ParallelConfig") -> int:
        total_num_hidden_layers = self.hf_text_config.num_hidden_layers
        return total_num_hidden_layers // parallel_config.pipeline_parallel_size


class CacheConfig:
    """Configuration for the KV cache.

    Args:
        block_size: Size of a cache block in number of tokens.
        gpu_memory_utilization: Fraction of GPU memory to use for the
            vLLM execution.
        swap_space: Size of the CPU swap space per GPU (in GiB).
        cache_dtype: Data type for kv cache storage.
        forced_num_gpu_blocks: Number of GPU blocks to use. This overrides the
            profiled num_gpu_blocks if specified. Does nothing if None.
    """

    def __init__(
        self,
        block_size: int,
        gpu_memory_utilization: float,
        swap_space: int,
        cache_dtype: str,
        forced_num_gpu_blocks: Optional[int] = None,
        sliding_window: Optional[int] = None,
        enable_prefix_caching: bool = False,
    ) -> None:
        self.block_size = block_size
        self.gpu_memory_utilization = gpu_memory_utilization
        self.swap_space_bytes = swap_space * _GB
        self.forced_num_gpu_blocks = forced_num_gpu_blocks
        self.cache_dtype = cache_dtype
        self.sliding_window = sliding_window
        self.enable_prefix_caching = enable_prefix_caching
        self._verify_args()
        self._verify_cache_dtype()

        # Will be set after profiling.
        self.num_gpu_blocks = None
        self.num_cpu_blocks = None

    def metrics_info(self):
        # convert cache_config to dict(key: str, value: str) for prometheus
        # metrics info
        return {key: str(value) for key, value in self.__dict__.items()}

    def _verify_args(self) -> None:
        if self.gpu_memory_utilization > 1.0:
            raise ValueError(
                "GPU memory utilization must be less than 1.0. Got "
                f"{self.gpu_memory_utilization}.")

    def _verify_cache_dtype(self) -> None:
        if self.cache_dtype == "auto":
            pass
<<<<<<< HEAD
        elif self.cache_dtype == "fp8_e5m2":
            if is_hip():
                raise NotImplementedError(
                    "FP8_E5M2 KV Cache on AMD GPU has not been supported yet.")
            nvcc_cuda_version = get_nvcc_cuda_version()
            if nvcc_cuda_version and nvcc_cuda_version < Version("11.8"):
                raise ValueError(
                    "FP8 is not supported when cuda version is lower than 11.8."
                )
=======
        elif self.cache_dtype == "fp8":
            if not is_hip():
                nvcc_cuda_version = get_nvcc_cuda_version()
                if nvcc_cuda_version < Version("11.8"):
                    raise ValueError(
                        "FP8 is not supported when cuda version is"
                        "lower than 11.8.")
>>>>>>> b4543c8f
            logger.info(
                "Using fp8 data type to store kv cache. It reduces the GPU "
                "memory footprint and boosts the performance. "
                "But it may cause slight accuracy drop without scaling "
                "factors. FP8_E5M2 (without scaling) is only supported on "
                "cuda version greater than 11.8. On ROCm (AMD GPU), FP8_E4M3 "
                "is instead supported for common inference criteria.")
        else:
            raise ValueError(f"Unknown kv cache dtype: {self.cache_dtype}")

    def verify_with_parallel_config(
        self,
        parallel_config: "ParallelConfig",
    ) -> None:
        total_cpu_memory = get_cpu_memory()
        # FIXME(woosuk): Here, it is assumed that the GPUs in a tensor parallel
        # group are in the same node. However, the GPUs may span multiple nodes.
        num_gpus_per_node = parallel_config.tensor_parallel_size
        cpu_memory_usage = self.swap_space_bytes * num_gpus_per_node

        msg = (f"{cpu_memory_usage / _GB:.2f} GiB out of "
               f"the {total_cpu_memory / _GB:.2f} GiB total CPU memory is "
               "allocated for the swap space.")
        if cpu_memory_usage > 0.7 * total_cpu_memory:
            raise ValueError("Too large swap space. " + msg)
        elif cpu_memory_usage > 0.4 * total_cpu_memory:
            logger.warning("Possibly too large swap space. " + msg)


@dataclass
class TokenizerPoolConfig:
    """Configuration for the tokenizer pool.
    
    Args:
        pool_size: Number of tokenizer workers in the pool.
        pool_type: Type of the pool.
        extra_config: Additional config for the pool.
            The way the config will be used depends on the
            pool type.
    """
    pool_size: int
    pool_type: str
    extra_config: dict

    def __post_init__(self):
        if self.pool_type not in ("ray", ):
            raise ValueError(f"Unknown pool type: {self.pool_type}")
        if not isinstance(self.extra_config, dict):
            raise ValueError("extra_config must be a dictionary.")

    @classmethod
    def create_config(
        cls, tokenizer_pool_size: int, tokenizer_pool_type: str,
        tokenizer_pool_extra_config: Optional[Union[str, dict]]
    ) -> Optional["TokenizerPoolConfig"]:
        """Create a TokenizerPoolConfig from the given parameters.
        
        If tokenizer_pool_size is 0, return None.
        
        Args:
            tokenizer_pool_size: Number of tokenizer workers in the pool.
            tokenizer_pool_type: Type of the pool.
            tokenizer_pool_extra_config: Additional config for the pool.
                The way the config will be used depends on the
                pool type. This can be a JSON string (will be parsed).
        """
        if tokenizer_pool_size:
            if isinstance(tokenizer_pool_extra_config, str):
                tokenizer_pool_extra_config_parsed = json.loads(
                    tokenizer_pool_extra_config)
            else:
                tokenizer_pool_extra_config_parsed = (
                    tokenizer_pool_extra_config or {})
            tokenizer_pool_config = cls(tokenizer_pool_size,
                                        tokenizer_pool_type,
                                        tokenizer_pool_extra_config_parsed)
        else:
            tokenizer_pool_config = None
        return tokenizer_pool_config


class ParallelConfig:
    """Configuration for the distributed execution.

    Args:
        pipeline_parallel_size: Number of pipeline parallel groups.
        tensor_parallel_size: Number of tensor parallel groups.
        worker_use_ray: Whether to use Ray for model workers. Will be set to
            True if either pipeline_parallel_size or tensor_parallel_size is
            greater than 1.
        max_parallel_loading_workers: Maximum number of multiple batches
            when load model sequentially. To avoid RAM OOM when using tensor
            parallel and large models.
        disable_custom_all_reduce: Disable the custom all-reduce kernel and
            fall back to NCCL.
        tokenizer_pool_config: Config for the tokenizer pool.
            If None, will use synchronous tokenization.
        ray_workers_use_nsight: Whether to profile Ray workers with nsight, see
            https://docs.ray.io/en/latest/ray-observability/user-guides/profiling.html#profiling-nsight-profiler.
    """

    def __init__(
        self,
        pipeline_parallel_size: int,
        tensor_parallel_size: int,
        worker_use_ray: bool,
        max_parallel_loading_workers: Optional[int] = None,
        disable_custom_all_reduce: bool = False,
        tokenizer_pool_config: Optional[TokenizerPoolConfig] = None,
        ray_workers_use_nsight: bool = False,
        placement_group: Optional["PlacementGroup"] = None,
    ) -> None:
        self.pipeline_parallel_size = pipeline_parallel_size
        if is_neuron():
            # For Neuron device support, here we assign TP=1 to avoid sharding
            # within vLLM directly. Transformer-neuronx would take
            # neuron_tp_degree attribute, and distribute the workload
            # to multiple NeuronCores.
            self.tensor_parallel_size = 1
            self.neuron_tp_degree = tensor_parallel_size
        else:
            self.tensor_parallel_size = tensor_parallel_size
        self.worker_use_ray = worker_use_ray
        self.max_parallel_loading_workers = max_parallel_loading_workers
        self.disable_custom_all_reduce = disable_custom_all_reduce
        self.tokenizer_pool_config = tokenizer_pool_config
        self.ray_workers_use_nsight = ray_workers_use_nsight
        self.placement_group = placement_group

        self.world_size = pipeline_parallel_size * self.tensor_parallel_size
        if self.world_size > 1:
            self.worker_use_ray = True
        self._verify_args()

    def _verify_args(self) -> None:
        if self.pipeline_parallel_size > 1:
            raise NotImplementedError(
                "Pipeline parallelism is not supported yet.")
        if not self.disable_custom_all_reduce and self.world_size > 1:
            if is_hip():
                self.disable_custom_all_reduce = True
                logger.info(
                    "Disabled the custom all-reduce kernel because it is not "
                    "supported on AMD GPUs.")
            elif self.pipeline_parallel_size > 1:
                self.disable_custom_all_reduce = True
                logger.info(
                    "Disabled the custom all-reduce kernel because it is not "
                    "supported with pipeline parallelism.")
        if self.ray_workers_use_nsight and not self.worker_use_ray:
            raise ValueError("Unable to use nsight profiling unless workers "
                             "run with Ray.")


class SchedulerConfig:
    """Scheduler configuration.

    Args:
        max_num_batched_tokens: Maximum number of tokens to be processed in
            a single iteration.
        max_num_seqs: Maximum number of sequences to be processed in a single
            iteration.
        max_model_len: Maximum length of a sequence (including prompt
            and generated text).
        use_v2_block_manager: Whether to use the BlockSpaceManagerV2 or not.
        num_lookahead_slots: The number of slots to allocate per sequence per
            step, beyond the known token ids. This is used in speculative
            decoding to store KV activations of tokens which may or may not be
            accepted.
        delay_factor: Apply a delay (of delay factor multiplied by previous
            prompt latency) before scheduling next prompt.
        enable_chunked_prefill: If True, prefill requests can be chunked based
            on the remaining max_num_batched_tokens.
    """

    def __init__(
        self,
        max_num_batched_tokens: Optional[int],
        max_num_seqs: int,
        max_model_len: int,
        use_v2_block_manager: bool = False,
        num_lookahead_slots: int = 0,
        delay_factor: float = 0.0,
        enable_chunked_prefill: bool = False,
    ) -> None:
        if max_num_batched_tokens is not None:
            self.max_num_batched_tokens = max_num_batched_tokens
        else:
            # If max_model_len is too short, use 2048 as the default value for
            # higher throughput.
            self.max_num_batched_tokens = max(max_model_len, 2048)
        self.max_num_seqs = max_num_seqs
        self.max_model_len = max_model_len
        self.use_v2_block_manager = use_v2_block_manager
        self.num_lookahead_slots = num_lookahead_slots
        self.delay_factor = delay_factor
        self.chunked_prefill_enabled = enable_chunked_prefill

        self._verify_args()

    def _verify_args(self) -> None:
        if (self.max_num_batched_tokens < self.max_model_len
                and not self.chunked_prefill_enabled):
            raise ValueError(
                f"max_num_batched_tokens ({self.max_num_batched_tokens}) is "
                f"smaller than max_model_len ({self.max_model_len}). "
                "This effectively limits the maximum sequence length to "
                "max_num_batched_tokens and makes vLLM reject longer "
                "sequences. Please increase max_num_batched_tokens or "
                "decrease max_model_len.")

        if self.max_num_batched_tokens < self.max_num_seqs:
            raise ValueError(
                f"max_num_batched_tokens ({self.max_num_batched_tokens}) must "
                "be greater than or equal to max_num_seqs "
                f"({self.max_num_seqs}).")

        if self.num_lookahead_slots < 0:
            raise ValueError(
                "num_lookahead_slots "
                f"({self.num_lookahead_slots}) must be greater than or "
                "equal to 0.")


class DeviceConfig:

    def __init__(self, device: str = "auto") -> None:
        if device == "auto":
            # Automated device type detection
            if is_neuron():
                self.device_type = "neuron"
            elif is_cpu():
                self.device_type = "cpu"
            else:
                # We don't call torch.cuda.is_available() here to
                # avoid initializing CUDA before workers are forked
                self.device_type = "cuda"
        else:
            # Device type is assigned explicitly
            self.device_type = device

        # Some device types require processing inputs on CPU
        if self.device_type in ["neuron"]:
            self.device = torch.device("cpu")
        else:
            # Set device with device type
            self.device = torch.device(self.device_type)
<<<<<<< HEAD
=======


class SpeculativeConfig:
    """Configuration for speculative decoding.

    The configuration is currently specialized to draft-model speculative
    decoding with top-1 proposals.
    """

    @staticmethod
    def maybe_create_spec_config(
        target_model_config: ModelConfig,
        target_parallel_config: ParallelConfig,
        target_dtype: str,
        speculative_model: Optional[str],
        num_speculative_tokens: Optional[int],
    ) -> Optional["SpeculativeConfig"]:
        """Create a SpeculativeConfig if possible, else return None.

        This function attempts to create a SpeculativeConfig object based on the
        provided parameters. If the necessary conditions are met, it returns an
        instance of SpeculativeConfig. Otherwise, it returns None.

        Args:
            target_model_config (ModelConfig): The configuration of the target
                model.
            target_parallel_config (ParallelConfig): The parallel configuration
                for the target model.
            target_dtype (str): The data type used for the target model.
            speculative_model (Optional[str]): The name of the speculative
                model, if provided.
            num_speculative_tokens (Optional[int]): The number of speculative
                tokens, if provided.

        Returns:
            Optional["SpeculativeConfig"]: An instance of SpeculativeConfig if
                the necessary conditions are met, else None.
        """

        if (speculative_model is None and num_speculative_tokens is None):
            return None

        if speculative_model is not None and num_speculative_tokens is None:
            raise ValueError(
                "Expected both speculative_model and "
                "num_speculative_tokens to be provided, but found "
                f"{speculative_model=} and {num_speculative_tokens=}.")

        # TODO: The user should be able to specify revision/quantization/max
        # model len for the draft model. It is not currently supported.
        draft_revision = None
        draft_code_revision = None
        draft_quantization = None
        draft_max_model_len = None

        draft_model_config = ModelConfig(
            model=speculative_model,
            tokenizer=target_model_config.tokenizer,
            tokenizer_mode=target_model_config.tokenizer_mode,
            trust_remote_code=target_model_config.trust_remote_code,
            download_dir=target_model_config.download_dir,
            load_format=target_model_config.load_format,
            dtype=target_model_config.dtype,
            seed=target_model_config.seed,
            revision=draft_revision,
            code_revision=draft_code_revision,
            tokenizer_revision=target_model_config.tokenizer_revision,
            max_model_len=draft_max_model_len,
            quantization=draft_quantization,
            enforce_eager=target_model_config.enforce_eager,
            max_context_len_to_capture=target_model_config.
            max_context_len_to_capture,
            max_logprobs=target_model_config.max_logprobs,
        )

        draft_parallel_config = (
            SpeculativeConfig.create_draft_parallel_config(
                target_parallel_config))

        return SpeculativeConfig(
            draft_model_config,
            draft_parallel_config,
            num_speculative_tokens,
        )

    @staticmethod
    def create_draft_parallel_config(
            target_parallel_config: ParallelConfig) -> ParallelConfig:
        """Create a parallel config for use by the draft worker.

        This is mostly a copy of the target parallel config. In the future the
        draft worker can have a different parallel strategy, e.g. TP=1.
        """
        draft_parallel_config = ParallelConfig(
            pipeline_parallel_size=target_parallel_config.
            pipeline_parallel_size,
            tensor_parallel_size=target_parallel_config.tensor_parallel_size,
            worker_use_ray=target_parallel_config.worker_use_ray,
            max_parallel_loading_workers=target_parallel_config.
            max_parallel_loading_workers,
            disable_custom_all_reduce=target_parallel_config.
            disable_custom_all_reduce,
            tokenizer_pool_config=target_parallel_config.tokenizer_pool_config,
            ray_workers_use_nsight=target_parallel_config.
            ray_workers_use_nsight,
            placement_group=target_parallel_config.placement_group,
        )

        return draft_parallel_config

    def __init__(
        self,
        draft_model_config: ModelConfig,
        draft_parallel_config: ParallelConfig,
        num_speculative_tokens: int,
    ):
        """Create a SpeculativeConfig object.

        Args:
            draft_model_config: ModelConfig for the draft model.
            draft_parallel_config: ParallelConfig for the draft model.
            num_speculative_tokens: The number of tokens to sample from the
                draft model before scoring with the target model.
        """
        self.draft_model_config = draft_model_config
        self.draft_parallel_config = draft_parallel_config
        self.num_speculative_tokens = num_speculative_tokens

        self._verify_args()

    def _verify_args(self) -> None:
        if self.num_speculative_tokens <= 0:
            raise ValueError("Expected num_speculative_tokens to be greater "
                             f"than zero ({self.num_speculative_tokens}).")

        if self.draft_model_config:
            self.draft_model_config.verify_with_parallel_config(
                self.draft_parallel_config)

    @property
    def num_lookahead_slots(self) -> int:
        """The number of additional slots the scheduler should allocate per
        step, in addition to the slots allocated for each known token.

        This is equal to the number of speculative tokens, as each speculative
        token must be scored.
        """
        return self.num_speculative_tokens

    def __repr__(self) -> str:
        draft_model = self.draft_model_config.model
        num_spec_tokens = self.num_speculative_tokens
        return f"SpeculativeConfig({draft_model=}, {num_spec_tokens=})"
>>>>>>> b4543c8f


@dataclass
class LoRAConfig:
    max_lora_rank: int
    max_loras: int
    max_cpu_loras: Optional[int] = None
    lora_dtype: Optional[torch.dtype] = None
    lora_extra_vocab_size: int = 256
    # This is a constant.
    lora_vocab_padding_size: ClassVar[int] = 256

    def __post_init__(self):
        # Keep this in sync with csrc/punica/bgmv/bgmv_config.h
        possible_max_ranks = (8, 16, 32, 64)
        possible_lora_extra_vocab_size = (0, 256, 512)
        if self.max_lora_rank not in possible_max_ranks:
            raise ValueError(
                f"max_lora_rank ({self.max_lora_rank}) must be one of "
                f"{possible_max_ranks}.")
        if self.lora_extra_vocab_size not in possible_lora_extra_vocab_size:
            raise ValueError(
                f"lora_extra_vocab_size ({self.lora_extra_vocab_size}) "
                f"must be one of {possible_lora_extra_vocab_size}.")
        if self.max_loras < 1:
            raise ValueError(f"max_loras ({self.max_loras}) must be >= 1.")
        if self.max_cpu_loras is None:
            self.max_cpu_loras = self.max_loras
        elif self.max_cpu_loras < self.max_loras:
            raise ValueError(
                f"max_cpu_loras ({self.max_cpu_loras}) must be >= "
                f"max_loras ({self.max_loras})")

    def verify_with_model_config(self, model_config: ModelConfig):
        if self.lora_dtype in (None, "auto"):
            self.lora_dtype = model_config.dtype
        elif isinstance(self.lora_dtype, str):
            self.lora_dtype = getattr(torch, self.lora_dtype)
        if model_config.quantization is not None:
            raise ValueError(
                "LoRA is not supported with quantized models yet.")

    def verify_with_scheduler_config(self, scheduler_config: SchedulerConfig):
        if scheduler_config.max_num_batched_tokens > 65528:
            raise ValueError(
                "Due to limitations of the custom LoRA CUDA kernel, "
                "max_num_batched_tokens must be <= 65528 when "
                "LoRA is enabled.")


@dataclass
class VisionLanguageConfig:
    """Configs the input data format and how models should run for
    vision language models."""

    class ImageInputType(enum.Enum):
        """Image input type into the vision language model.

        An image roughly goes through the following transformation:
        Raw image --> pixel values --> image features --> image embeddings.

        The difference between different image input types is where the
        image encoder (pixel values --> image features) is run.
        Different image input types also correspond to different tensor shapes.

        For example, for Llava, PIXEL_VALUES: (1, 3, 336, 336).
        IMAGE_FEATURES: (1, 576, 1024).
        """
        PIXEL_VALUES = enum.auto()
        IMAGE_FEATURES = enum.auto()

    image_input_type: ImageInputType
    # The input id corresponding to image token.
    image_token_id: int
    # Used for running `run_prefill_max_token`.
    # For models that support varying resolution, this corresponds to
    # worst case scenario (biggest supported resolution).
    image_input_shape: tuple
    image_feature_size: int

    @classmethod
    def get_image_input_enum_type(
            cls, value: str) -> "VisionLanguageConfig.ImageInputType":
        """Get the image input type from a string."""
        try:
            return cls.ImageInputType[value.upper()]
        except KeyError as e:
            raise ValueError(f"{value} is not a valid choice. "
                             f"Expecting to choose from "
                             f"{[x.name for x in cls.ImageInputType]}.") from e


_STR_DTYPE_TO_TORCH_DTYPE = {
    "half": torch.float16,
    "float16": torch.float16,
    "float": torch.float32,
    "float32": torch.float32,
    "bfloat16": torch.bfloat16,
}

_ROCM_NOT_SUPPORTED_DTYPE = ["float", "float32"]


def _get_and_verify_dtype(
    config: PretrainedConfig,
    dtype: Union[str, torch.dtype],
) -> torch.dtype:
    # NOTE: getattr(config, "torch_dtype", torch.float32) is not correct
    # because config.torch_dtype can be None.
    config_dtype = getattr(config, "torch_dtype", None)
    if config_dtype is None:
        config_dtype = torch.float32

    if isinstance(dtype, str):
        dtype = dtype.lower()
        if dtype == "auto":
            if config_dtype == torch.float32:
                # Following the common practice, we use float16 for float32
                # models.
                torch_dtype = torch.float16
            else:
                torch_dtype = config_dtype
        else:
            if dtype not in _STR_DTYPE_TO_TORCH_DTYPE:
                raise ValueError(f"Unknown dtype: {dtype}")
            torch_dtype = _STR_DTYPE_TO_TORCH_DTYPE[dtype]
    elif isinstance(dtype, torch.dtype):
        torch_dtype = dtype
    else:
        raise ValueError(f"Unknown dtype: {dtype}")

    if is_hip() and torch_dtype == torch.float32:
        rocm_supported_dtypes = [
            k for k, v in _STR_DTYPE_TO_TORCH_DTYPE.items()
            if (k not in _ROCM_NOT_SUPPORTED_DTYPE)
        ]
        raise ValueError(f"dtype '{dtype}' is not supported in ROCm. "
                         f"Supported dtypes are {rocm_supported_dtypes}")

    # Verify the dtype.
    if torch_dtype != config_dtype:
        if torch_dtype == torch.float32:
            # Upcasting to float32 is allowed.
            pass
        elif config_dtype == torch.float32:
            # Downcasting from float32 to float16 or bfloat16 is allowed.
            pass
        else:
            # Casting between float16 and bfloat16 is allowed with a warning.
            logger.warning(f"Casting {config_dtype} to {torch_dtype}.")

    return torch_dtype


def _get_and_verify_max_len(
    hf_config: PretrainedConfig,
    max_model_len: Optional[int],
) -> int:
    """Get and verify the model's maximum length."""
    derived_max_model_len = float("inf")
    possible_keys = [
        # OPT
        "max_position_embeddings",
        # GPT-2
        "n_positions",
        # MPT
        "max_seq_len",
        # ChatGLM2
        "seq_length",
        # Command-R
        "model_max_length",
        # Others
        "max_sequence_length",
        "max_seq_length",
        "seq_len",
    ]
    max_len_key = None
    for key in possible_keys:
        max_len = getattr(hf_config, key, None)
        if max_len is not None:
            max_len_key = key if max_len < derived_max_model_len \
                else max_len_key
            derived_max_model_len = min(derived_max_model_len, max_len)
    if derived_max_model_len == float("inf"):
        if max_model_len is not None:
            # If max_model_len is specified, we use it.
            return max_model_len

        default_max_len = 2048
        logger.warning(
            "The model's config.json does not contain any of the following "
            "keys to determine the original maximum length of the model: "
            f"{possible_keys}. Assuming the model's maximum length is "
            f"{default_max_len}.")
        derived_max_model_len = default_max_len

    rope_scaling = getattr(hf_config, "rope_scaling", None)
    if rope_scaling is not None:
        assert "factor" in rope_scaling
        scaling_factor = rope_scaling["factor"]
        if rope_scaling["type"] == "yarn":
            derived_max_model_len = rope_scaling[
                "original_max_position_embeddings"]
        derived_max_model_len *= scaling_factor

    if max_model_len is None:
        max_model_len = derived_max_model_len
    elif max_model_len > derived_max_model_len:
        # Some models might have a separate key for specifying model_max_length
        # that will be bigger than derived_max_model_len. We compare user input
        # with model_max_length and allow this override when it's smaller.
        model_max_length = getattr(hf_config, "model_max_length", None)
        if model_max_length is not None and max_model_len <= model_max_length:
            pass
        else:
            raise ValueError(
                f"User-specified max_model_len ({max_model_len}) is greater "
                "than the derived max_model_len "
                f"({max_len_key}={derived_max_model_len} or model_max_length="
                f"{model_max_length} in model's config.json). This may lead "
                "to incorrect model outputs or CUDA errors. Make sure the "
                "value is correct and within the model context size.")
<<<<<<< HEAD
    return int(max_model_len)
=======
    return int(max_model_len)


@dataclass(frozen=True)
class EngineConfig:
    """Dataclass which contains all engine-related configuration. This
    simplifies passing around the distinct configurations in the codebase.
    """

    model_config: ModelConfig
    cache_config: CacheConfig
    parallel_config: ParallelConfig
    scheduler_config: SchedulerConfig
    device_config: DeviceConfig
    lora_config: Optional[LoRAConfig]
    vision_language_config: Optional[VisionLanguageConfig]
    speculative_config: Optional[SpeculativeConfig]

    def __post_init__(self):
        """Verify configs are valid & consistent with each other.
        """
        self.model_config.verify_with_parallel_config(self.parallel_config)
        self.cache_config.verify_with_parallel_config(self.parallel_config)

        if self.lora_config:
            self.lora_config.verify_with_model_config(self.model_config)
            self.lora_config.verify_with_scheduler_config(
                self.scheduler_config)

    def to_dict(self):
        """Return the configs as a dictionary, for use in **kwargs.
        """
        return dict(
            (field.name, getattr(self, field.name)) for field in fields(self))
>>>>>>> b4543c8f
<|MERGE_RESOLUTION|>--- conflicted
+++ resolved
@@ -1,11 +1,7 @@
 import enum
 import json
 import os
-<<<<<<< HEAD
-from dataclasses import dataclass
-=======
 from dataclasses import dataclass, fields
->>>>>>> b4543c8f
 from typing import TYPE_CHECKING, ClassVar, Optional, Union
 
 import torch
@@ -92,12 +88,9 @@
         tokenizer_revision: Optional[str] = None,
         max_model_len: Optional[int] = None,
         quantization: Optional[str] = None,
-<<<<<<< HEAD
         # UPSTREAM SYNC: keep sparsity
         sparsity: Optional[str] = None,
-=======
         quantization_param_path: Optional[str] = None,
->>>>>>> b4543c8f
         enforce_eager: bool = False,
         max_context_len_to_capture: Optional[int] = None,
         max_logprobs: int = 5,
@@ -113,12 +106,9 @@
         self.code_revision = code_revision
         self.tokenizer_revision = tokenizer_revision
         self.quantization = quantization
-<<<<<<< HEAD
         # UPSTREAM SYNC: keep sparsity
         self.sparsity = sparsity
-=======
         self.quantization_param_path = quantization_param_path
->>>>>>> b4543c8f
         self.enforce_eager = enforce_eager
         self.max_context_len_to_capture = max_context_len_to_capture
         self.max_logprobs = max_logprobs
@@ -418,17 +408,6 @@
     def _verify_cache_dtype(self) -> None:
         if self.cache_dtype == "auto":
             pass
-<<<<<<< HEAD
-        elif self.cache_dtype == "fp8_e5m2":
-            if is_hip():
-                raise NotImplementedError(
-                    "FP8_E5M2 KV Cache on AMD GPU has not been supported yet.")
-            nvcc_cuda_version = get_nvcc_cuda_version()
-            if nvcc_cuda_version and nvcc_cuda_version < Version("11.8"):
-                raise ValueError(
-                    "FP8 is not supported when cuda version is lower than 11.8."
-                )
-=======
         elif self.cache_dtype == "fp8":
             if not is_hip():
                 nvcc_cuda_version = get_nvcc_cuda_version()
@@ -436,7 +415,6 @@
                     raise ValueError(
                         "FP8 is not supported when cuda version is"
                         "lower than 11.8.")
->>>>>>> b4543c8f
             logger.info(
                 "Using fp8 data type to store kv cache. It reduces the GPU "
                 "memory footprint and boosts the performance. "
@@ -684,8 +662,6 @@
         else:
             # Set device with device type
             self.device = torch.device(self.device_type)
-<<<<<<< HEAD
-=======
 
 
 class SpeculativeConfig:
@@ -839,7 +815,6 @@
         draft_model = self.draft_model_config.model
         num_spec_tokens = self.num_speculative_tokens
         return f"SpeculativeConfig({draft_model=}, {num_spec_tokens=})"
->>>>>>> b4543c8f
 
 
 @dataclass
@@ -1062,9 +1037,6 @@
                 f"{model_max_length} in model's config.json). This may lead "
                 "to incorrect model outputs or CUDA errors. Make sure the "
                 "value is correct and within the model context size.")
-<<<<<<< HEAD
-    return int(max_model_len)
-=======
     return int(max_model_len)
 
 
@@ -1098,5 +1070,4 @@
         """Return the configs as a dictionary, for use in **kwargs.
         """
         return dict(
-            (field.name, getattr(self, field.name)) for field in fields(self))
->>>>>>> b4543c8f
+            (field.name, getattr(self, field.name)) for field in fields(self))