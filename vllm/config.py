<<<<<<< HEAD
# This file has been modified by Neural Magic

=======
>>>>>>> 93348d94
from typing import TYPE_CHECKING, Optional, Union, ClassVar
from dataclasses import dataclass
import os
from packaging.version import Version

import json
import torch
from transformers import PretrainedConfig

from vllm.logger import init_logger
from vllm.transformers_utils.config import get_config
from vllm.utils import get_cpu_memory, is_hip, is_neuron, get_nvcc_cuda_version

if TYPE_CHECKING:
    from ray.util.placement_group import PlacementGroup

logger = init_logger(__name__)

_GB = 1 << 30


class ModelConfig:
    """Configuration for the model.

    Args:
        model: Name or path of the huggingface model to use.
        tokenizer: Name or path of the huggingface tokenizer to use.
        tokenizer_mode: Tokenizer mode. "auto" will use the fast tokenizer if
            available, and "slow" will always use the slow tokenizer.
        trust_remote_code: Trust remote code (e.g., from HuggingFace) when
            downloading the model and tokenizer.
        download_dir: Directory to download and load the weights, default to the
            default cache directory of huggingface.
        load_format: The format of the model weights to load:
            "auto" will try to load the weights in the safetensors format and
                fall back to the pytorch bin format if safetensors format is
                not available.
            "pt" will load the weights in the pytorch bin format.
            "safetensors" will load the weights in the safetensors format.
            "npcache" will load the weights in pytorch format and store
                a numpy cache to speed up the loading.
            "dummy" will initialize the weights with random values, which is
                mainly for profiling.
        dtype: Data type for model weights and activations. The "auto" option
            will use FP16 precision for FP32 and FP16 models, and BF16 precision
            for BF16 models.
        seed: Random seed for reproducibility.
        revision: The specific model version to use. It can be a branch name,
            a tag name, or a commit id. If unspecified, will use the default
            version.
        code_revision: The specific revision to use for the model code on
            Hugging Face Hub. It can be a branch name, a tag name, or a
            commit id. If unspecified, will use the default version.
        tokenizer_revision: The specific tokenizer version to use. It can be a
            branch name, a tag name, or a commit id. If unspecified, will use
            the default version.
        max_model_len: Maximum length of a sequence (including prompt and
            output). If None, will be derived from the model.
        quantization: Quantization method that was used to quantize the model
            weights. If None, we assume the model weights are not quantized.
        enforce_eager: Whether to enforce eager execution. If True, we will
            disable CUDA graph and always execute the model in eager mode.
            If False, we will use CUDA graph and eager execution in hybrid.
        max_context_len_to_capture: Maximum context len covered by CUDA graphs.
            When a sequence has context length larger than this, we fall back
            to eager mode.
    """

    def __init__(
        self,
        model: str,
        tokenizer: str,
        tokenizer_mode: str,
        trust_remote_code: bool,
        download_dir: Optional[str],
        load_format: str,
        dtype: Union[str, torch.dtype],
        seed: int,
        revision: Optional[str] = None,
        code_revision: Optional[str] = None,
        tokenizer_revision: Optional[str] = None,
        max_model_len: Optional[int] = None,
        quantization: Optional[str] = None,
        sparsity: Optional[str] = None,
        enforce_eager: bool = False,
        max_context_len_to_capture: Optional[int] = None,
        max_logprobs: int = 5,
    ) -> None:
        self.model = model
        self.tokenizer = tokenizer
        self.tokenizer_mode = tokenizer_mode
        self.trust_remote_code = trust_remote_code
        self.download_dir = download_dir
        self.load_format = load_format
        self.seed = seed
        self.revision = revision
        self.code_revision = code_revision
        self.tokenizer_revision = tokenizer_revision
        self.quantization = quantization
        self.sparsity = sparsity
        self.enforce_eager = enforce_eager
        self.max_context_len_to_capture = max_context_len_to_capture
        self.max_logprobs = max_logprobs

        if os.environ.get("VLLM_USE_MODELSCOPE", "False").lower() == "true":
            # download model from ModelScope hub,
            # lazy import so that modelscope is not required for normal use.
            from modelscope.hub.snapshot_download import snapshot_download  # pylint: disable=C

            if not os.path.exists(model):
                model_path = snapshot_download(model_id=model,
                                               cache_dir=download_dir,
                                               revision=revision)
            else:
                model_path = model
            self.model = model_path
            self.download_dir = model_path
            self.tokenizer = model_path

        self.hf_config = get_config(self.model, trust_remote_code, revision,
                                    code_revision)
        self.dtype = _get_and_verify_dtype(self.hf_config, dtype)
        self.max_model_len = _get_and_verify_max_len(self.hf_config,
                                                     max_model_len)
        self._verify_load_format()
        self._verify_tokenizer_mode()
        self._verify_quantization()
        self._verify_sparsity()
        self._verify_cuda_graph()

    def _verify_load_format(self) -> None:
        load_format = self.load_format.lower()
        supported_load_format = [
            "auto", "pt", "safetensors", "npcache", "dummy"
        ]
        rocm_not_supported_load_format = []
        if load_format not in supported_load_format:
            raise ValueError(
                f"Unknown load format: {self.load_format}. Must be one of "
                "'auto', 'pt', 'safetensors', 'npcache', or 'dummy'.")
        if is_hip() and load_format in rocm_not_supported_load_format:
            rocm_supported_load_format = [
                f for f in supported_load_format
                if (f not in rocm_not_supported_load_format)
            ]
            raise ValueError(
                f"load format '{load_format}' is not supported in ROCm. "
                f"Supported load format are "
                f"{rocm_supported_load_format}")

        # TODO: Remove this check once HF updates the pt weights of Mixtral.
        architectures = getattr(self.hf_config, "architectures", [])
        if "MixtralForCausalLM" in architectures and load_format == "pt":
            raise ValueError(
                "Currently, the 'pt' format is not supported for Mixtral. "
                "Please use the 'safetensors' format instead. ")
        self.load_format = load_format

    def _verify_tokenizer_mode(self) -> None:
        tokenizer_mode = self.tokenizer_mode.lower()
        if tokenizer_mode not in ["auto", "slow"]:
            raise ValueError(
                f"Unknown tokenizer mode: {self.tokenizer_mode}. Must be "
                "either 'auto' or 'slow'.")
        self.tokenizer_mode = tokenizer_mode

    def _verify_sparsity(self) -> None:
        supported_sparsity = ["sparse_w16a16", "semi_structured_sparse_w16a16"]

        if self.quantization is not None and self.sparsity is not None:
            raise ValueError("Both sparsity and quantization detected. Only "
                             "one or the other is supported at a time.")

        if (self.sparsity is not None
                and self.sparsity not in supported_sparsity):
            raise ValueError(f"Unknown sparse method: {self.sparsity}. Must "
                             f"be one of {supported_sparsity}.")

        hf_sparsity_config = getattr(self.hf_config, "sparsity_config", None)
        if hf_sparsity_config is not None:
            hf_sparsity_method = str(
                hf_sparsity_config["sparse_method"]).lower()
            if self.sparsity is None:
                self.sparsity = hf_sparsity_method
            elif self.sparsity != hf_sparsity_method:
                raise ValueError(
                    "Sparsity method specified in the model config "
                    f"({hf_sparsity_method}) does not match the sparsity "
                    f"method specified in the `sparsity` argument "
                    f"({self.sparsity}).")

    def _verify_quantization(self) -> None:
        supported_quantization = ["awq", "gptq", "squeezellm", "marlin"]
        rocm_not_supported_quantization = ["awq", "marlin"]
        if self.quantization is not None:
            self.quantization = self.quantization.lower()

        # Parse quantization method from the HF model config, if available.
        hf_quant_config = getattr(self.hf_config, "quantization_config", None)
        if hf_quant_config is not None:

            hf_quant_method = str(hf_quant_config["quant_method"]).lower()
<<<<<<< HEAD
            # If the GPTQ model is serialized in marlin format, use marlin.
            marlin_format_flag = "is_marlin_format"
            if (hf_quant_method == "gptq"
                    and marlin_format_flag in hf_quant_config
                    and hf_quant_config[marlin_format_flag]):
                hf_quant_method = "marlin"
=======

            # If the GPTQ model is serialized in marlin format, use marlin.
            if (hf_quant_method == "gptq"
                    and "is_marlin_format" in hf_quant_config
                    and hf_quant_config["is_marlin_format"]):
                logger.info("The model is serialized in Marlin format. "
                            "Using Marlin kernel.")
                hf_quant_method = "marlin"
                if self.quantization == "gptq":
                    self.quantization = hf_quant_method

>>>>>>> 93348d94
            if self.quantization is None:
                self.quantization = hf_quant_method
            elif self.quantization != hf_quant_method:
                raise ValueError(
                    "Quantization method specified in the model config "
                    f"({hf_quant_method}) does not match the quantization "
                    f"method specified in the `quantization` argument "
                    f"({self.quantization}).")

        if self.quantization is not None:
            if self.quantization not in supported_quantization:
                raise ValueError(
                    f"Unknown quantization method: {self.quantization}. Must "
                    f"be one of {supported_quantization}.")
            if is_hip(
            ) and self.quantization in rocm_not_supported_quantization:
                raise ValueError(
                    f"{self.quantization} quantization is currently not "
                    f"supported in ROCm.")
            if self.quantization != "marlin":
                logger.warning(
                    f"{self.quantization} quantization is not fully "
                    "optimized yet. The speed can be slower than "
                    "non-quantized models.")

    def _verify_cuda_graph(self) -> None:
        if self.max_context_len_to_capture is None:
            self.max_context_len_to_capture = self.max_model_len
        self.max_context_len_to_capture = min(self.max_context_len_to_capture,
                                              self.max_model_len)

    def verify_with_parallel_config(
        self,
        parallel_config: "ParallelConfig",
    ) -> None:
        total_num_attention_heads = self.hf_config.num_attention_heads
        tensor_parallel_size = parallel_config.tensor_parallel_size
        if total_num_attention_heads % tensor_parallel_size != 0:
            raise ValueError(
                f"Total number of attention heads ({total_num_attention_heads})"
                " must be divisible by tensor parallel size "
                f"({tensor_parallel_size}).")

        total_num_hidden_layers = self.hf_config.num_hidden_layers
        pipeline_parallel_size = parallel_config.pipeline_parallel_size
        if total_num_hidden_layers % pipeline_parallel_size != 0:
            raise ValueError(
                f"Total number of hidden layers ({total_num_hidden_layers}) "
                "must be divisible by pipeline parallel size "
                f"({pipeline_parallel_size}).")

    def get_sliding_window(self) -> Optional[int]:
        """Get the sliding window size, or None if disabled.
        """

        # Some models, like Qwen2 and Qwen1.5, use `use_sliding_window` in
        # addition to sliding window size. We check if that field is present
        # and if it's False, return None.
        if (hasattr(self.hf_config, "use_sliding_window")
                and not self.hf_config.use_sliding_window):
            return None
        return getattr(self.hf_config, "sliding_window", None)

    def get_vocab_size(self) -> int:
        return self.hf_config.vocab_size

    def get_hidden_size(self) -> int:
        return self.hf_config.hidden_size

    def get_head_size(self) -> int:
        if hasattr(self.hf_config, "head_dim"):
            return self.hf_config.head_dim
        # FIXME(woosuk): This may not be true for all models.
        return self.hf_config.hidden_size // self.hf_config.num_attention_heads

    def get_total_num_kv_heads(self) -> int:
        """Returns the total number of KV heads."""
        # For GPTBigCode & Falcon:
        # NOTE: for falcon, when new_decoder_architecture is True, the
        # multi_query flag is ignored and we use n_head_kv for the number of
        # KV heads.
        falcon_model_types = ["falcon", "RefinedWeb", "RefinedWebModel"]
        new_decoder_arch_falcon = (
            self.hf_config.model_type in falcon_model_types
            and getattr(self.hf_config, "new_decoder_architecture", False))
        if not new_decoder_arch_falcon and getattr(self.hf_config,
                                                   "multi_query", False):
            # Multi-query attention, only one KV head.
            # Currently, tensor parallelism is not supported in this case.
            return 1

        attributes = [
            # For Falcon:
            "n_head_kv",
            "num_kv_heads",
            # For LLaMA-2:
            "num_key_value_heads",
            # For ChatGLM:
            "multi_query_group_num",
        ]
        for attr in attributes:
            num_kv_heads = getattr(self.hf_config, attr, None)
            if num_kv_heads is not None:
                return num_kv_heads

        # For non-grouped-query attention models, the number of KV heads is
        # equal to the number of attention heads.
        return self.hf_config.num_attention_heads

    def get_num_kv_heads(self, parallel_config: "ParallelConfig") -> int:
        """Returns the number of KV heads per GPU."""
        total_num_kv_heads = self.get_total_num_kv_heads()
        # If tensor parallelism is used, we divide the number of KV heads by
        # the tensor parallel size. We will replicate the KV heads in the
        # case where the number of KV heads is smaller than the tensor
        # parallel size so each GPU has at least one KV head.
        return max(1,
                   total_num_kv_heads // parallel_config.tensor_parallel_size)

    def get_num_layers(self, parallel_config: "ParallelConfig") -> int:
        total_num_hidden_layers = self.hf_config.num_hidden_layers
        return total_num_hidden_layers // parallel_config.pipeline_parallel_size


class CacheConfig:
    """Configuration for the KV cache.

    Args:
        block_size: Size of a cache block in number of tokens.
        gpu_memory_utilization: Fraction of GPU memory to use for the
            vLLM execution.
        swap_space: Size of the CPU swap space per GPU (in GiB).
        cache_dtype: Data type for kv cache storage.
    """

    def __init__(
        self,
        block_size: int,
        gpu_memory_utilization: float,
        swap_space: int,
        cache_dtype: str,
        sliding_window: Optional[int] = None,
        enable_prefix_caching: bool = False,
    ) -> None:
        self.block_size = block_size
        self.gpu_memory_utilization = gpu_memory_utilization
        self.swap_space_bytes = swap_space * _GB
        self.cache_dtype = cache_dtype
        self.sliding_window = sliding_window
        self.enable_prefix_caching = enable_prefix_caching
        self._verify_args()
        self._verify_cache_dtype()

        # Will be set after profiling.
        self.num_gpu_blocks = None
        self.num_cpu_blocks = None

    def metrics_info(self):
        # convert cache_config to dict(key: str, value: str) for prometheus
        # metrics info
        return {key: str(value) for key, value in self.__dict__.items()}

    def _verify_args(self) -> None:
        if self.gpu_memory_utilization > 1.0:
            raise ValueError(
                "GPU memory utilization must be less than 1.0. Got "
                f"{self.gpu_memory_utilization}.")

    def _verify_cache_dtype(self) -> None:
        if self.cache_dtype == "auto":
            pass
        elif self.cache_dtype == "fp8_e5m2":
            if is_hip():
                raise NotImplementedError(
                    "FP8_E5M2 KV Cache on AMD GPU has not been supported yet.")
            nvcc_cuda_version = get_nvcc_cuda_version()
            if nvcc_cuda_version and nvcc_cuda_version < Version("11.8"):
                raise ValueError(
                    "FP8 is not supported when cuda version is lower than 11.8."
                )
            logger.info(
                "Using fp8_e5m2 data type to store kv cache. It reduces "
                "the GPU memory footprint and boosts the performance. "
                "But it may cause slight accuracy drop. "
                "Currently we only support fp8 without scaling factors and "
                "make e5m2 as a default format.")
        else:
            raise ValueError(f"Unknown kv cache dtype: {self.cache_dtype}")

    def verify_with_parallel_config(
        self,
        parallel_config: "ParallelConfig",
    ) -> None:
        total_cpu_memory = get_cpu_memory()
        # FIXME(woosuk): Here, it is assumed that the GPUs in a tensor parallel
        # group are in the same node. However, the GPUs may span multiple nodes.
        num_gpus_per_node = parallel_config.tensor_parallel_size
        cpu_memory_usage = self.swap_space_bytes * num_gpus_per_node

        msg = (f"{cpu_memory_usage / _GB:.2f} GiB out of "
               f"the {total_cpu_memory / _GB:.2f} GiB total CPU memory is "
               "allocated for the swap space.")
        if cpu_memory_usage > 0.7 * total_cpu_memory:
            raise ValueError("Too large swap space. " + msg)
        elif cpu_memory_usage > 0.4 * total_cpu_memory:
            logger.warning("Possibly too large swap space. " + msg)


@dataclass
class TokenizerPoolConfig:
    """Configuration for the tokenizer pool.
    
    Args:
        pool_size: Number of tokenizer workers in the pool.
        pool_type: Type of the pool.
        extra_config: Additional config for the pool.
            The way the config will be used depends on the
            pool type.
    """
    pool_size: int
    pool_type: str
    extra_config: dict

    def __post_init__(self):
        if self.pool_type not in ("ray", ):
            raise ValueError(f"Unknown pool type: {self.pool_type}")
        if not isinstance(self.extra_config, dict):
            raise ValueError("extra_config must be a dictionary.")

    @classmethod
    def create_config(
        cls, tokenizer_pool_size: int, tokenizer_pool_type: str,
        tokenizer_pool_extra_config: Optional[Union[str, dict]]
    ) -> Optional["TokenizerPoolConfig"]:
        """Create a TokenizerPoolConfig from the given parameters.
        
        If tokenizer_pool_size is 0, return None.
        
        Args:
            tokenizer_pool_size: Number of tokenizer workers in the pool.
            tokenizer_pool_type: Type of the pool.
            tokenizer_pool_extra_config: Additional config for the pool.
                The way the config will be used depends on the
                pool type. This can be a JSON string (will be parsed).
        """
        if tokenizer_pool_size:
            if isinstance(tokenizer_pool_extra_config, str):
                tokenizer_pool_extra_config_parsed = json.loads(
                    tokenizer_pool_extra_config)
            else:
                tokenizer_pool_extra_config_parsed = (
                    tokenizer_pool_extra_config or {})
            tokenizer_pool_config = cls(tokenizer_pool_size,
                                        tokenizer_pool_type,
                                        tokenizer_pool_extra_config_parsed)
        else:
            tokenizer_pool_config = None
        return tokenizer_pool_config


class ParallelConfig:
    """Configuration for the distributed execution.

    Args:
        pipeline_parallel_size: Number of pipeline parallel groups.
        tensor_parallel_size: Number of tensor parallel groups.
        worker_use_ray: Whether to use Ray for model workers. Will be set to
            True if either pipeline_parallel_size or tensor_parallel_size is
            greater than 1.
        max_parallel_loading_workers: Maximum number of multiple batches
            when load model sequentially. To avoid RAM OOM when using tensor
            parallel and large models.
        disable_custom_all_reduce: Disable the custom all-reduce kernel and
            fall back to NCCL.
<<<<<<< HEAD
=======
        tokenizer_pool_config: Config for the tokenizer pool.
            If None, will use synchronous tokenization.
>>>>>>> 93348d94
        ray_workers_use_nsight: Whether to profile Ray workers with nsight, see
            https://docs.ray.io/en/latest/ray-observability/user-guides/profiling.html#profiling-nsight-profiler.
    """

    def __init__(
        self,
        pipeline_parallel_size: int,
        tensor_parallel_size: int,
        worker_use_ray: bool,
        max_parallel_loading_workers: Optional[int] = None,
        disable_custom_all_reduce: bool = False,
<<<<<<< HEAD
=======
        tokenizer_pool_config: Optional[TokenizerPoolConfig] = None,
>>>>>>> 93348d94
        ray_workers_use_nsight: bool = False,
        placement_group: Optional["PlacementGroup"] = None,
    ) -> None:
        self.pipeline_parallel_size = pipeline_parallel_size
        if is_neuron():
            # For Neuron device support, here we assign TP=1 to avoid sharding
            # within vLLM directly. Transformer-neuronx would take
            # neuron_tp_degree attribute, and distribute the workload
            # to multiple NeuronCores.
            self.tensor_parallel_size = 1
            self.neuron_tp_degree = tensor_parallel_size
        else:
            self.tensor_parallel_size = tensor_parallel_size
        self.worker_use_ray = worker_use_ray
        self.max_parallel_loading_workers = max_parallel_loading_workers
        self.disable_custom_all_reduce = disable_custom_all_reduce
<<<<<<< HEAD
=======
        self.tokenizer_pool_config = tokenizer_pool_config
>>>>>>> 93348d94
        self.ray_workers_use_nsight = ray_workers_use_nsight
        self.placement_group = placement_group

        self.world_size = pipeline_parallel_size * self.tensor_parallel_size
        # Ray worker is not supported for Neuron backend.
        if self.world_size > 1 and not is_neuron():
            self.worker_use_ray = True
        self._verify_args()

    def _verify_args(self) -> None:
        if self.pipeline_parallel_size > 1:
            raise NotImplementedError(
                "Pipeline parallelism is not supported yet.")
        if not self.disable_custom_all_reduce and self.world_size > 1:
            if is_hip():
                self.disable_custom_all_reduce = True
                logger.info(
                    "Disabled the custom all-reduce kernel because it is not "
                    "supported on AMD GPUs.")
            elif self.pipeline_parallel_size > 1:
                self.disable_custom_all_reduce = True
                logger.info(
                    "Disabled the custom all-reduce kernel because it is not "
                    "supported with pipeline parallelism.")
        if self.ray_workers_use_nsight and not self.worker_use_ray:
            raise ValueError("Unable to use nsight profiling unless workers "
                             "run with Ray.")

        # FIXME(woosuk): Fix the stability issues and re-enable the custom
        # all-reduce kernel.
        if not self.disable_custom_all_reduce and self.world_size > 1:
            self.disable_custom_all_reduce = True
            logger.info(
                "Custom all-reduce kernels are temporarily disabled due to "
                "stability issues. We will re-enable them once the issues are "
                "resolved.")


class SchedulerConfig:
    """Scheduler configuration.

    Args:
        max_num_batched_tokens: Maximum number of tokens to be processed in
            a single iteration.
        max_num_seqs: Maximum number of sequences to be processed in a single
            iteration.
        max_model_len: Maximum length of a sequence (including prompt
            and generated text).
        max_paddings: Maximum number of paddings to be added to a batch.
    """

    def __init__(
        self,
        max_num_batched_tokens: Optional[int],
        max_num_seqs: int,
        max_model_len: int,
        max_paddings: int,
    ) -> None:
        if max_num_batched_tokens is not None:
            self.max_num_batched_tokens = max_num_batched_tokens
        else:
            # If max_model_len is too short, use 2048 as the default value for
            # higher throughput.
            self.max_num_batched_tokens = max(max_model_len, 2048)
        self.max_num_seqs = max_num_seqs
        self.max_model_len = max_model_len
        self.max_paddings = max_paddings
        self._verify_args()

    def _verify_args(self) -> None:
        if self.max_num_batched_tokens < self.max_model_len:
            raise ValueError(
                f"max_num_batched_tokens ({self.max_num_batched_tokens}) is "
                f"smaller than max_model_len ({self.max_model_len}). "
                "This effectively limits the maximum sequence length to "
                "max_num_batched_tokens and makes vLLM reject longer "
                "sequences. Please increase max_num_batched_tokens or "
                "decrease max_model_len.")
        if self.max_num_batched_tokens < self.max_num_seqs:
            raise ValueError(
                f"max_num_batched_tokens ({self.max_num_batched_tokens}) must "
                "be greater than or equal to max_num_seqs "
                f"({self.max_num_seqs}).")


class DeviceConfig:

    def __init__(self, device: str = "auto") -> None:
        if device == "auto":
            # Automated device type detection
            if torch.cuda.is_available():
                self.device_type = "cuda"
            elif is_neuron():
                self.device_type = "neuron"
            else:
                raise RuntimeError("No supported device detected.")
        else:
            # Device type is assigned explicitly
            self.device_type = device

        # Some device types require processing inputs on CPU
        if self.device_type in ["neuron"]:
            self.device = torch.device("cpu")
        else:
            # Set device with device type
            self.device = torch.device(self.device_type)

    @property
    def is_neuron(self):
        return self.device_type == "neuron"


@dataclass
class LoRAConfig:
    max_lora_rank: int
    max_loras: int
    max_cpu_loras: Optional[int] = None
    lora_dtype: Optional[torch.dtype] = None
    lora_extra_vocab_size: int = 256
    # This is a constant.
    lora_vocab_padding_size: ClassVar[int] = 256

    def __post_init__(self):
        # Keep this in sync with csrc/punica/bgmv/bgmv_config.h
        possible_max_ranks = (8, 16, 32, 64)
        possible_lora_extra_vocab_size = (0, 256, 512)
        if self.max_lora_rank not in possible_max_ranks:
            raise ValueError(
                f"max_lora_rank ({self.max_lora_rank}) must be one of "
                f"{possible_max_ranks}.")
        if self.lora_extra_vocab_size not in possible_lora_extra_vocab_size:
            raise ValueError(
                f"lora_extra_vocab_size ({self.lora_extra_vocab_size}) "
                f"must be one of {possible_lora_extra_vocab_size}.")
        if self.max_loras < 1:
            raise ValueError(f"max_loras ({self.max_loras}) must be >= 1.")
        if self.max_cpu_loras is None:
            self.max_cpu_loras = self.max_loras
        elif self.max_cpu_loras < self.max_loras:
            raise ValueError(
                f"max_cpu_loras ({self.max_cpu_loras}) must be >= "
                f"max_loras ({self.max_loras})")

    def verify_with_model_config(self, model_config: ModelConfig):
        if self.lora_dtype in (None, "auto"):
            self.lora_dtype = model_config.dtype
        elif isinstance(self.lora_dtype, str):
            self.lora_dtype = getattr(torch, self.lora_dtype)
        if model_config.quantization is not None:
            raise ValueError(
                "LoRA is not supported with quantized models yet.")

    def verify_with_scheduler_config(self, scheduler_config: SchedulerConfig):
        if scheduler_config.max_num_batched_tokens > 65528:
            raise ValueError(
                "Due to limitations of the custom LoRA CUDA kernel, "
                "max_num_batched_tokens must be <= 65528 when "
                "LoRA is enabled.")


_STR_DTYPE_TO_TORCH_DTYPE = {
    "half": torch.float16,
    "float16": torch.float16,
    "float": torch.float32,
    "float32": torch.float32,
    "bfloat16": torch.bfloat16,
}

_ROCM_NOT_SUPPORTED_DTYPE = ["float", "float32"]


def _get_and_verify_dtype(
    config: PretrainedConfig,
    dtype: Union[str, torch.dtype],
) -> torch.dtype:
    # NOTE: getattr(config, "torch_dtype", torch.float32) is not correct
    # because config.torch_dtype can be None.
    config_dtype = getattr(config, "torch_dtype", None)
    if config_dtype is None:
        config_dtype = torch.float32

    if isinstance(dtype, str):
        dtype = dtype.lower()
        if dtype == "auto":
            if config_dtype == torch.float32:
                # Following the common practice, we use float16 for float32
                # models.
                torch_dtype = torch.float16
            else:
                torch_dtype = config_dtype
        else:
            if dtype not in _STR_DTYPE_TO_TORCH_DTYPE:
                raise ValueError(f"Unknown dtype: {dtype}")
            torch_dtype = _STR_DTYPE_TO_TORCH_DTYPE[dtype]
    elif isinstance(dtype, torch.dtype):
        torch_dtype = dtype
    else:
        raise ValueError(f"Unknown dtype: {dtype}")

    if is_hip() and torch_dtype == torch.float32:
        rocm_supported_dtypes = [
            k for k, v in _STR_DTYPE_TO_TORCH_DTYPE.items()
            if (k not in _ROCM_NOT_SUPPORTED_DTYPE)
        ]
        raise ValueError(f"dtype '{dtype}' is not supported in ROCm. "
                         f"Supported dtypes are {rocm_supported_dtypes}")

    # Verify the dtype.
    if torch_dtype != config_dtype:
        if torch_dtype == torch.float32:
            # Upcasting to float32 is allowed.
            pass
        elif config_dtype == torch.float32:
            # Downcasting from float32 to float16 or bfloat16 is allowed.
            pass
        else:
            # Casting between float16 and bfloat16 is allowed with a warning.
            logger.warning(f"Casting {config_dtype} to {torch_dtype}.")

    return torch_dtype


def _get_and_verify_max_len(
    hf_config: PretrainedConfig,
    max_model_len: Optional[int],
) -> int:
    """Get and verify the model's maximum length."""
    derived_max_model_len = float("inf")
    possible_keys = [
        # OPT
        "max_position_embeddings",
        # GPT-2
        "n_positions",
        # MPT
        "max_seq_len",
        # ChatGLM2
        "seq_length",
        # Others
        "max_sequence_length",
        "max_seq_length",
        "seq_len",
    ]
    for key in possible_keys:
        max_len_key = getattr(hf_config, key, None)
        if max_len_key is not None:
            derived_max_model_len = min(derived_max_model_len, max_len_key)
    if derived_max_model_len == float("inf"):
        if max_model_len is not None:
            # If max_model_len is specified, we use it.
            return max_model_len

        default_max_len = 2048
        logger.warning(
            "The model's config.json does not contain any of the following "
            "keys to determine the original maximum length of the model: "
            f"{possible_keys}. Assuming the model's maximum length is "
            f"{default_max_len}.")
        derived_max_model_len = default_max_len

    rope_scaling = getattr(hf_config, "rope_scaling", None)
    if rope_scaling is not None:
        assert "factor" in rope_scaling
        scaling_factor = rope_scaling["factor"]
        if rope_scaling["type"] == "yarn":
            derived_max_model_len = rope_scaling[
                "original_max_position_embeddings"]
        derived_max_model_len *= scaling_factor

    if max_model_len is None:
        max_model_len = derived_max_model_len
    elif max_model_len > derived_max_model_len:
        raise ValueError(
            f"User-specified max_model_len ({max_model_len}) is greater than "
            f"the derived max_model_len ({max_len_key}={derived_max_model_len}"
            " in model's config.json). This may lead to incorrect model "
            "outputs or CUDA errors. Make sure the value is correct and "
            "within the model context size.")
    return int(max_model_len)<|MERGE_RESOLUTION|>--- conflicted
+++ resolved
@@ -1,8 +1,5 @@
-<<<<<<< HEAD
 # This file has been modified by Neural Magic
 
-=======
->>>>>>> 93348d94
 from typing import TYPE_CHECKING, Optional, Union, ClassVar
 from dataclasses import dataclass
 import os
@@ -205,26 +202,13 @@
         if hf_quant_config is not None:
 
             hf_quant_method = str(hf_quant_config["quant_method"]).lower()
-<<<<<<< HEAD
+            # UPSTREAM SYNC: Accept current downstream.
             # If the GPTQ model is serialized in marlin format, use marlin.
             marlin_format_flag = "is_marlin_format"
             if (hf_quant_method == "gptq"
                     and marlin_format_flag in hf_quant_config
                     and hf_quant_config[marlin_format_flag]):
                 hf_quant_method = "marlin"
-=======
-
-            # If the GPTQ model is serialized in marlin format, use marlin.
-            if (hf_quant_method == "gptq"
-                    and "is_marlin_format" in hf_quant_config
-                    and hf_quant_config["is_marlin_format"]):
-                logger.info("The model is serialized in Marlin format. "
-                            "Using Marlin kernel.")
-                hf_quant_method = "marlin"
-                if self.quantization == "gptq":
-                    self.quantization = hf_quant_method
-
->>>>>>> 93348d94
             if self.quantization is None:
                 self.quantization = hf_quant_method
             elif self.quantization != hf_quant_method:
@@ -499,11 +483,8 @@
             parallel and large models.
         disable_custom_all_reduce: Disable the custom all-reduce kernel and
             fall back to NCCL.
-<<<<<<< HEAD
-=======
         tokenizer_pool_config: Config for the tokenizer pool.
             If None, will use synchronous tokenization.
->>>>>>> 93348d94
         ray_workers_use_nsight: Whether to profile Ray workers with nsight, see
             https://docs.ray.io/en/latest/ray-observability/user-guides/profiling.html#profiling-nsight-profiler.
     """
@@ -515,10 +496,7 @@
         worker_use_ray: bool,
         max_parallel_loading_workers: Optional[int] = None,
         disable_custom_all_reduce: bool = False,
-<<<<<<< HEAD
-=======
         tokenizer_pool_config: Optional[TokenizerPoolConfig] = None,
->>>>>>> 93348d94
         ray_workers_use_nsight: bool = False,
         placement_group: Optional["PlacementGroup"] = None,
     ) -> None:
@@ -535,10 +513,7 @@
         self.worker_use_ray = worker_use_ray
         self.max_parallel_loading_workers = max_parallel_loading_workers
         self.disable_custom_all_reduce = disable_custom_all_reduce
-<<<<<<< HEAD
-=======
         self.tokenizer_pool_config = tokenizer_pool_config
->>>>>>> 93348d94
         self.ray_workers_use_nsight = ray_workers_use_nsight
         self.placement_group = placement_group
 
