--- conflicted
+++ resolved
@@ -170,11 +170,7 @@
                 logger.warning(
                     "%s quantization is not fully "
                     "optimized yet. The speed can be slower than "
-<<<<<<< HEAD
-                    "non-quantized models.", extra=logger_data)
-=======
-                    "non-quantized models.", self.quantization)
->>>>>>> a88081bf
+                    "non-quantized models.", self.quantization, extra=logger_data)
 
     def _verify_cuda_graph(self) -> None:
         if self.max_context_len_to_capture is None:
@@ -903,14 +899,9 @@
                 "awq", "gptq"
         ]:
             # TODO support marlin and squeezellm
-<<<<<<< HEAD
             logger_data = {"quantization": model_config.quantization}
-            logger.warning(f"{model_config.quantization} quantization is not "
-                           "tested with LoRA yet.", extra=logger_data)
-=======
             logger.warning("%s quantization is not tested with LoRA yet.",
-                           model_config.quantization)
->>>>>>> a88081bf
+                           model_config.quantization, extra=logger_data)
 
     def verify_with_scheduler_config(self, scheduler_config: SchedulerConfig):
         if scheduler_config.max_num_batched_tokens > 65528:
@@ -1019,14 +1010,10 @@
             pass
         else:
             # Casting between float16 and bfloat16 is allowed with a warning.
-<<<<<<< HEAD
             logger_data = {"config_dtype": config_dtype, "torch_dtype": torch_dtype}
             logger.warning(
-                f"Casting {config_dtype} to {torch_dtype}.", extra=logger_data
+                "Casting %s to %s.", config_dtype, torch_dtype, extra=logger_data
             )
-=======
-            logger.warning("Casting %s to %s.", config_dtype, torch_dtype)
->>>>>>> a88081bf
 
     return torch_dtype
 
@@ -1073,13 +1060,8 @@
         logger.warning(
             "The model's config.json does not contain any of the following "
             "keys to determine the original maximum length of the model: "
-<<<<<<< HEAD
-            f"{possible_keys}. Assuming the model's maximum length is "
-            f"{default_max_len}.", extra=logger_data)
-=======
             "%d. Assuming the model's maximum length is %d.", possible_keys,
-            default_max_len)
->>>>>>> a88081bf
+            default_max_len, extra=logger_data)
         derived_max_model_len = default_max_len
 
     rope_scaling = getattr(hf_config, "rope_scaling", None)
