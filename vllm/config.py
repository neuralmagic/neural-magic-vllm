<<<<<<< HEAD
# This file has been modified by Neural Magic

=======
>>>>>>> c188ecb0
from typing import TYPE_CHECKING, Optional, Union, ClassVar
from dataclasses import dataclass
import os
from packaging.version import Version

import json
import torch
from transformers import PretrainedConfig

from vllm.logger import init_logger
from vllm.transformers_utils.config import get_config
from vllm.utils import get_cpu_memory, is_hip, is_neuron, get_nvcc_cuda_version

if TYPE_CHECKING:
    from ray.util.placement_group import PlacementGroup

logger = init_logger(__name__)

_GB = 1 << 30


class ModelConfig:
    """Configuration for the model.

    Args:
        model: Name or path of the huggingface model to use.
        tokenizer: Name or path of the huggingface tokenizer to use.
        tokenizer_mode: Tokenizer mode. "auto" will use the fast tokenizer if
            available, and "slow" will always use the slow tokenizer.
        trust_remote_code: Trust remote code (e.g., from HuggingFace) when
            downloading the model and tokenizer.
        download_dir: Directory to download and load the weights, default to the
            default cache directory of huggingface.
        load_format: The format of the model weights to load:
            "auto" will try to load the weights in the safetensors format and
                fall back to the pytorch bin format if safetensors format is
                not available.
            "pt" will load the weights in the pytorch bin format.
            "safetensors" will load the weights in the safetensors format.
            "npcache" will load the weights in pytorch format and store
                a numpy cache to speed up the loading.
            "dummy" will initialize the weights with random values, which is
                mainly for profiling.
        dtype: Data type for model weights and activations. The "auto" option
            will use FP16 precision for FP32 and FP16 models, and BF16 precision
            for BF16 models.
        seed: Random seed for reproducibility.
        revision: The specific model version to use. It can be a branch name,
            a tag name, or a commit id. If unspecified, will use the default
            version.
        code_revision: The specific revision to use for the model code on
            Hugging Face Hub. It can be a branch name, a tag name, or a
            commit id. If unspecified, will use the default version.
        tokenizer_revision: The specific tokenizer version to use. It can be a
            branch name, a tag name, or a commit id. If unspecified, will use
            the default version.
        max_model_len: Maximum length of a sequence (including prompt and
            output). If None, will be derived from the model.
        quantization: Quantization method that was used to quantize the model
            weights. If None, we assume the model weights are not quantized.
        enforce_eager: Whether to enforce eager execution. If True, we will
            disable CUDA graph and always execute the model in eager mode.
            If False, we will use CUDA graph and eager execution in hybrid.
        max_context_len_to_capture: Maximum context len covered by CUDA graphs.
            When a sequence has context length larger than this, we fall back
            to eager mode.
    """

    def __init__(
        self,
        model: str,
        tokenizer: str,
        tokenizer_mode: str,
        trust_remote_code: bool,
        download_dir: Optional[str],
        load_format: str,
        dtype: Union[str, torch.dtype],
        seed: int,
        revision: Optional[str] = None,
        code_revision: Optional[str] = None,
        tokenizer_revision: Optional[str] = None,
        max_model_len: Optional[int] = None,
        quantization: Optional[str] = None,
        sparsity: Optional[str] = None,
        enforce_eager: bool = False,
        max_context_len_to_capture: Optional[int] = None,
        max_logprobs: int = 5,
    ) -> None:
        self.model = model
        self.tokenizer = tokenizer
        self.tokenizer_mode = tokenizer_mode
        self.trust_remote_code = trust_remote_code
        self.download_dir = download_dir
        self.load_format = load_format
        self.seed = seed
        self.revision = revision
        self.code_revision = code_revision
        self.tokenizer_revision = tokenizer_revision
        self.quantization = quantization
        self.sparsity = sparsity
        self.enforce_eager = enforce_eager
        self.max_context_len_to_capture = max_context_len_to_capture
        self.max_logprobs = max_logprobs

        if os.environ.get("VLLM_USE_MODELSCOPE", "False").lower() == "true":
            # download model from ModelScope hub,
            # lazy import so that modelscope is not required for normal use.
            from modelscope.hub.snapshot_download import snapshot_download  # pylint: disable=C

            if not os.path.exists(model):
                model_path = snapshot_download(model_id=model,
                                               cache_dir=download_dir,
                                               revision=revision)
            else:
                model_path = model
            self.model = model_path
            self.download_dir = model_path
            self.tokenizer = model_path

        self.hf_config = get_config(self.model, trust_remote_code, revision,
                                    code_revision)
        self.dtype = _get_and_verify_dtype(self.hf_config, dtype)
        self.max_model_len = _get_and_verify_max_len(self.hf_config,
                                                     max_model_len)
        self._verify_load_format()
        self._verify_tokenizer_mode()
        self._verify_quantization()
        self._verify_sparsity()
        self._verify_cuda_graph()

    def _verify_load_format(self) -> None:
        load_format = self.load_format.lower()
        supported_load_format = [
            "auto", "pt", "safetensors", "npcache", "dummy"
        ]
        rocm_not_supported_load_format = []
        if load_format not in supported_load_format:
            raise ValueError(
                f"Unknown load format: {self.load_format}. Must be one of "
                "'auto', 'pt', 'safetensors', 'npcache', or 'dummy'.")
        if is_hip() and load_format in rocm_not_supported_load_format:
            rocm_supported_load_format = [
                f for f in supported_load_format
                if (f not in rocm_not_supported_load_format)
            ]
            raise ValueError(
                f"load format '{load_format}' is not supported in ROCm. "
                f"Supported load format are "
                f"{rocm_supported_load_format}")

        # TODO: Remove this check once HF updates the pt weights of Mixtral.
        architectures = getattr(self.hf_config, "architectures", [])
        if "MixtralForCausalLM" in architectures and load_format == "pt":
            raise ValueError(
                "Currently, the 'pt' format is not supported for Mixtral. "
                "Please use the 'safetensors' format instead. ")
        self.load_format = load_format

    def _verify_tokenizer_mode(self) -> None:
        tokenizer_mode = self.tokenizer_mode.lower()
        if tokenizer_mode not in ["auto", "slow"]:
            raise ValueError(
                f"Unknown tokenizer mode: {self.tokenizer_mode}. Must be "
                "either 'auto' or 'slow'.")
        self.tokenizer_mode = tokenizer_mode

    def _verify_sparsity(self) -> None:
        supported_sparsity = ["sparse_w16a16", "semi_structured_sparse_w16a16"]

        if self.quantization is not None and self.sparsity is not None:
            raise ValueError("Both sparsity and quantization detected. Only "
                             "one or the other is supported at a time.")

        if (self.sparsity is not None
                and self.sparsity not in supported_sparsity):
            raise ValueError(f"Unknown sparse method: {self.sparsity}. Must "
                             f"be one of {supported_sparsity}.")

        hf_sparsity_config = getattr(self.hf_config, "sparsity_config", None)
        if hf_sparsity_config is not None:
            hf_sparsity_method = str(
                hf_sparsity_config["sparse_method"]).lower()
            if self.sparsity is None:
                self.sparsity = hf_sparsity_method
            elif self.sparsity != hf_sparsity_method:
                raise ValueError(
                    "Sparsity method specified in the model config "
                    f"({hf_sparsity_method}) does not match the sparsity "
                    f"method specified in the `sparsity` argument "
                    f"({self.sparsity}).")

    def _verify_quantization(self) -> None:
        supported_quantization = ["awq", "gptq", "squeezellm", "marlin"]
        rocm_not_supported_quantization = ["awq", "marlin"]
        if self.quantization is not None:
            self.quantization = self.quantization.lower()

        # Parse quantization method from the HF model config, if available.
        hf_quant_config = getattr(self.hf_config, "quantization_config", None)
        if hf_quant_config is not None:

            hf_quant_method = str(hf_quant_config["quant_method"]).lower()
<<<<<<< HEAD
            # UPSTREAM SYNC: Accept current downstream.
            # If the GPTQ model is serialized in marlin format, use marlin.
            marlin_format_flag = "is_marlin_format"
            if (hf_quant_method == "gptq"
                    and marlin_format_flag in hf_quant_config
                    and hf_quant_config[marlin_format_flag]):
                hf_quant_method = "marlin"
=======

            # If the GPTQ model is serialized in marlin format, use marlin.
            if (hf_quant_method == "gptq"
                    and "is_marlin_format" in hf_quant_config
                    and hf_quant_config["is_marlin_format"]):
                logger.info("The model is serialized in Marlin format. "
                            "Using Marlin kernel.")
                hf_quant_method = "marlin"
                if self.quantization == "gptq":
                    self.quantization = hf_quant_method

>>>>>>> c188ecb0
            if self.quantization is None:
                self.quantization = hf_quant_method
            elif self.quantization != hf_quant_method:
                raise ValueError(
                    "Quantization method specified in the model config "
                    f"({hf_quant_method}) does not match the quantization "
                    f"method specified in the `quantization` argument "
                    f"({self.quantization}).")

        if self.quantization is not None:
            if self.quantization not in supported_quantization:
                raise ValueError(
                    f"Unknown quantization method: {self.quantization}. Must "
                    f"be one of {supported_quantization}.")
            if is_hip(
            ) and self.quantization in rocm_not_supported_quantization:
                raise ValueError(
                    f"{self.quantization} quantization is currently not "
                    f"supported in ROCm.")
            if self.quantization != "marlin":
                logger.warning(
                    f"{self.quantization} quantization is not fully "
                    "optimized yet. The speed can be slower than "
                    "non-quantized models.")

    def _verify_cuda_graph(self) -> None:
        if self.max_context_len_to_capture is None:
            self.max_context_len_to_capture = self.max_model_len
        self.max_context_len_to_capture = min(self.max_context_len_to_capture,
                                              self.max_model_len)

    def verify_with_parallel_config(
        self,
        parallel_config: "ParallelConfig",
    ) -> None:
        total_num_attention_heads = self.hf_config.num_attention_heads
        tensor_parallel_size = parallel_config.tensor_parallel_size
        if total_num_attention_heads % tensor_parallel_size != 0:
            raise ValueError(
                f"Total number of attention heads ({total_num_attention_heads})"
                " must be divisible by tensor parallel size "
                f"({tensor_parallel_size}).")

        total_num_hidden_layers = self.hf_config.num_hidden_layers
        pipeline_parallel_size = parallel_config.pipeline_parallel_size
        if total_num_hidden_layers % pipeline_parallel_size != 0:
            raise ValueError(
                f"Total number of hidden layers ({total_num_hidden_layers}) "
                "must be divisible by pipeline parallel size "
                f"({pipeline_parallel_size}).")

    def get_sliding_window(self) -> Optional[int]:
        """Get the sliding window size, or None if disabled.
        """

        # Some models, like Qwen2 and Qwen1.5, use `use_sliding_window` in
        # addition to sliding window size. We check if that field is present
        # and if it's False, return None.
        if (hasattr(self.hf_config, "use_sliding_window")
                and not self.hf_config.use_sliding_window):
            return None
        return getattr(self.hf_config, "sliding_window", None)

    def get_vocab_size(self) -> int:
        return self.hf_config.vocab_size

    def get_hidden_size(self) -> int:
        return self.hf_config.hidden_size

    def get_head_size(self) -> int:
        if hasattr(self.hf_config, "head_dim"):
            return self.hf_config.head_dim
        # FIXME(woosuk): This may not be true for all models.
        return self.hf_config.hidden_size // self.hf_config.num_attention_heads

    def get_total_num_kv_heads(self) -> int:
        """Returns the total number of KV heads."""
        # For GPTBigCode & Falcon:
        # NOTE: for falcon, when new_decoder_architecture is True, the
        # multi_query flag is ignored and we use n_head_kv for the number of
        # KV heads.
        falcon_model_types = ["falcon", "RefinedWeb", "RefinedWebModel"]
        new_decoder_arch_falcon = (
            self.hf_config.model_type in falcon_model_types
            and getattr(self.hf_config, "new_decoder_architecture", False))
        if not new_decoder_arch_falcon and getattr(self.hf_config,
                                                   "multi_query", False):
            # Multi-query attention, only one KV head.
            # Currently, tensor parallelism is not supported in this case.
            return 1

        attributes = [
            # For Falcon:
            "n_head_kv",
            "num_kv_heads",
            # For LLaMA-2:
            "num_key_value_heads",
            # For ChatGLM:
            "multi_query_group_num",
        ]
        for attr in attributes:
            num_kv_heads = getattr(self.hf_config, attr, None)
            if num_kv_heads is not None:
                return num_kv_heads

        # For non-grouped-query attention models, the number of KV heads is
        # equal to the number of attention heads.
        return self.hf_config.num_attention_heads

    def get_num_kv_heads(self, parallel_config: "ParallelConfig") -> int:
        """Returns the number of KV heads per GPU."""
        total_num_kv_heads = self.get_total_num_kv_heads()
        # If tensor parallelism is used, we divide the number of KV heads by
        # the tensor parallel size. We will replicate the KV heads in the
        # case where the number of KV heads is smaller than the tensor
        # parallel size so each GPU has at least one KV head.
        return max(1,
                   total_num_kv_heads // parallel_config.tensor_parallel_size)

    def get_num_layers(self, parallel_config: "ParallelConfig") -> int:
        total_num_hidden_layers = self.hf_config.num_hidden_layers
        return total_num_hidden_layers // parallel_config.pipeline_parallel_size


class CacheConfig:
    """Configuration for the KV cache.

    Args:
        block_size: Size of a cache block in number of tokens.
        gpu_memory_utilization: Fraction of GPU memory to use for the
            vLLM execution.
        swap_space: Size of the CPU swap space per GPU (in GiB).
        cache_dtype: Data type for kv cache storage.
    """

    def __init__(
        self,
        block_size: int,
        gpu_memory_utilization: float,
        swap_space: int,
        cache_dtype: str,
        sliding_window: Optional[int] = None,
        enable_prefix_caching: bool = False,
    ) -> None:
        self.block_size = block_size
        self.gpu_memory_utilization = gpu_memory_utilization
        self.swap_space_bytes = swap_space * _GB
        self.cache_dtype = cache_dtype
        self.sliding_window = sliding_window
        self.enable_prefix_caching = enable_prefix_caching
        self._verify_args()
        self._verify_cache_dtype()

        # Will be set after profiling.
        self.num_gpu_blocks = None
        self.num_cpu_blocks = None

    def metrics_info(self):
        # convert cache_config to dict(key: str, value: str) for prometheus
        # metrics info
        return {key: str(value) for key, value in self.__dict__.items()}

    def _verify_args(self) -> None:
        if self.gpu_memory_utilization > 1.0:
            raise ValueError(
                "GPU memory utilization must be less than 1.0. Got "
                f"{self.gpu_memory_utilization}.")

    def _verify_cache_dtype(self) -> None:
        if self.cache_dtype == "auto":
            pass
        elif self.cache_dtype == "fp8_e5m2":
            if is_hip():
                raise NotImplementedError(
                    "FP8_E5M2 KV Cache on AMD GPU has not been supported yet.")
            nvcc_cuda_version = get_nvcc_cuda_version()
            if nvcc_cuda_version and nvcc_cuda_version < Version("11.8"):
                raise ValueError(
                    "FP8 is not supported when cuda version is lower than 11.8."
                )
            logger.info(
                "Using fp8_e5m2 data type to store kv cache. It reduces "
                "the GPU memory footprint and boosts the performance. "
                "But it may cause slight accuracy drop. "
                "Currently we only support fp8 without scaling factors and "
                "make e5m2 as a default format.")
        else:
            raise ValueError(f"Unknown kv cache dtype: {self.cache_dtype}")

    def verify_with_parallel_config(
        self,
        parallel_config: "ParallelConfig",
    ) -> None:
        total_cpu_memory = get_cpu_memory()
        # FIXME(woosuk): Here, it is assumed that the GPUs in a tensor parallel
        # group are in the same node. However, the GPUs may span multiple nodes.
        num_gpus_per_node = parallel_config.tensor_parallel_size
        cpu_memory_usage = self.swap_space_bytes * num_gpus_per_node

        msg = (f"{cpu_memory_usage / _GB:.2f} GiB out of "
               f"the {total_cpu_memory / _GB:.2f} GiB total CPU memory is "
               "allocated for the swap space.")
        if cpu_memory_usage > 0.7 * total_cpu_memory:
            raise ValueError("Too large swap space. " + msg)
        elif cpu_memory_usage > 0.4 * total_cpu_memory:
            logger.warning("Possibly too large swap space. " + msg)


@dataclass
class TokenizerPoolConfig:
    """Configuration for the tokenizer pool.
    
    Args:
        pool_size: Number of tokenizer workers in the pool.
        pool_type: Type of the pool.
        extra_config: Additional config for the pool.
            The way the config will be used depends on the
            pool type.
    """
    pool_size: int
    pool_type: str
    extra_config: dict

    def __post_init__(self):
        if self.pool_type not in ("ray", ):
            raise ValueError(f"Unknown pool type: {self.pool_type}")
        if not isinstance(self.extra_config, dict):
            raise ValueError("extra_config must be a dictionary.")

    @classmethod
    def create_config(
        cls, tokenizer_pool_size: int, tokenizer_pool_type: str,
        tokenizer_pool_extra_config: Optional[Union[str, dict]]
    ) -> Optional["TokenizerPoolConfig"]:
        """Create a TokenizerPoolConfig from the given parameters.
        
        If tokenizer_pool_size is 0, return None.
        
        Args:
            tokenizer_pool_size: Number of tokenizer workers in the pool.
            tokenizer_pool_type: Type of the pool.
            tokenizer_pool_extra_config: Additional config for the pool.
                The way the config will be used depends on the
                pool type. This can be a JSON string (will be parsed).
        """
        if tokenizer_pool_size:
            if isinstance(tokenizer_pool_extra_config, str):
                tokenizer_pool_extra_config_parsed = json.loads(
                    tokenizer_pool_extra_config)
            else:
                tokenizer_pool_extra_config_parsed = (
                    tokenizer_pool_extra_config or {})
            tokenizer_pool_config = cls(tokenizer_pool_size,
                                        tokenizer_pool_type,
                                        tokenizer_pool_extra_config_parsed)
        else:
            tokenizer_pool_config = None
        return tokenizer_pool_config


class ParallelConfig:
    """Configuration for the distributed execution.

    Args:
        pipeline_parallel_size: Number of pipeline parallel groups.
        tensor_parallel_size: Number of tensor parallel groups.
        worker_use_ray: Whether to use Ray for model workers. Will be set to
            True if either pipeline_parallel_size or tensor_parallel_size is
            greater than 1.
        max_parallel_loading_workers: Maximum number of multiple batches
            when load model sequentially. To avoid RAM OOM when using tensor
            parallel and large models.
        disable_custom_all_reduce: Disable the custom all-reduce kernel and
            fall back to NCCL.
        tokenizer_pool_config: Config for the tokenizer pool.
            If None, will use synchronous tokenization.
        ray_workers_use_nsight: Whether to profile Ray workers with nsight, see
            https://docs.ray.io/en/latest/ray-observability/user-guides/profiling.html#profiling-nsight-profiler.
    """

    def __init__(
        self,
        pipeline_parallel_size: int,
        tensor_parallel_size: int,
        worker_use_ray: bool,
        max_parallel_loading_workers: Optional[int] = None,
        disable_custom_all_reduce: bool = False,
        tokenizer_pool_config: Optional[TokenizerPoolConfig] = None,
        ray_workers_use_nsight: bool = False,
        placement_group: Optional["PlacementGroup"] = None,
    ) -> None:
        self.pipeline_parallel_size = pipeline_parallel_size
        if is_neuron():
            # For Neuron device support, here we assign TP=1 to avoid sharding
            # within vLLM directly. Transformer-neuronx would take
            # neuron_tp_degree attribute, and distribute the workload
            # to multiple NeuronCores.
            self.tensor_parallel_size = 1
            self.neuron_tp_degree = tensor_parallel_size
        else:
            self.tensor_parallel_size = tensor_parallel_size
        self.worker_use_ray = worker_use_ray
        self.max_parallel_loading_workers = max_parallel_loading_workers
        self.disable_custom_all_reduce = disable_custom_all_reduce
        self.tokenizer_pool_config = tokenizer_pool_config
        self.ray_workers_use_nsight = ray_workers_use_nsight
        self.placement_group = placement_group

        self.world_size = pipeline_parallel_size * self.tensor_parallel_size
        # Ray worker is not supported for Neuron backend.
        if self.world_size > 1 and not is_neuron():
            self.worker_use_ray = True
        self._verify_args()

    def _verify_args(self) -> None:
        if self.pipeline_parallel_size > 1:
            raise NotImplementedError(
                "Pipeline parallelism is not supported yet.")
        if not self.disable_custom_all_reduce and self.world_size > 1:
            if is_hip():
                self.disable_custom_all_reduce = True
                logger.info(
                    "Disabled the custom all-reduce kernel because it is not "
                    "supported on AMD GPUs.")
            elif self.pipeline_parallel_size > 1:
                self.disable_custom_all_reduce = True
                logger.info(
                    "Disabled the custom all-reduce kernel because it is not "
                    "supported with pipeline parallelism.")
        if self.ray_workers_use_nsight and not self.worker_use_ray:
            raise ValueError("Unable to use nsight profiling unless workers "
                             "run with Ray.")

        # FIXME(woosuk): Fix the stability issues and re-enable the custom
        # all-reduce kernel.
        if not self.disable_custom_all_reduce and self.world_size > 1:
            self.disable_custom_all_reduce = True
            logger.info(
                "Custom all-reduce kernels are temporarily disabled due to "
                "stability issues. We will re-enable them once the issues are "
                "resolved.")


class SchedulerConfig:
    """Scheduler configuration.

    Args:
        max_num_batched_tokens: Maximum number of tokens to be processed in
            a single iteration.
        max_num_seqs: Maximum number of sequences to be processed in a single
            iteration.
        max_model_len: Maximum length of a sequence (including prompt
            and generated text).
    """

    def __init__(
        self,
        max_num_batched_tokens: Optional[int],
        max_num_seqs: int,
        max_model_len: int,
    ) -> None:
        if max_num_batched_tokens is not None:
            self.max_num_batched_tokens = max_num_batched_tokens
        else:
            # If max_model_len is too short, use 2048 as the default value for
            # higher throughput.
            self.max_num_batched_tokens = max(max_model_len, 2048)
        self.max_num_seqs = max_num_seqs
        self.max_model_len = max_model_len
        self._verify_args()

    def _verify_args(self) -> None:
        if self.max_num_batched_tokens < self.max_model_len:
            raise ValueError(
                f"max_num_batched_tokens ({self.max_num_batched_tokens}) is "
                f"smaller than max_model_len ({self.max_model_len}). "
                "This effectively limits the maximum sequence length to "
                "max_num_batched_tokens and makes vLLM reject longer "
                "sequences. Please increase max_num_batched_tokens or "
                "decrease max_model_len.")
        if self.max_num_batched_tokens < self.max_num_seqs:
            raise ValueError(
                f"max_num_batched_tokens ({self.max_num_batched_tokens}) must "
                "be greater than or equal to max_num_seqs "
                f"({self.max_num_seqs}).")


class DeviceConfig:

    def __init__(self, device: str = "auto") -> None:
        if device == "auto":
            # Automated device type detection
<<<<<<< HEAD
            if torch.cuda.is_available():
                self.device_type = "cuda"
            elif is_neuron():
                self.device_type = "neuron"
            else:
                raise RuntimeError("No supported device detected.")
=======
            if is_neuron():
                self.device_type = "neuron"
            else:
                # We don't call torch.cuda.is_available() here to
                # avoid initializing CUDA before workers are forked
                self.device_type = "cuda"
>>>>>>> c188ecb0
        else:
            # Device type is assigned explicitly
            self.device_type = device

        # Some device types require processing inputs on CPU
        if self.device_type in ["neuron"]:
            self.device = torch.device("cpu")
        else:
            # Set device with device type
            self.device = torch.device(self.device_type)

    @property
    def is_neuron(self):
        return self.device_type == "neuron"


@dataclass
class LoRAConfig:
    max_lora_rank: int
    max_loras: int
    max_cpu_loras: Optional[int] = None
    lora_dtype: Optional[torch.dtype] = None
    lora_extra_vocab_size: int = 256
    # This is a constant.
    lora_vocab_padding_size: ClassVar[int] = 256

    def __post_init__(self):
        # Keep this in sync with csrc/punica/bgmv/bgmv_config.h
        possible_max_ranks = (8, 16, 32, 64)
        possible_lora_extra_vocab_size = (0, 256, 512)
        if self.max_lora_rank not in possible_max_ranks:
            raise ValueError(
                f"max_lora_rank ({self.max_lora_rank}) must be one of "
                f"{possible_max_ranks}.")
        if self.lora_extra_vocab_size not in possible_lora_extra_vocab_size:
            raise ValueError(
                f"lora_extra_vocab_size ({self.lora_extra_vocab_size}) "
                f"must be one of {possible_lora_extra_vocab_size}.")
        if self.max_loras < 1:
            raise ValueError(f"max_loras ({self.max_loras}) must be >= 1.")
        if self.max_cpu_loras is None:
            self.max_cpu_loras = self.max_loras
        elif self.max_cpu_loras < self.max_loras:
            raise ValueError(
                f"max_cpu_loras ({self.max_cpu_loras}) must be >= "
                f"max_loras ({self.max_loras})")

    def verify_with_model_config(self, model_config: ModelConfig):
        if self.lora_dtype in (None, "auto"):
            self.lora_dtype = model_config.dtype
        elif isinstance(self.lora_dtype, str):
            self.lora_dtype = getattr(torch, self.lora_dtype)
        if model_config.quantization is not None:
            raise ValueError(
                "LoRA is not supported with quantized models yet.")

    def verify_with_scheduler_config(self, scheduler_config: SchedulerConfig):
        if scheduler_config.max_num_batched_tokens > 65528:
            raise ValueError(
                "Due to limitations of the custom LoRA CUDA kernel, "
                "max_num_batched_tokens must be <= 65528 when "
                "LoRA is enabled.")


_STR_DTYPE_TO_TORCH_DTYPE = {
    "half": torch.float16,
    "float16": torch.float16,
    "float": torch.float32,
    "float32": torch.float32,
    "bfloat16": torch.bfloat16,
}

_ROCM_NOT_SUPPORTED_DTYPE = ["float", "float32"]


def _get_and_verify_dtype(
    config: PretrainedConfig,
    dtype: Union[str, torch.dtype],
) -> torch.dtype:
    # NOTE: getattr(config, "torch_dtype", torch.float32) is not correct
    # because config.torch_dtype can be None.
    config_dtype = getattr(config, "torch_dtype", None)
    if config_dtype is None:
        config_dtype = torch.float32

    if isinstance(dtype, str):
        dtype = dtype.lower()
        if dtype == "auto":
            if config_dtype == torch.float32:
                # Following the common practice, we use float16 for float32
                # models.
                torch_dtype = torch.float16
            else:
                torch_dtype = config_dtype
        else:
            if dtype not in _STR_DTYPE_TO_TORCH_DTYPE:
                raise ValueError(f"Unknown dtype: {dtype}")
            torch_dtype = _STR_DTYPE_TO_TORCH_DTYPE[dtype]
    elif isinstance(dtype, torch.dtype):
        torch_dtype = dtype
    else:
        raise ValueError(f"Unknown dtype: {dtype}")

    if is_hip() and torch_dtype == torch.float32:
        rocm_supported_dtypes = [
            k for k, v in _STR_DTYPE_TO_TORCH_DTYPE.items()
            if (k not in _ROCM_NOT_SUPPORTED_DTYPE)
        ]
        raise ValueError(f"dtype '{dtype}' is not supported in ROCm. "
                         f"Supported dtypes are {rocm_supported_dtypes}")

    # Verify the dtype.
    if torch_dtype != config_dtype:
        if torch_dtype == torch.float32:
            # Upcasting to float32 is allowed.
            pass
        elif config_dtype == torch.float32:
            # Downcasting from float32 to float16 or bfloat16 is allowed.
            pass
        else:
            # Casting between float16 and bfloat16 is allowed with a warning.
            logger.warning(f"Casting {config_dtype} to {torch_dtype}.")

    return torch_dtype


def _get_and_verify_max_len(
    hf_config: PretrainedConfig,
    max_model_len: Optional[int],
) -> int:
    """Get and verify the model's maximum length."""
    derived_max_model_len = float("inf")
    possible_keys = [
        # OPT
        "max_position_embeddings",
        # GPT-2
        "n_positions",
        # MPT
        "max_seq_len",
        # ChatGLM2
        "seq_length",
        # Others
        "max_sequence_length",
        "max_seq_length",
        "seq_len",
    ]
    for key in possible_keys:
        max_len_key = getattr(hf_config, key, None)
        if max_len_key is not None:
            derived_max_model_len = min(derived_max_model_len, max_len_key)
    if derived_max_model_len == float("inf"):
        if max_model_len is not None:
            # If max_model_len is specified, we use it.
            return max_model_len

        default_max_len = 2048
        logger.warning(
            "The model's config.json does not contain any of the following "
            "keys to determine the original maximum length of the model: "
            f"{possible_keys}. Assuming the model's maximum length is "
            f"{default_max_len}.")
        derived_max_model_len = default_max_len

    rope_scaling = getattr(hf_config, "rope_scaling", None)
    if rope_scaling is not None:
        assert "factor" in rope_scaling
        scaling_factor = rope_scaling["factor"]
        if rope_scaling["type"] == "yarn":
            derived_max_model_len = rope_scaling[
                "original_max_position_embeddings"]
        derived_max_model_len *= scaling_factor

    if max_model_len is None:
        max_model_len = derived_max_model_len
    elif max_model_len > derived_max_model_len:
        raise ValueError(
            f"User-specified max_model_len ({max_model_len}) is greater than "
            f"the derived max_model_len ({max_len_key}={derived_max_model_len}"
            " in model's config.json). This may lead to incorrect model "
            "outputs or CUDA errors. Make sure the value is correct and "
            "within the model context size.")
    return int(max_model_len)<|MERGE_RESOLUTION|>--- conflicted
+++ resolved
@@ -1,8 +1,5 @@
-<<<<<<< HEAD
 # This file has been modified by Neural Magic
 
-=======
->>>>>>> c188ecb0
 from typing import TYPE_CHECKING, Optional, Union, ClassVar
 from dataclasses import dataclass
 import os
@@ -205,7 +202,6 @@
         if hf_quant_config is not None:
 
             hf_quant_method = str(hf_quant_config["quant_method"]).lower()
-<<<<<<< HEAD
             # UPSTREAM SYNC: Accept current downstream.
             # If the GPTQ model is serialized in marlin format, use marlin.
             marlin_format_flag = "is_marlin_format"
@@ -213,19 +209,6 @@
                     and marlin_format_flag in hf_quant_config
                     and hf_quant_config[marlin_format_flag]):
                 hf_quant_method = "marlin"
-=======
-
-            # If the GPTQ model is serialized in marlin format, use marlin.
-            if (hf_quant_method == "gptq"
-                    and "is_marlin_format" in hf_quant_config
-                    and hf_quant_config["is_marlin_format"]):
-                logger.info("The model is serialized in Marlin format. "
-                            "Using Marlin kernel.")
-                hf_quant_method = "marlin"
-                if self.quantization == "gptq":
-                    self.quantization = hf_quant_method
-
->>>>>>> c188ecb0
             if self.quantization is None:
                 self.quantization = hf_quant_method
             elif self.quantization != hf_quant_method:
@@ -618,21 +601,12 @@
     def __init__(self, device: str = "auto") -> None:
         if device == "auto":
             # Automated device type detection
-<<<<<<< HEAD
-            if torch.cuda.is_available():
-                self.device_type = "cuda"
-            elif is_neuron():
-                self.device_type = "neuron"
-            else:
-                raise RuntimeError("No supported device detected.")
-=======
             if is_neuron():
                 self.device_type = "neuron"
             else:
                 # We don't call torch.cuda.is_available() here to
                 # avoid initializing CUDA before workers are forked
                 self.device_type = "cuda"
->>>>>>> c188ecb0
         else:
             # Device type is assigned explicitly
             self.device_type = device
