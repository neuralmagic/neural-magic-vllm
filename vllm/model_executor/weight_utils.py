--- conflicted
+++ resolved
@@ -19,13 +19,8 @@
 from vllm.logger import init_logger
 # UPSTREAM SYNC: needed for sparsity
 from vllm.model_executor.layers.parameters import LazyCompressedParameter
-<<<<<<< HEAD
 from sparsetensors import infer_compressor_from_model_config
-=======
-from vllm.model_executor.layers.quantization import (QuantizationConfig,
-                                                     get_quantization_config)
 from vllm.model_executor.layers.quantization.schema import QuantParamSchema
->>>>>>> e8e00d27
 
 logger = init_logger(__name__)
 
