--- conflicted
+++ resolved
@@ -18,12 +18,7 @@
 from vllm.logger import init_logger
 # UPSTREAM SYNC: needed for sparsity
 from vllm.model_executor.layers.parameters import LazyCompressedParameter
-<<<<<<< HEAD
 from sparsetensors import infer_compressor_from_model_config
-=======
-from vllm.model_executor.layers.quantization import (QuantizationConfig,
-                                                     get_quantization_config)
->>>>>>> 58811dff
 
 logger = init_logger(__name__)
 
