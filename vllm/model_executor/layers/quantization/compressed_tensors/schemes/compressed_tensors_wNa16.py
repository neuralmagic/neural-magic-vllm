from typing import Callable, List, Optional

import torch
from torch.nn import Parameter

from vllm import _custom_ops as ops
from vllm.model_executor.layers.quantization.compressed_tensors.schemes import (
    CompressedTensorsScheme)
from vllm.model_executor.layers.quantization.utils.marlin_utils import (
    apply_gptq_marlin_linear, marlin_make_empty_g_idx, marlin_make_workspace,
    marlin_permute_scales, replace_tensor, verify_gptq_marlin_supported,
    verify_marlin_supports_shape)
from vllm.model_executor.utils import set_weight_attrs
from vllm.scalar_type import scalar_types

__all__ = ["CompressedTensorsWNA16"]
WNA16_SUPPORTED_TYPES_MAP = {
    4: scalar_types.u4b8,
    8: scalar_types.u8b128,
}
WNA16_SUPPORTED_BITS = list(WNA16_SUPPORTED_TYPES_MAP.keys())


class CompressedTensorsWNA16(CompressedTensorsScheme):

    def __init__(self,
                 strategy: str,
                 num_bits: int,
                 group_size: Optional[int] = None):

        self.pack_factor = 32 // num_bits
        self.strategy = strategy

        self.group_size: int
        if group_size is None:
            if self.strategy != "channel":
                raise ValueError(
                    "Marlin kernels require group quantization or "
                    "channelwise quantization, but found no group "
                    "size and strategy is not channelwise.")
            self.group_size = -1
        else:
            self.group_size = group_size

        if num_bits not in WNA16_SUPPORTED_TYPES_MAP:
            raise ValueError(
                f"Unsupported num_bits = {num_bits}. "
                f"Supported num_bits = {WNA16_SUPPORTED_TYPES_MAP.keys()}")

        self.quant_type = WNA16_SUPPORTED_TYPES_MAP[num_bits]

        # Verify supported on platform.
<<<<<<< HEAD
        verify_marlin_supported(quant_type=self.quant_type,
                                group_size=self.group_size)
=======
        verify_gptq_marlin_supported(num_bits=self.num_bits,
                                     group_size=self.group_size,
                                     is_sym=True)

    def get_min_capability(self) -> int:
        # ampere and up
        return 80
>>>>>>> 89c1c6a1

    def create_weights(self, layer: torch.nn.Module, input_size: int,
                       output_partition_sizes: List[int],
                       input_size_per_partition: int,
                       params_dtype: torch.dtype, weight_loader: Callable,
                       **kwargs):
        output_size_per_partition = sum(output_partition_sizes)

        # If group_size is -1, we are in channelwise case.
        group_size = input_size if self.group_size == -1 else self.group_size

        verify_marlin_supports_shape(
            output_size_per_partition=output_size_per_partition,
            input_size_per_partition=input_size_per_partition,
            input_size=input_size,
            group_size=group_size)

        weight_scale_dim = None
        scales_and_zp_size = input_size // group_size

        if (input_size != input_size_per_partition
                and self.group_size is not None):
            weight_scale_dim = 1
            scales_and_zp_size = input_size_per_partition // group_size

        weight = Parameter(
            torch.empty(
                output_size_per_partition,
                input_size_per_partition // self.pack_factor,
                dtype=torch.int32,
            ),
            requires_grad=False,
        )

        set_weight_attrs(
            weight, {
                "input_dim": 1,
                "output_dim": 0,
                "packed_dim": 1,
                "pack_factor": self.pack_factor,
                "weight_loader": weight_loader
            })
        layer.register_parameter("weight_packed", weight)

        weight_scale = Parameter(
            torch.empty(
                output_size_per_partition,
                scales_and_zp_size,
                dtype=params_dtype,
            ),
            requires_grad=False,
        )

        set_weight_attrs(
            weight_scale, {
                "weight_loader": weight_loader,
                "input_dim": weight_scale_dim,
                "output_dim": 0
            })
        layer.register_parameter("weight_scale", weight_scale)

        # A 2D array defining the original shape of the weights
        # before packing
        weight_shape = Parameter(torch.empty(2, dtype=torch.int64),
                                 requires_grad=False)

        layer.register_parameter("weight_shape", weight_shape)
        set_weight_attrs(weight_shape, {
            "weight_loader": weight_loader,
            "ignore_warning": True,
        })

        layer.input_size_per_partition = input_size_per_partition
        layer.output_size_per_partition = output_size_per_partition
        layer.input_size = input_size
        layer.group_size = group_size

    # Checkpoints are serialized in compressed-tensors format, which is
    # different from marlin format. Handle repacking here.
    def process_weights_after_loading(self, layer: torch.nn.Module) -> None:
        device = layer.weight_packed.device

        # Allocate marlin workspace.
        layer.workspace = marlin_make_workspace(
            layer.output_size_per_partition, device)

        # Act-order not supported in compressed-tensors yet, so set to empty.
        layer.g_idx = marlin_make_empty_g_idx(device)
        layer.g_idx_sort_indices = marlin_make_empty_g_idx(device)

        # No zero-point
        layer.weight_zp = marlin_make_empty_g_idx(device)

        # Repack weights from compressed-tensors format to marlin format.
        marlin_qweight = ops.gptq_marlin_repack(
            layer.weight_packed.t().contiguous(),
            perm=layer.g_idx_sort_indices,
            size_k=layer.input_size_per_partition,
            size_n=layer.output_size_per_partition,
            num_bits=self.quant_type.size_bits)
        replace_tensor(layer, "weight_packed", marlin_qweight)

        # Permute scales from compressed-tensors format to marlin format.
        marlin_scales = marlin_permute_scales(
            layer.weight_scale.squeeze().t().contiguous(),
            size_k=layer.input_size_per_partition,
            size_n=layer.output_size_per_partition,
            group_size=layer.group_size)
        replace_tensor(layer, "weight_scale", marlin_scales)

    def apply_weights(self, layer: torch.nn.Module, x: torch.Tensor,
                      bias: Optional[torch.Tensor]) -> torch.Tensor:

        return apply_gptq_marlin_linear(
            input=x,
            weight=layer.weight_packed,
            weight_scale=layer.weight_scale,
            weight_zp=layer.weight_zp,
            g_idx=layer.g_idx,
            g_idx_sort_indices=layer.g_idx_sort_indices,
            workspace=layer.workspace,
            wtype=self.quant_type,
            output_size_per_partition=layer.output_size_per_partition,
            input_size_per_partition=layer.input_size_per_partition,
            is_k_full=True,
            bias=bias)<|MERGE_RESOLUTION|>--- conflicted
+++ resolved
@@ -8,7 +8,7 @@
     CompressedTensorsScheme)
 from vllm.model_executor.layers.quantization.utils.marlin_utils import (
     apply_gptq_marlin_linear, marlin_make_empty_g_idx, marlin_make_workspace,
-    marlin_permute_scales, replace_tensor, verify_gptq_marlin_supported,
+    marlin_permute_scales, replace_tensor, verify_marlin_supported,
     verify_marlin_supports_shape)
 from vllm.model_executor.utils import set_weight_attrs
 from vllm.scalar_type import scalar_types
@@ -50,18 +50,12 @@
         self.quant_type = WNA16_SUPPORTED_TYPES_MAP[num_bits]
 
         # Verify supported on platform.
-<<<<<<< HEAD
         verify_marlin_supported(quant_type=self.quant_type,
                                 group_size=self.group_size)
-=======
-        verify_gptq_marlin_supported(num_bits=self.num_bits,
-                                     group_size=self.group_size,
-                                     is_sym=True)
 
     def get_min_capability(self) -> int:
         # ampere and up
         return 80
->>>>>>> 89c1c6a1
 
     def create_weights(self, layer: torch.nn.Module, input_size: int,
                        output_partition_sizes: List[int],
