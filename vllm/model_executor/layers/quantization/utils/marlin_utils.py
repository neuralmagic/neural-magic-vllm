--- conflicted
+++ resolved
@@ -1,75 +1,7 @@
-<<<<<<< HEAD
-"""This file is used for /tests and /benchmarks"""
-
-import random
-=======
 from typing import List, Optional, Tuple
->>>>>>> c8328377
 
 import torch
 
-<<<<<<< HEAD
-from vllm.model_executor.layers.quantization.utils.format_24 import (
-    mask_creator, sparse_semi_structured_from_dense_cutlass)
-from vllm.model_executor.layers.quantization.utils.marlin_24_perms import (
-    marlin_24_perm, marlin_24_scale_perm, marlin_24_scale_perm_single)
-from vllm.model_executor.layers.quantization.utils.marlin_perms import (
-    marlin_perm, marlin_scale_perm, marlin_scale_perm_single)
-from vllm.model_executor.layers.quantization.utils.quant_utils import (
-    get_pack_factor, gptq_quantize_weights, sort_weights)
-from vllm.platforms import current_platform
-
-MARLIN_TILE = 16
-
-
-def is_marlin_supported():
-    capability = current_platform.get_device_capability()
-    return capability[0] >= 8
-
-
-def is_marlinv2_supported():
-    capability = current_platform.get_device_capability()
-    return capability[0] >= 9
-
-
-def marlin_permute_weights(q_w, size_k, size_n, perm, tile=MARLIN_TILE):
-    assert q_w.shape == (size_k, size_n)
-    assert size_k % tile == 0, f"size_k = {size_k}, tile = {tile}"
-    assert size_n % tile == 0, f"size_k = {size_n}, tile = {tile}"
-
-    # Permute weights to 16x64 marlin tiles
-    q_w = q_w.reshape((size_k // tile, tile, size_n // tile, tile))
-    q_w = q_w.permute((0, 2, 1, 3))
-    q_w = q_w.reshape((size_k // tile, size_n * tile))
-
-    q_w = q_w.reshape((-1, perm.numel()))[:, perm].reshape(q_w.shape)
-
-    return q_w
-
-
-def marlin_weights(q_w, size_k, size_n, num_bits, perm):
-    # Permute
-    q_w = marlin_permute_weights(q_w, size_k, size_n, perm)
-
-    # Pack
-    pack_factor = get_pack_factor(num_bits)
-    orig_device = q_w.device
-
-    q_w = q_w.cpu().numpy().astype(numpy.uint32)
-
-    q_packed = numpy.zeros((q_w.shape[0], q_w.shape[1] // pack_factor),
-                           dtype=numpy.uint32)
-    for i in range(pack_factor):
-        q_packed |= q_w[:, i::pack_factor] << num_bits * i
-
-    q_packed = torch.from_numpy(q_packed.astype(numpy.int32)).to(orig_device)
-
-    return q_packed
-
-
-def marlin_permute_scales(s, size_k, size_n, group_size, scale_perm,
-                          scale_perm_single):
-=======
 from vllm import _custom_ops as ops
 from vllm.platforms import current_platform
 from vllm.scalar_type import ScalarType, scalar_types
@@ -198,7 +130,6 @@
                           group_size: int) -> torch.Tensor:
 
     scale_perm, scale_perm_single = get_scale_perms()
->>>>>>> c8328377
     if group_size < size_k and group_size != -1:
         s = s.reshape((-1, len(scale_perm)))[:, scale_perm]
     else:
@@ -208,194 +139,6 @@
     return s
 
 
-<<<<<<< HEAD
-def marlin_quantize(
-    w: torch.Tensor,
-    num_bits: int,
-    group_size: int,
-    act_order: bool,
-):
-    size_k, size_n = w.shape
-
-    # Normalize group_size
-    if group_size == -1:
-        group_size = size_k
-    assert group_size <= size_k
-
-    # Quantize (and apply act_order if provided)
-    w_ref, q_w, s, g_idx, rand_perm = gptq_quantize_weights(
-        w, num_bits, group_size, act_order)
-
-    # For act_order, sort the "weights" and "g_idx" so that group ids are
-    # increasing
-    sort_indices = torch.empty(0, dtype=torch.int, device=w.device)
-    if act_order:
-        q_w, g_idx, sort_indices = sort_weights(q_w, g_idx)
-
-    # Reformat to marlin
-    marlin_q_w = marlin_weights(q_w, size_k, size_n, num_bits,
-                                marlin_perm[num_bits])
-    marlin_s = marlin_permute_scales(
-        s,
-        size_k,
-        size_n,
-        group_size,
-        marlin_scale_perm[num_bits],
-        marlin_scale_perm_single[num_bits],
-    )
-
-    # Create result
-    res_list = [w_ref, marlin_q_w, marlin_s, g_idx, sort_indices, rand_perm]
-    for i in range(len(res_list)):
-        res_list[i] = res_list[i].to(w.device)
-
-    return res_list
-
-
-def inject_24(w, size_k, size_n):
-    assert w.shape == (size_k, size_n)
-
-    mask = mask_creator(w.t()).t().cuda().bool()
-
-    return (mask * w).contiguous(), mask.contiguous()
-
-
-def check_24(w, num_rows_to_sample=50, _verbose=False):
-    BLOCK_SIZE = 4
-    MAX_NON_ZEROS = 2
-
-    w = w.t().contiguous()
-
-    print("check_24: w.shape = {}".format(w.shape))
-
-    num_rows, num_cols = w.shape
-    sampled_row_idxs = random.choices(range(num_rows), k=num_rows_to_sample)
-    if _verbose:
-        print(f"Sampled row idxs = {sampled_row_idxs}")
-
-    total_segments = 0
-    non_24_segments = 0
-    for i in sampled_row_idxs:
-        for j in range(0, num_cols - BLOCK_SIZE, BLOCK_SIZE):
-            total_segments += 1
-            block = w[i, j:j + BLOCK_SIZE]
-            num_nonzero = torch.count_nonzero(block)
-            if num_nonzero > MAX_NON_ZEROS:
-                print("i = {} j = {} block = {}".format(i, j, block))
-                non_24_segments += 1
-
-    print(f"{non_24_segments} / {total_segments} do not have 2:4 structure.")
-
-
-def compress_quantized_24_weight(q_24, size_k, size_n, num_bits):
-    assert q_24.shape == (size_k, size_n)
-
-    # Remove zp to normalize over 0
-    max_q_val = (1 << num_bits) - 1
-    zp = (max_q_val + 1) // 2
-    q_24_no_zp = q_24 - zp
-
-    # Compress
-    q_24_no_zp = q_24_no_zp.t().contiguous()
-    q_24_no_zp_comp, meta = sparse_semi_structured_from_dense_cutlass(
-        q_24_no_zp)
-    q_24_no_zp_comp = q_24_no_zp_comp.t().contiguous()
-
-    # Restore zp
-    q_24_comp = q_24_no_zp_comp + zp
-
-    # Resize meta to its actual shape (without moving any data)
-    meta = meta.resize_(meta.shape[1] // 2, meta.shape[0] * 2)
-
-    return q_24_comp, meta
-
-
-def marlin_24_quantize(
-    w: torch.Tensor,
-    num_bits: int,
-    group_size: int,
-):
-    size_k, size_n = w.shape
-
-    # Normalize group_size
-    if group_size == -1:
-        group_size = size_k
-    assert group_size <= size_k
-
-    # Inject 2:4 sparsity
-    w_24, mask_24 = inject_24(w, size_k, size_n)
-
-    # Quantize
-    w_24_ref, q_w_24, s, g_idx, rand_perm = gptq_quantize_weights(
-        w_24, num_bits, group_size, act_order=False)
-
-    # Compress quantized weight
-    q_w_24_comp, meta = compress_quantized_24_weight(q_w_24, size_k, size_n,
-                                                     num_bits)
-    size_k_comp = size_k // 2
-
-    # Reformat to marlin
-    marlin_24_q_w_comp = marlin_weights(q_w_24_comp, size_k_comp, size_n,
-                                        num_bits, marlin_24_perm[num_bits])
-    marlin_24_s = marlin_permute_scales(
-        s,
-        size_k,
-        size_n,
-        group_size,
-        marlin_24_scale_perm[num_bits],
-        marlin_24_scale_perm_single[num_bits],
-    )
-
-    # Create result
-    res_list = [w_24_ref, marlin_24_q_w_comp, meta, marlin_24_s]
-    for i in range(len(res_list)):
-        res_list[i] = res_list[i].to(w.device)
-
-    return res_list
-
-
-def compute_max_diff(output, output_ref):
-    return torch.max(torch.abs(output - output_ref)) / torch.max(
-        torch.abs(output_ref))
-
-
-class MarlinWorkspace:
-
-    def __init__(self, out_features, min_thread_n, max_parallel):
-        assert (
-            out_features % min_thread_n == 0
-        ), "out_features = {} is undivisible by min_thread_n = {}".format(
-            out_features, min_thread_n)
-
-        max_workspace_size = (out_features // min_thread_n) * max_parallel
-
-        self.scratch = torch.zeros(max_workspace_size,
-                                   dtype=torch.int,
-                                   device="cuda")
-
-
-def pack_fp8_to_int32(fp8_tensor: torch.Tensor) -> torch.Tensor:
-    """
-    Repack FP8 weights to gptq format (packed int32 elements)
-    """
-    assert fp8_tensor.dtype == torch.float8_e4m3fn
-    assert fp8_tensor.shape[0] % 4 == 0
-
-    # Reshape to prepare for packing
-    reshaped = fp8_tensor.reshape(-1, 4, *fp8_tensor.shape[1:])
-
-    # Convert fp8 to uint8 (byte) representation
-    byte_tensor = reshaped.view(torch.uint8)
-
-    # Pack 4 uint8 values into one int32
-    packed = (byte_tensor[:, 0].to(torch.int32)
-              | (byte_tensor[:, 1].to(torch.int32) << 8)
-              | (byte_tensor[:, 2].to(torch.int32) << 16)
-              | (byte_tensor[:, 3].to(torch.int32) << 24))
-
-    return packed.view(fp8_tensor.shape[0] // 4,
-                       *fp8_tensor.shape[1:]).contiguous()
-=======
 # Newly generated tensors need to replace existing tensors that are
 # already registered as parameters by vLLM (and won't be freed)
 def replace_tensor(layer: torch.nn.Module, name: str,
@@ -436,5 +179,4 @@
     if bias is not None:
         output.add_(bias)  # In-place add
 
-    return output.reshape(out_shape)
->>>>>>> c8328377
+    return output.reshape(out_shape)