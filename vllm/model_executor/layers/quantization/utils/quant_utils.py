"""This file is used for /tests and /benchmarks"""

import numpy
import torch

<<<<<<< HEAD
from vllm._custom_classes import ScalarType

SUPPORTED_NUM_BITS = [4, 8]
=======
from vllm.scalar_type import ScalarType, scalar_types

SUPPORTED_GPTQ_QUANT_TYPES = [scalar_types.u4b8, scalar_types.u8b128]
>>>>>>> c8328377
SUPPORTED_GROUP_SIZES = [-1, 32, 64, 128]


def get_pack_factor(num_bits):
    assert 32 % num_bits == 0, f"Unsupported num_bits = {num_bits}"
    return 32 // num_bits


def permute_rows(q_w: torch.Tensor, w_ref: torch.Tensor, group_size: int):
    assert q_w.shape == w_ref.shape

    orig_device = q_w.device
    k_size, _ = q_w.shape

    g_idx = torch.zeros((k_size, ), dtype=torch.int32)
    for i in range(k_size):
        g_idx[i] = i // group_size

    # Simulate act_order by doing a random permutation on K
    rand_perm = torch.randperm(k_size)

    g_idx = g_idx[rand_perm].contiguous()
    q_w = q_w[rand_perm, :].contiguous()
    w_ref = w_ref[rand_perm, :].contiguous()

    return (
        w_ref.to(device=orig_device),
        q_w.to(device=orig_device),
        g_idx.to(device=orig_device),
        rand_perm.to(device=orig_device),
    )


<<<<<<< HEAD
def quantize_weights(w: torch.Tensor, wtype: ScalarType, group_size: int):
    assert wtype.is_integer()
=======
def quantize_weights(w: torch.Tensor, quant_type: ScalarType, group_size: int):
    assert quant_type.is_integer(), \
        "Floating point quantization may work but has not been tested"
>>>>>>> c8328377

    orig_device = w.device
    orig_type = w.dtype
    size_k, size_n = w.shape

    assert w.is_floating_point(), "w must be float"

    if group_size == -1:
        group_size = size_k
    assert group_size <= size_k

    # Reshape to [groupsize, -1]
    if group_size < size_k:
        w = w.reshape((-1, group_size, size_n))
        w = w.permute(1, 0, 2)
        w = w.reshape((group_size, -1))

    # Compute scale for each group
    max_val = torch.abs(torch.max(w, 0, keepdim=True).values)
    min_val = torch.abs(torch.min(w, 0, keepdim=True).values)

<<<<<<< HEAD
    # If the zero_point is such that there are no possible negative/positive
    #  values, set the max value to inf to avoid divide by 0
    max_q_val = wtype.max() if wtype.max() != 0 else torch.inf
    min_q_val = wtype.min() if wtype.min() != 0 else torch.inf
=======
    # If the bias is such that there are no possible negative/positive
    #  values, set the max value to inf to avoid divide by 0
    max_q_val = quant_type.max() if quant_type.max() != 0 else torch.inf
    min_q_val = quant_type.min() if quant_type.min() != 0 else torch.inf
>>>>>>> c8328377
    w_s = torch.max(abs(max_val / max_q_val), abs(min_val / min_q_val))

    # Quantize
    w_q = torch.round(w / w_s).int()
    w_q = torch.clamp(w_q, min_q_val, max_q_val)

    # Compute ref (dequantized)
    w_ref = w_q.to(orig_type) * w_s
<<<<<<< HEAD
=======

    if quant_type.has_bias():
        w_q += quant_type.bias
>>>>>>> c8328377

    # Restore original shapes
    if group_size < size_k:

        def reshape_w(w):
            w = w.reshape((group_size, -1, size_n))
            w = w.permute(1, 0, 2)
            w = w.reshape((size_k, size_n)).contiguous()
            return w

        w_q = reshape_w(w_q)
        w_ref = reshape_w(w_ref)

    w_s = w_s.reshape((-1, size_n)).contiguous()

    return (
        w_ref.to(device=orig_device),
        w_q.to(device=orig_device),
        w_s.to(device=orig_device),
    )


<<<<<<< HEAD
def pack_weights_into_int32(w_q: torch.Tensor, wtype: ScalarType, dim: int = 0):
    orig_device = w_q.device

    # move dim to pack to the end
    perm = (*[i for i in range(len(w_q.shape)) if i != dim], dim)
    inv_perm = tuple(perm.index(i) for i in range(len(perm)))
    w_q_perm = w_q.permute(perm)

    w_q_perm = w_q_perm.cpu().numpy().astype(numpy.uint32)
    pack_factor = 32 // wtype.size_bits
    mask = (1 << wtype.size_bits) - 1

    new_shape_perm = list(w_q_perm.shape)
    new_shape_perm[-1] //= pack_factor
    assert new_shape_perm[-1] % pack_factor == 0

    w_q_res = numpy.zeros(new_shape_perm, dtype=numpy.uint32)
    for i in range(pack_factor):
        w_q_res |= (w_q_perm[..., i::pack_factor]
                    & mask) << wtype.size_bits * i

    w_q_res = torch.from_numpy(w_q_res.astype(numpy.int32)).to(orig_device)
    w_q_res = w_q_res.permute(inv_perm)

    return w_q_res

def gptq_quantize_weights(w: torch.Tensor, num_bits: int, group_size: int,
                          act_order: bool):
    size_k, _ = w.shape

    assert w.is_floating_point(), "w must be float"
    assert num_bits in SUPPORTED_NUM_BITS, f"Unsupported num_bits = {num_bits}"
=======
def gptq_quantize_weights(w: torch.Tensor, quant_type: ScalarType,
                          group_size: int, act_order: bool):
    size_k, _ = w.shape

    assert w.is_floating_point(), "w must be float"
    assert quant_type in SUPPORTED_GPTQ_QUANT_TYPES, \
        f"Unsupported gptq type = {quant_type}"
>>>>>>> c8328377
    assert group_size in SUPPORTED_GROUP_SIZES + [
        size_k
    ], f"Unsupported groupsize = {group_size}"

<<<<<<< HEAD
    # gptq uses unisigned values with a symmetric zero point so quantize
    # weights using signed type then add the zero point
    wtype = ScalarType(num_bits - 1, 0, True)
    w_ref, w_q, w_s = quantize_weights(w, wtype, group_size)
    zero_point = (2**num_bits) // 2
    w_q += zero_point
=======
    w_ref, w_q, w_s = quantize_weights(w, quant_type, group_size)
>>>>>>> c8328377

    # Apply act_order
    g_idx = torch.empty(0, dtype=torch.int, device=w.device)
    rand_perm = torch.empty(0, dtype=torch.int, device=w.device)
    if act_order:
        assert (
            group_size < size_k
        ), "For act_order, groupsize = {} must be less than size_k = {}".format(
            group_size, size_k)

        w_ref, w_q, g_idx, rand_perm = permute_rows(w_q, w_ref, group_size)

    return w_ref, w_q, w_s, g_idx, rand_perm


def sort_weights(q_w: torch.Tensor, g_idx: torch.Tensor):
    orig_device = q_w.device

    sort_indices = torch.argsort(g_idx).to(
        dtype=torch.int32)  # Sort based on g_idx

    g_idx = g_idx[sort_indices].contiguous()
    q_w = q_w[sort_indices, :].contiguous()

    return (
        q_w.to(device=orig_device),
        g_idx.to(device=orig_device),
        sort_indices.to(device=orig_device),
    )


def gptq_pack(
    q_w: torch.Tensor,
    num_bits: int,
    size_k: int,
    size_n: int,
):
    assert q_w.shape == (size_k, size_n)

    pack_factor = get_pack_factor(num_bits)
    assert size_k % pack_factor == 0

    orig_device = q_w.device

    q_w = q_w.cpu().numpy().astype(numpy.uint32)

    q_res = numpy.zeros((size_k // pack_factor, size_n), dtype=numpy.uint32)

    for i in range(pack_factor):
        q_res |= q_w[i::pack_factor, :] << num_bits * i

    q_res = torch.from_numpy(q_res.astype(numpy.int32)).to(orig_device)
    return q_res<|MERGE_RESOLUTION|>--- conflicted
+++ resolved
@@ -3,15 +3,9 @@
 import numpy
 import torch
 
-<<<<<<< HEAD
-from vllm._custom_classes import ScalarType
-
-SUPPORTED_NUM_BITS = [4, 8]
-=======
 from vllm.scalar_type import ScalarType, scalar_types
 
 SUPPORTED_GPTQ_QUANT_TYPES = [scalar_types.u4b8, scalar_types.u8b128]
->>>>>>> c8328377
 SUPPORTED_GROUP_SIZES = [-1, 32, 64, 128]
 
 
@@ -45,14 +39,9 @@
     )
 
 
-<<<<<<< HEAD
-def quantize_weights(w: torch.Tensor, wtype: ScalarType, group_size: int):
-    assert wtype.is_integer()
-=======
 def quantize_weights(w: torch.Tensor, quant_type: ScalarType, group_size: int):
     assert quant_type.is_integer(), \
         "Floating point quantization may work but has not been tested"
->>>>>>> c8328377
 
     orig_device = w.device
     orig_type = w.dtype
@@ -74,17 +63,10 @@
     max_val = torch.abs(torch.max(w, 0, keepdim=True).values)
     min_val = torch.abs(torch.min(w, 0, keepdim=True).values)
 
-<<<<<<< HEAD
-    # If the zero_point is such that there are no possible negative/positive
-    #  values, set the max value to inf to avoid divide by 0
-    max_q_val = wtype.max() if wtype.max() != 0 else torch.inf
-    min_q_val = wtype.min() if wtype.min() != 0 else torch.inf
-=======
     # If the bias is such that there are no possible negative/positive
     #  values, set the max value to inf to avoid divide by 0
     max_q_val = quant_type.max() if quant_type.max() != 0 else torch.inf
     min_q_val = quant_type.min() if quant_type.min() != 0 else torch.inf
->>>>>>> c8328377
     w_s = torch.max(abs(max_val / max_q_val), abs(min_val / min_q_val))
 
     # Quantize
@@ -93,12 +75,9 @@
 
     # Compute ref (dequantized)
     w_ref = w_q.to(orig_type) * w_s
-<<<<<<< HEAD
-=======
 
     if quant_type.has_bias():
         w_q += quant_type.bias
->>>>>>> c8328377
 
     # Restore original shapes
     if group_size < size_k:
@@ -121,40 +100,6 @@
     )
 
 
-<<<<<<< HEAD
-def pack_weights_into_int32(w_q: torch.Tensor, wtype: ScalarType, dim: int = 0):
-    orig_device = w_q.device
-
-    # move dim to pack to the end
-    perm = (*[i for i in range(len(w_q.shape)) if i != dim], dim)
-    inv_perm = tuple(perm.index(i) for i in range(len(perm)))
-    w_q_perm = w_q.permute(perm)
-
-    w_q_perm = w_q_perm.cpu().numpy().astype(numpy.uint32)
-    pack_factor = 32 // wtype.size_bits
-    mask = (1 << wtype.size_bits) - 1
-
-    new_shape_perm = list(w_q_perm.shape)
-    new_shape_perm[-1] //= pack_factor
-    assert new_shape_perm[-1] % pack_factor == 0
-
-    w_q_res = numpy.zeros(new_shape_perm, dtype=numpy.uint32)
-    for i in range(pack_factor):
-        w_q_res |= (w_q_perm[..., i::pack_factor]
-                    & mask) << wtype.size_bits * i
-
-    w_q_res = torch.from_numpy(w_q_res.astype(numpy.int32)).to(orig_device)
-    w_q_res = w_q_res.permute(inv_perm)
-
-    return w_q_res
-
-def gptq_quantize_weights(w: torch.Tensor, num_bits: int, group_size: int,
-                          act_order: bool):
-    size_k, _ = w.shape
-
-    assert w.is_floating_point(), "w must be float"
-    assert num_bits in SUPPORTED_NUM_BITS, f"Unsupported num_bits = {num_bits}"
-=======
 def gptq_quantize_weights(w: torch.Tensor, quant_type: ScalarType,
                           group_size: int, act_order: bool):
     size_k, _ = w.shape
@@ -162,21 +107,11 @@
     assert w.is_floating_point(), "w must be float"
     assert quant_type in SUPPORTED_GPTQ_QUANT_TYPES, \
         f"Unsupported gptq type = {quant_type}"
->>>>>>> c8328377
     assert group_size in SUPPORTED_GROUP_SIZES + [
         size_k
     ], f"Unsupported groupsize = {group_size}"
 
-<<<<<<< HEAD
-    # gptq uses unisigned values with a symmetric zero point so quantize
-    # weights using signed type then add the zero point
-    wtype = ScalarType(num_bits - 1, 0, True)
-    w_ref, w_q, w_s = quantize_weights(w, wtype, group_size)
-    zero_point = (2**num_bits) // 2
-    w_q += zero_point
-=======
     w_ref, w_q, w_s = quantize_weights(w, quant_type, group_size)
->>>>>>> c8328377
 
     # Apply act_order
     g_idx = torch.empty(0, dtype=torch.int, device=w.device)
