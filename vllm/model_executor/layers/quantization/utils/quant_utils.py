--- conflicted
+++ resolved
@@ -1,8 +1,5 @@
 """This file is used for /tests and /benchmarks"""
-<<<<<<< HEAD
-=======
 from typing import List
->>>>>>> 1bedf210
 
 import numpy
 import torch
