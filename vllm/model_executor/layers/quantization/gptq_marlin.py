from typing import Any, Dict, List, Optional

import torch
from torch.nn.parameter import Parameter

from vllm import _custom_ops as ops
from vllm.logger import init_logger
from vllm.model_executor.layers.linear import (LinearBase, LinearMethodBase,
                                               set_weight_attrs)
from vllm.model_executor.layers.quantization.base_config import (
    QuantizationConfig)
from vllm.model_executor.layers.quantization.utils.marlin_utils import (
    apply_gptq_marlin_linear, check_gptq_marlin_supported, marlin_is_k_full,
    marlin_make_empty_g_idx, marlin_make_workspace, marlin_permute_scales,
    marlin_repeat_scales_on_all_ranks, marlin_sort_g_idx, replace_tensor,
    verify_gptq_marlin_supported, verify_marlin_supports_shape)
from vllm.model_executor.layers.vocab_parallel_embedding import ParallelLMHead
from vllm.scalar_type import scalar_types

logger = init_logger(__name__)


class GPTQMarlinConfig(QuantizationConfig):
    """Config class for GPTQ Marlin"""

    def __init__(self, weight_bits: int, group_size: int, desc_act: bool,
                 is_sym: bool, lm_head_quantized: bool) -> None:
        if desc_act and group_size == -1:
            # In this case, act_order == True is the same as act_order == False
            # (since we have only one group per output channel)
            desc_act = False

        self.pack_factor = 32 // weight_bits  # packed into int32
        self.group_size = group_size
        self.desc_act = desc_act
        self.lm_head_quantized = lm_head_quantized

        quant_type = {
            (4, True): scalar_types.u4b8,
            (8, True): scalar_types.u8b128,
        }.get((weight_bits, is_sym))

        if quant_type is None:
            raise ValueError("Unsupported quantization config: "
                             f"bits={weight_bits}, sym={is_sym}")

        self.quant_type = quant_type

        # Verify supported on platform.
<<<<<<< HEAD
        verify_marlin_supported(quant_type=self.quant_type,
                                group_size=self.group_size)
=======
        verify_gptq_marlin_supported(num_bits=self.weight_bits,
                                     group_size=self.group_size,
                                     is_sym=self.is_sym)
>>>>>>> 89c1c6a1

    def __repr__(self) -> str:
        return (f"GPTQMarlinConfig(quant_type={self.quant_type}, "
                f"group_size={self.group_size}, "
                f"desc_act={self.desc_act}, "
                f"lm_head_quantized={self.lm_head_quantized})")

    @classmethod
    def get_name(cls) -> str:
        return "gptq_marlin"

    @classmethod
    def get_supported_act_dtypes(cls) -> List[torch.dtype]:
        return [torch.half, torch.bfloat16]

    @classmethod
    def get_min_capability(cls) -> int:
        return 80

    @classmethod
    def get_config_filenames(cls) -> List[str]:
        return ["quantize_config.json"]

    @classmethod
    def from_config(cls, config: Dict[str, Any]) -> "GPTQMarlinConfig":
        weight_bits = cls.get_from_keys(config, ["bits"])
        group_size = cls.get_from_keys(config, ["group_size"])
        desc_act = cls.get_from_keys(config, ["desc_act"])
        is_sym = cls.get_from_keys(config, ["sym"])
        lm_head_quantized = cls.get_from_keys_or(config, ["lm_head"],
                                                 default=False)
        return cls(weight_bits, group_size, desc_act, is_sym,
                   lm_head_quantized)

    @classmethod
    def override_quantization_method(cls, hf_quant_cfg,
                                     user_quant) -> Optional[str]:
        can_convert = cls.is_gptq_marlin_compatible(hf_quant_cfg)

        is_valid_user_quant = (user_quant is None or user_quant == "marlin")

        if can_convert and is_valid_user_quant:
            msg = ("The model is convertible to {} during runtime."
                   " Using {} kernel.".format(cls.get_name(), cls.get_name()))
            logger.info(msg)
            return cls.get_name()

        if can_convert and user_quant == "gptq":
            logger.info("Detected that the model can run with gptq_marlin"
                        ", however you specified quantization=gptq explicitly,"
                        " so forcing gptq. Use quantization=gptq_marlin for"
                        " faster inference")
        return None

    def get_quant_method(self, layer: torch.nn.Module,
                         prefix: str) -> Optional["GPTQMarlinLinearMethod"]:
        if (isinstance(layer, LinearBase) or
            (isinstance(layer, ParallelLMHead) and self.lm_head_quantized)):
            return GPTQMarlinLinearMethod(self)
        return None

    def get_scaled_act_names(self) -> List[str]:
        return []

    @classmethod
    def is_gptq_marlin_compatible(cls, quant_config: Dict[str, Any]):
        # Extract data from quant config.
        quant_method = quant_config.get("quant_method", "").lower()
        num_bits = quant_config.get("bits", None)
        group_size = quant_config.get("group_size", None)
        sym = quant_config.get("sym", None)
        desc_act = quant_config.get("desc_act", None)

        if quant_method != "gptq":
            return False

        # If we cannot find the info needed in the config, cannot convert.
        if (num_bits is None or group_size is None or sym is None
                or desc_act is None):
            return False

<<<<<<< HEAD
        TYPE_MAP = {
            (4, True): scalar_types.u4b8,
            (8, True): scalar_types.u8b128,
        }

        if (num_bits, sym) not in TYPE_MAP:
            return False

        return check_marlin_supported(quant_type=TYPE_MAP[(num_bits, sym)],
                                      group_size=group_size,
                                      min_capability=cls.get_min_capability())
=======
        return check_gptq_marlin_supported(
            num_bits=num_bits,
            group_size=group_size,
            is_sym=sym,
            min_capability=cls.get_min_capability())
>>>>>>> 89c1c6a1


class GPTQMarlinLinearMethod(LinearMethodBase):
    """Linear method for GPTQ Marlin.

    Args:
        quant_config: The GPTQ Marlin quantization config.
    """

    def __init__(self, quant_config: GPTQMarlinConfig) -> None:
        self.quant_config = quant_config

    def create_weights(
        self,
        layer: torch.nn.Module,
        input_size_per_partition: int,
        output_partition_sizes: List[int],
        input_size: int,
        output_size: int,
        params_dtype: torch.dtype,
        **extra_weight_attrs,
    ) -> None:
        del output_size
        output_size_per_partition = sum(output_partition_sizes)
        is_row_parallel = input_size != input_size_per_partition

        # Normalize group_size
        if self.quant_config.group_size != -1:
            group_size = self.quant_config.group_size
        else:
            group_size = input_size

        verify_marlin_supports_shape(
            output_size_per_partition=output_size_per_partition,
            input_size_per_partition=input_size_per_partition,
            input_size=input_size,
            group_size=group_size)

        # Determine sharding
        if marlin_repeat_scales_on_all_ranks(self.quant_config.desc_act,
                                             self.quant_config.group_size,
                                             is_row_parallel):
            # By setting scale_dim == None, weight_loader will
            # repeat the scales on each GPU in TP>1 case.
            scales_and_zp_input_dim = None
            scales_and_zp_size = input_size // group_size
        else:
            # By setting scale_dim == 0, weight_loader will
            # shard the scales in TP>1 case.
            scales_and_zp_input_dim = 0
            scales_and_zp_size = input_size_per_partition // group_size

        # Quantized weights
        qweight = Parameter(
            torch.empty(
                input_size_per_partition // self.quant_config.pack_factor,
                output_size_per_partition,
                dtype=torch.int32,
            ),
            requires_grad=False,
        )
        set_weight_attrs(
            qweight,
            {
                **extra_weight_attrs,
                "input_dim": 0,
                "output_dim": 1,
                "packed_dim": 0,
                "pack_factor": self.quant_config.pack_factor,
            },
        )

        # Activation order
        g_idx = Parameter(
            torch.empty(
                input_size_per_partition,
                dtype=torch.int32,
            ),
            requires_grad=False,
        )
        # Ignore warning from fused linear layers such as QKVParallelLinear.
        set_weight_attrs(
            g_idx,
            {
                **extra_weight_attrs, "input_dim": 0,
                "ignore_warning": True
            },
        )

        # Scales
        scales = Parameter(
            torch.empty(
                scales_and_zp_size,
                output_size_per_partition,
                dtype=params_dtype,
            ),
            requires_grad=False,
        )
        set_weight_attrs(
            scales,
            {
                **extra_weight_attrs,
                "input_dim": scales_and_zp_input_dim,
                "output_dim": 1,
            },
        )

        # Quantized zero-points
        qzeros = Parameter(
            torch.empty(
                scales_and_zp_size,
                output_size_per_partition // self.quant_config.pack_factor,
                dtype=torch.int32,
                device="meta",
            ),
            requires_grad=False,
        )
        set_weight_attrs(
            qzeros,
            {
                **extra_weight_attrs,
                "input_dim": scales_and_zp_input_dim,
                "output_dim": 1,
                "packed_dim": 1,
                "pack_factor": self.quant_config.pack_factor,
            },
        )

        layer.register_parameter("qweight", qweight)
        layer.register_parameter("g_idx", g_idx)
        layer.register_parameter("scales", scales)
        layer.register_parameter("qzeros", qzeros)
        layer.input_size_per_partition = input_size_per_partition
        layer.output_size_per_partition = output_size_per_partition
        layer.input_size = input_size
        layer.is_k_full = marlin_is_k_full(self.quant_config.desc_act,
                                           is_row_parallel)

    # Checkpoints are serialized in AutoGPTQ format, which is different from the
    # marlin format. This function is called after the weights are loaded.
    # Here, we handle the repacking, including the activation reordering case.
    def process_weights_after_loading(self, layer: torch.nn.Module) -> None:
        device = layer.qweight.device

        # Allocate marlin workspace
        layer.workspace = marlin_make_workspace(
            layer.output_size_per_partition, device)

        # Handle sorting for activation reordering if needed.
        if self.quant_config.desc_act:
            g_idx, g_idx_sort_indices = marlin_sort_g_idx(layer.g_idx)
            layer.g_idx_sort_indices = g_idx_sort_indices
            replace_tensor(layer, "g_idx", g_idx)
        else:
            layer.g_idx = marlin_make_empty_g_idx(device)
            layer.g_idx_sort_indices = marlin_make_empty_g_idx(device)

        # No zero-point
        layer.zp = marlin_make_empty_g_idx(device)

        # Repack weights from autogptq format to marlin format.
        marlin_qweight = ops.gptq_marlin_repack(
            layer.qweight,
            perm=layer.g_idx_sort_indices,
            size_k=layer.input_size_per_partition,
            size_n=layer.output_size_per_partition,
            num_bits=self.quant_config.quant_type.size_bits)
        replace_tensor(layer, "qweight", marlin_qweight)

        # Permute scales from autogptq format to marlin format.
        marlin_scales = marlin_permute_scales(
            layer.scales,
            size_k=(layer.input_size if self.quant_config.desc_act else
                    layer.input_size_per_partition),
            size_n=layer.output_size_per_partition,
            group_size=self.quant_config.group_size)
        replace_tensor(layer, "scales", marlin_scales)

    def apply(
        self,
        layer: torch.nn.Module,
        x: torch.Tensor,
        bias: Optional[torch.Tensor] = None,
    ) -> torch.Tensor:
        return apply_gptq_marlin_linear(
            input=x,
            weight=layer.qweight,
            weight_scale=layer.scales,
            weight_zp=layer.zp,
            g_idx=layer.g_idx,
            g_idx_sort_indices=layer.g_idx_sort_indices,
            workspace=layer.workspace,
            wtype=self.quant_config.quant_type,
            output_size_per_partition=layer.output_size_per_partition,
            input_size_per_partition=layer.input_size_per_partition,
            is_k_full=layer.is_k_full,
            bias=bias)<|MERGE_RESOLUTION|>--- conflicted
+++ resolved
@@ -10,10 +10,10 @@
 from vllm.model_executor.layers.quantization.base_config import (
     QuantizationConfig)
 from vllm.model_executor.layers.quantization.utils.marlin_utils import (
-    apply_gptq_marlin_linear, check_gptq_marlin_supported, marlin_is_k_full,
+    apply_gptq_marlin_linear, check_marlin_supported, marlin_is_k_full,
     marlin_make_empty_g_idx, marlin_make_workspace, marlin_permute_scales,
     marlin_repeat_scales_on_all_ranks, marlin_sort_g_idx, replace_tensor,
-    verify_gptq_marlin_supported, verify_marlin_supports_shape)
+    verify_marlin_supported, verify_marlin_supports_shape)
 from vllm.model_executor.layers.vocab_parallel_embedding import ParallelLMHead
 from vllm.scalar_type import scalar_types
 
@@ -22,6 +22,12 @@
 
 class GPTQMarlinConfig(QuantizationConfig):
     """Config class for GPTQ Marlin"""
+
+    # (num_bits, is_sym) -> quant_type
+    TYPE_MAP = {
+        (4, True): scalar_types.u4b8,
+        (8, True): scalar_types.u8b128,
+    }
 
     def __init__(self, weight_bits: int, group_size: int, desc_act: bool,
                  is_sym: bool, lm_head_quantized: bool) -> None:
@@ -35,26 +41,15 @@
         self.desc_act = desc_act
         self.lm_head_quantized = lm_head_quantized
 
-        quant_type = {
-            (4, True): scalar_types.u4b8,
-            (8, True): scalar_types.u8b128,
-        }.get((weight_bits, is_sym))
-
-        if quant_type is None:
+        if (weight_bits, is_sym) not in self.TYPE_MAP:
             raise ValueError("Unsupported quantization config: "
                              f"bits={weight_bits}, sym={is_sym}")
 
-        self.quant_type = quant_type
+        self.quant_type = self.TYPE_MAP[(weight_bits, is_sym)]
 
         # Verify supported on platform.
-<<<<<<< HEAD
         verify_marlin_supported(quant_type=self.quant_type,
                                 group_size=self.group_size)
-=======
-        verify_gptq_marlin_supported(num_bits=self.weight_bits,
-                                     group_size=self.group_size,
-                                     is_sym=self.is_sym)
->>>>>>> 89c1c6a1
 
     def __repr__(self) -> str:
         return (f"GPTQMarlinConfig(quant_type={self.quant_type}, "
@@ -136,25 +131,12 @@
                 or desc_act is None):
             return False
 
-<<<<<<< HEAD
-        TYPE_MAP = {
-            (4, True): scalar_types.u4b8,
-            (8, True): scalar_types.u8b128,
-        }
-
-        if (num_bits, sym) not in TYPE_MAP:
+        if (num_bits, sym) not in cls.TYPE_MAP:
             return False
 
-        return check_marlin_supported(quant_type=TYPE_MAP[(num_bits, sym)],
+        return check_marlin_supported(quant_type=cls.TYPE_MAP[(num_bits, sym)],
                                       group_size=group_size,
                                       min_capability=cls.get_min_capability())
-=======
-        return check_gptq_marlin_supported(
-            num_bits=num_bits,
-            group_size=group_size,
-            is_sym=sym,
-            min_capability=cls.get_min_capability())
->>>>>>> 89c1c6a1
 
 
 class GPTQMarlinLinearMethod(LinearMethodBase):
