import enum
from enum import Enum
from typing import Any, Dict, List, Optional
from fractions import Fraction

import torch
from torch.nn.parameter import Parameter

from vllm._C import ops
from vllm.model_executor.layers.linear import (LinearMethodBase,
                                               set_weight_attrs)
from vllm.model_executor.layers.quantization.base_config import (
    QuantizationConfig)


class GPTQConfig(QuantizationConfig):
    """Config class for GPTQ.

    Reference: https://arxiv.org/abs/2210.17323
    """

    def __init__(
        self,
        weight_bits: int,
        group_size: int,
        desc_act: bool,
    ) -> None:
        self.weight_bits = weight_bits
        self.group_size = group_size
        self.desc_act = desc_act
        self.pack_factor = Fraction(32, self.weight_bits)
        if self.weight_bits not in [2, 3, 4, 8]:
            raise ValueError(
<<<<<<< HEAD
                "Currently, only 2/3/4/8-bit weight quantization is supported for "
                f"GPTQ, but got {self.weight_bits} bits.")
=======
                "Currently, only 2/3/4/8-bit weight quantization is "
                f"supported for GPTQ, but got {self.weight_bits} bits.")
>>>>>>> 657061fd

    def __repr__(self) -> str:
        return (f"GPTQConfig(weight_bits={self.weight_bits}, "
                f"group_size={self.group_size}, "
                f"desc_act={self.desc_act})")

    @classmethod
    def get_name(cls) -> str:
        return "gptq"

    @classmethod
    def get_supported_act_dtypes(cls) -> List[torch.dtype]:
        return [torch.half]

    @classmethod
    # Need to figure it out
    def get_min_capability(cls) -> int:
        return 60

    @classmethod
    def get_config_filenames(cls) -> List[str]:
        return ["quantize_config.json"]

    @classmethod
    def from_config(cls, config: Dict[str, Any]) -> "GPTQConfig":
        weight_bits = cls.get_from_keys(config, ["bits"])
        group_size = cls.get_from_keys(config, ["group_size"])
        desc_act = cls.get_from_keys(config, ["desc_act"])
        return cls(weight_bits, group_size, desc_act)

    def get_linear_method(self) -> "GPTQLinearMethod":
        return GPTQLinearMethod(self)

    def get_scaled_act_names(self) -> List[str]:
        return []


class ExllamaState(Enum):

    UNUSED = enum.auto()
    UNINITIALIZED = enum.auto()
    READY = enum.auto()


class GPTQLinearMethod(LinearMethodBase):
    """Linear method for GPTQ.

    Args:
        quant_config: The GPTQ quantization config.
    """

    def __init__(self, quant_config: GPTQConfig):
        self.quant_config = quant_config

    def create_weights(
        self,
        input_size_per_partition: int,
        output_size_per_partition: int,
        input_size: int,
        output_size: int,
        params_dtype: torch.dtype,
    ) -> Dict[str, Any]:
        del output_size  # Unused.
        if input_size_per_partition % self.quant_config.group_size != 0:
            raise ValueError(
                "The input size is not aligned with the quantized "
                "weight shape. This can be caused by too large "
                "tensor parallel size.")
<<<<<<< HEAD
        if output_size_per_partition % self.quant_config.pack_factor.numerator != 0:
=======
        if (output_size_per_partition % self.quant_config.pack_factor.numerator
                != 0):
>>>>>>> 657061fd
            raise ValueError(
                "The output size is not aligned with the quantized "
                "weight shape. This can be caused by too large "
                "tensor parallel size.")

        if self.quant_config.group_size != -1:
            group_size = self.quant_config.group_size
        else:
            group_size = input_size
        exllama_state = ExllamaState.UNINITIALIZED
        scale_and_zero_size = input_size // group_size
        scale_and_zero_input_dim = None
        if (input_size != input_size_per_partition
                and self.quant_config.group_size != -1):
            # For act-order models, we cannot use Exllama for row parallel layer
            if self.quant_config.desc_act:
                exllama_state = ExllamaState.UNUSED
            else:
                # we need to partition qzeros and scales for exllama kernel
                scale_and_zero_size = input_size_per_partition // group_size
                scale_and_zero_input_dim = 0

        qweight = Parameter(
            torch.empty(
                input_size_per_partition // self.quant_config.pack_factor,
                output_size_per_partition,
                dtype=torch.int32,
            ),
            requires_grad=False,
        )
        set_weight_attrs(
            qweight, {
                "input_dim": 0,
                "output_dim": 1,
                "packed_dim": 0,
                "pack_factor": self.quant_config.pack_factor,
            })
        g_idx = Parameter(
            torch.tensor(
                [
                    i // self.quant_config.group_size
                    for i in range(input_size_per_partition)
                ],
                dtype=torch.int32,
            ),
            requires_grad=False,
        )
        # Ignore warning from fused linear layers such as QKVParallelLinear.
        set_weight_attrs(g_idx, {"input_dim": 0, "ignore_warning": True})
        qzeros = Parameter(
            torch.empty(
                scale_and_zero_size,
                output_size_per_partition // self.quant_config.pack_factor,
                dtype=torch.int32,
            ),
            requires_grad=False,
        )
        set_weight_attrs(
            qzeros, {
                "input_dim": scale_and_zero_input_dim,
                "output_dim": 1,
                "packed_dim": 1,
                "pack_factor": self.quant_config.pack_factor,
            })
        scales = Parameter(
            torch.empty(
                scale_and_zero_size,
                output_size_per_partition,
                dtype=params_dtype,
            ),
            requires_grad=False,
        )
        set_weight_attrs(scales, {
            "input_dim": scale_and_zero_input_dim,
            "output_dim": 1,
        })
        return {
            "qweight": qweight,
            "g_idx": g_idx,
            "qzeros": qzeros,
            "scales": scales,
            "exllama_state": exllama_state,
        }

    def apply_weights(self,
                      weights: Dict[str, Any],
                      x: torch.Tensor,
                      bias: Optional[torch.Tensor] = None) -> torch.Tensor:
        qweight = weights["qweight"]
        out_shape = x.shape[:-1] + (qweight.shape[-1], )
        reshaped_x = x.reshape(-1, x.shape[-1])
        # exllama needs to shuffle the weight after the weight is loaded
        # here we do the shuffle on first forward pass
        if weights["exllama_state"] == ExllamaState.UNINITIALIZED:
            if self.quant_config.desc_act:
                weights["g_idx"] = torch.argsort(weights["g_idx"]).to(
                    torch.int)
            else:
                weights["g_idx"] = torch.empty((1, 1), device="meta")
            weights["exllama_state"] = ExllamaState.READY
            ops.gptq_shuffle(weights["qweight"], weights["g_idx"],
                             self.quant_config.weight_bits)
        output = ops.gptq_gemm(reshaped_x, weights["qweight"],
                               weights["qzeros"], weights["scales"],
                               weights["g_idx"],
                               weights["exllama_state"] == ExllamaState.READY,
                               self.quant_config.weight_bits)
        if bias is not None:
            output = output + bias
        return output.reshape(out_shape)<|MERGE_RESOLUTION|>--- conflicted
+++ resolved
@@ -31,13 +31,8 @@
         self.pack_factor = Fraction(32, self.weight_bits)
         if self.weight_bits not in [2, 3, 4, 8]:
             raise ValueError(
-<<<<<<< HEAD
-                "Currently, only 2/3/4/8-bit weight quantization is supported for "
-                f"GPTQ, but got {self.weight_bits} bits.")
-=======
                 "Currently, only 2/3/4/8-bit weight quantization is "
                 f"supported for GPTQ, but got {self.weight_bits} bits.")
->>>>>>> 657061fd
 
     def __repr__(self) -> str:
         return (f"GPTQConfig(weight_bits={self.weight_bits}, "
@@ -106,12 +101,8 @@
                 "The input size is not aligned with the quantized "
                 "weight shape. This can be caused by too large "
                 "tensor parallel size.")
-<<<<<<< HEAD
-        if output_size_per_partition % self.quant_config.pack_factor.numerator != 0:
-=======
         if (output_size_per_partition % self.quant_config.pack_factor.numerator
                 != 0):
->>>>>>> 657061fd
             raise ValueError(
                 "The output size is not aligned with the quantized "
                 "weight shape. This can be caused by too large "
