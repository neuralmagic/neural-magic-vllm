--- conflicted
+++ resolved
@@ -101,12 +101,8 @@
                 "The input size is not aligned with the quantized "
                 "weight shape. This can be caused by too large "
                 "tensor parallel size.")
-<<<<<<< HEAD
         output_size_per_partition = sum(output_partition_sizes)
-        if output_size_per_partition % self.quant_config.pack_factor != 0:
-=======
         if output_size_per_partition % self.quant_config.pack_factor.numerator != 0:
->>>>>>> a33ce60c
             raise ValueError(
                 "The output size is not aligned with the quantized "
                 "weight shape. This can be caused by too large "
