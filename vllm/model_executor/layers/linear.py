from abc import ABC, abstractmethod
from typing import Any, Dict, List, Optional

import torch
import torch.nn.functional as F
from torch import nn
from torch.nn.parameter import Parameter

from vllm.logger import init_logger
from vllm.distributed import (divide, get_tensor_model_parallel_rank,
                              get_tensor_model_parallel_world_size,
                              split_tensor_along_last_dim,
                              tensor_model_parallel_all_gather,
                              tensor_model_parallel_all_reduce)
from vllm.model_executor.utils import set_weight_attrs

logger = init_logger(__name__)


def adjust_marlin_shard(param, shard_size, shard_offset):
    marlin_tile_size = getattr(param, "marlin_tile_size", None)
    if marlin_tile_size is None:
        return shard_size, shard_offset

    return shard_size * marlin_tile_size, shard_offset * marlin_tile_size


class LinearMethodBase(ABC):
    """Base class for different (maybe quantized) linear methods."""

    @abstractmethod
    def create_weights(self, layer: torch.nn.Module, layer_name: str,
                       input_size_per_partition: int,
                       output_sizes_per_partition: List[int], input_size: int,
                       output_size: int, params_dtype: torch.dtype,
<<<<<<< HEAD
                       **extra_weight_attrs) -> Dict[str, Any]:
        """Create weights for a linear layer.

        The weights will be set as attributes of the layer."""
=======
                       **extra_weight_attrs):
        """Create weights for a linear layer. 
           The weights will be set as attributes of the layer.
        
        Args:
            layer: The layer that is using the LinearMethodBase factory.
            input_size_per_partition: Size of the weight input dim on rank X.
            output_partition_sizes: Sizes of the output dim of each logical 
                weight on rank X. E.g., output_partition_sizes for QKVLinear
                is a list contains the width of Wq, Wk, Wv on rank X.
            input_size: Size of the input dim of the weight across all ranks.
            output_size: Size of the output dim of the weight across all ranks.
            params_dtype: Datatype of the parameters.
        """
>>>>>>> 479d69fa
        raise NotImplementedError

    @abstractmethod
    def apply_weights(self,
                      layer: torch.nn.Module,
                      x: torch.Tensor,
                      bias: Optional[torch.Tensor] = None) -> torch.Tensor:
        """Apply the weights in layer to the input tensor.
        Expects create_weights to have been called before on the layer."""
        raise NotImplementedError

    def process_weights_after_loading(self, layer: nn.Module) -> None:
        """Process the weight after loading.

        This can be used for example, to transpose weights for computation.
        """
        return


class UnquantizedLinearMethod(LinearMethodBase):
    """Linear method without quantization.

    Args:
        separate_bias_add: If true, add bias separately after matrix
                           multiplication.
    """

    def __init__(self, separate_bias_add: bool = False):
        self.separate_bias_add = separate_bias_add

    def create_weights(self, layer: torch.nn.Module, layer_name: str,
                       input_size_per_partition: int,
                       output_sizes_per_partition: List[int], input_size: int,
                       output_size: int, params_dtype: torch.dtype,
                       **extra_weight_attrs) -> Dict[str, Any]:
        weight = Parameter(torch.empty(sum(output_sizes_per_partition),
                                       input_size_per_partition,
                                       dtype=params_dtype),
                           requires_grad=False)
        set_weight_attrs(weight, {"input_dim": 1, "output_dim": 0})
        layer.register_parameter("weight", weight)
        set_weight_attrs(weight, extra_weight_attrs)

    def apply_weights(self,
                      layer: torch.nn.Module,
                      x: torch.Tensor,
                      bias: Optional[torch.Tensor] = None) -> torch.Tensor:
        weight = layer.weight
        if self.separate_bias_add:
            if bias is not None:
                return F.linear(x, weight) + bias
            return F.linear(x, weight)
        return F.linear(x, weight, bias)


class ReplicatedLinear(torch.nn.Module):
    """Replicated linear layer.

    Args:
        layer_name: name of the layer in the state dict.
        input_size: input dimension of the linear layer.
        output_size: output dimension of the linear layer.
        bias: If true, add bias.
        skip_bias_add: If true, skip adding bias but instead return it.
        params_dtype: Data type for the parameters.
        linear_method: (Maybe quantized) linear method.
    """

    def __init__(
        self,
        layer_name: str,
        input_size: int,
        output_size: int,
        bias: bool = True,
        skip_bias_add: bool = False,
        params_dtype: Optional[torch.dtype] = None,
        linear_method: Optional[LinearMethodBase] = None,
    ):
        super().__init__()

        # Keep input parameters
        self.layer_name = layer_name
        self.input_size = input_size
        self.output_size = output_size
        self.skip_bias_add = skip_bias_add
        if params_dtype is None:
            params_dtype = torch.get_default_dtype()
        self.params_dtype = params_dtype
        if linear_method is None:
            linear_method = UnquantizedLinearMethod()
        self.linear_method = linear_method
        self.linear_method.create_weights(self, self.layer_name,
                                          self.input_size, [self.output_size],
                                          self.input_size, self.output_size,
                                          self.params_dtype)

        if bias:
            self.bias = Parameter(
                torch.empty(self.output_size, dtype=self.params_dtype))
            set_weight_attrs(self.bias, {"output_dim": 0})
        else:
            self.register_parameter("bias", None)

    def forward(self, x: torch.Tensor) -> torch.Tensor:
        bias = self.bias if not self.skip_bias_add else None
        output = self.linear_method.apply_weights(self, x, bias)
        output_bias = self.bias if self.skip_bias_add else None
        return output, output_bias


class ColumnParallelLinear(torch.nn.Module):
    """Linear layer with column parallelism.

    The linear layer is defined as Y = XA + b. A is parallelized along
    its second dimension as A = [A_1, ..., A_p].

    Args:
        layer_name: name of the layer in the state dict.
        input_size: first dimension of matrix A.
        output_size: second dimension of matrix A.
        bias: If true, add bias.
        gather_output: If true, call all-gather on output and make Y available
                       to all GPUs, otherwise, every GPU will have its output
                       which is Y_i = XA_i
        skip_bias_add: This was added to enable performance optimizations where
                       bias can be fused with other element-wise operations. we
                       skip adding bias but instead return it.
        params_dtype: Data type for the parameters.
        linear_method: (Maybe quantized) linear method.
        logical_widths: Optional list of widths for logical weight matrices.
                        E.g. for QKVParallelLinear, this parameter defines
                        the width
    """

    def __init__(
        self,
        layer_name: str,
        input_size: int,
        output_size: int,
        bias: bool = True,
        gather_output: bool = False,
        skip_bias_add: bool = False,
        params_dtype: Optional[torch.dtype] = None,
        linear_method: Optional[LinearMethodBase] = None,
        output_sizes: Optional[List[int]] = None,
    ):
        super().__init__()

        # Keep input parameters
        self.layer_name = layer_name
        self.input_size = input_size
        self.output_size = output_size
        self.gather_output = gather_output
        # Divide the weight matrix along the last dimension.
        tp_size = get_tensor_model_parallel_world_size()
        self.output_size_per_partition = divide(self.output_size, tp_size)
        self.output_sizes_per_partition = [self.output_size_per_partition]
        # If QKV or MergedColumn, use output size of each partition.
        if self.output_sizes is not None:
            self.output_sizes_per_partition = [
                divide(output_size, tp_size)
                for output_size in self.output_sizes
            ]

        self.skip_bias_add = skip_bias_add
        if params_dtype is None:
            params_dtype = torch.get_default_dtype()
        self.params_dtype = params_dtype
        if linear_method is None:
            linear_method = UnquantizedLinearMethod()
        if output_sizes is None:
            output_sizes = [output_size]
        self.linear_method = linear_method
        self.linear_method.create_weights(
            layer=self,
            layer_name=self.layer_name,
            input_size_per_partition=self.input_size,
            output_sizes_per_partition=self.output_sizes_per_partition,
            input_size=self.input_size,
            output_size=self.output_size,
            params_dtype=self.params_dtype,
            weight_loader=self.weight_loader)
        if bias:
            self.bias = Parameter(
                torch.empty(self.output_size_per_partition,
                            dtype=params_dtype))
            set_weight_attrs(self.bias, {
                "output_dim": 0,
                "weight_loader": self.weight_loader,
            })
        else:
            self.register_parameter("bias", None)

    def weight_loader(self, param: Parameter, loaded_weight: torch.Tensor):
        tp_rank = get_tensor_model_parallel_rank()
        output_dim = getattr(param, "output_dim", None)
        param_data = param.data
        if output_dim is not None:
            shard_size = param_data.shape[output_dim]
            start_idx = tp_rank * shard_size
            loaded_weight = loaded_weight.narrow(output_dim, start_idx,
                                                 shard_size)
        assert param_data.shape == loaded_weight.shape
        param_data.copy_(loaded_weight)

    def forward(self, input_):
        bias = self.bias if not self.skip_bias_add else None

        # Matrix multiply.
        output_parallel = self.linear_method.apply_weights(self, input_, bias)
        if self.gather_output:
            # All-gather across the partitions.
            output = tensor_model_parallel_all_gather(output_parallel)
        else:
            output = output_parallel
        output_bias = self.bias if self.skip_bias_add else None
        return output, output_bias


class MergedColumnParallelLinear(ColumnParallelLinear):
    """Packed linear layers with column parallelism.

    Similar to ColumnParallelLinear, but the weight matrix is concatenated
    along the output dimension. When the weight matrix is loaded, the
    different partitions are sharded separately.

    Args:
        input_size: input dimension of the linear layer.
        output_sizes: list of output dimensions of the linear layer.
        bias: If true, add bias.
        gather_output: If true, call all-gather on output and make the output
                       available to all GPUs, otherwise, every GPU will have
                       its own output.
        skip_bias_add: This was added to enable performance optimizations where
                       bias can be fused with other element-wise operations. we
                       skip adding bias but instead return it.
        params_dtype: Data type for the parameters.
        linear_method: (Maybe quantized) linear method.
    """

    def __init__(
        self,
        layer_name: str,
        input_size: int,
        output_sizes: List[int],
        bias: bool = True,
        gather_output: bool = False,
        skip_bias_add: bool = False,
        params_dtype: Optional[torch.dtype] = None,
        linear_method: Optional[LinearMethodBase] = None,
    ):
        self.output_sizes = output_sizes
        tp_size = get_tensor_model_parallel_world_size()
        assert all(output_size % tp_size == 0 for output_size in output_sizes)
        super().__init__(layer_name=layer_name,
                         input_size=input_size,
                         output_size=sum(output_sizes),
                         bias=bias,
                         gather_output=gather_output,
                         skip_bias_add=skip_bias_add,
                         params_dtype=params_dtype,
                         linear_method=linear_method)

    def weight_loader(self,
                      param: Parameter,
                      loaded_weight: torch.Tensor,
                      loaded_shard_id: Optional[int] = None):

        param_data = param.data
        output_dim = getattr(param, "output_dim", None)
        is_metadata = getattr(param, "is_metadata", False)
        param_shard_splitter = getattr(param, "shard_splitter", None)

        if output_dim is not None and param_shard_splitter is not None:
            raise NotImplementedError(
                "We do not currently support output_dim != None and "
                "shard_splitter != None for a parameter. Please open an issue."
            )
        if loaded_shard_id is None and param_shard_splitter is not None:
            raise NotImplementedError(
                "We do not currently support loaded_shard_id == None and "
                "shard_splitter != None for a parameter. Please open an issue."
            )

        if loaded_shard_id is None:
            # Loaded weight is already packed.
            if output_dim is None:
                assert param_data.shape == loaded_weight.shape
                param_data.copy_(loaded_weight)
                return
            current_shard_offset = 0
            shard_offsets = []
            for i, output_size in enumerate(self.output_sizes):
                shard_offsets.append((i, current_shard_offset, output_size))
                current_shard_offset += output_size
            packed_dim = getattr(param, "packed_dim", None)
            for shard_id, shard_offset, shard_size in shard_offsets:
                # If quantized, we need to adjust the offset and size to account
                # for the packing.
                if packed_dim == output_dim:
                    shard_size = shard_size // param.pack_factor
                    shard_offset = shard_offset // param.pack_factor

                    # If marlin, we need to adjust the offset and size to
                    # account for the tiling.
                    shard_size, shard_offset = adjust_marlin_shard(
                        param, shard_size, shard_offset)

                loaded_weight_shard = loaded_weight.narrow(
                    output_dim, shard_offset, shard_size)
                self.weight_loader(param, loaded_weight_shard, shard_id)
            return

        assert loaded_shard_id < len(self.output_sizes)
        tp_rank = get_tensor_model_parallel_rank()
        tp_size = get_tensor_model_parallel_world_size()
        if output_dim is not None:
            shard_offset = sum(self.output_sizes[:loaded_shard_id]) // tp_size
            shard_size = self.output_sizes[loaded_shard_id] // tp_size
            # If quantized, we need to adjust the offset and size to account
            # for the packing.
            packed_dim = getattr(param, "packed_dim", None)
            if packed_dim == output_dim:
                shard_size = shard_size // param.pack_factor
                shard_offset = shard_offset // param.pack_factor

                # If marlin, we need to adjust the offset and size to
                # account for the tiling.
                shard_size, shard_offset = adjust_marlin_shard(
                    param, shard_size, shard_offset)

            param_data = param_data.narrow(output_dim, shard_offset,
                                           shard_size)
            start_idx = tp_rank * shard_size
            loaded_weight = loaded_weight.narrow(output_dim, start_idx,
                                                 shard_size)
        elif is_metadata:
            # metadata indicates fixed size concatenated along dim 0
            shard_size = loaded_weight.shape[0]
            shard_offset = loaded_shard_id * shard_size
            param_data = param_data.narrow(0, shard_offset, shard_size)
        # If a param_shard_splitter is defined by the LinearMethod, use it.
        elif param_shard_splitter is not None:
            logical_widths = getattr(param, "logical_widths")
            param_data, loaded_weight = param_shard_splitter(
                param_data, loaded_weight, loaded_shard_id, logical_widths)

        else:
            ignore_warning = getattr(param, "ignore_warning", False)
            if not ignore_warning:
                logger.warning(
                    "Loading a weight without `output_dim` attribute in "
                    "MergedColumnParallelLinear, assume the weight is "
                    "the same for all partitions.")

        if len(param_data.shape) == 0:
            param_data = param_data.reshape(1)

        if len(loaded_weight.shape) == 0:
            loaded_weight = loaded_weight.reshape(1)

        assert param_data.shape == loaded_weight.shape
        param_data.copy_(loaded_weight)


class QKVParallelLinear(ColumnParallelLinear):
    """Linear layers for the attention's QKV transformation.

    Linear layers for the linear transformation of the query, key, and value
    vectors in the attention layer. The weight matrix is concatenated along
    the output dimension. The layer is parallelized along the head dimension.
    When the number of key/value heads is smaller than the number of query
    heads (e.g., multi-query/grouped-query attention), the key/value head may
    be replicated while the query heads are partitioned.

    Args:
        layer_name: name of the layer in the state dict.
        hidden_size: input hidden state size of the transformer.
        head_size: size of each attention head.
        total_num_heads: total number of attention query heads.
        total_num_kv_heads: total number of attention key/value heads. If
                            None, assume total_num_kv_heads = total_num_heads.
        bias: If true, add bias.
        skip_bias_add: This was added to enable performance optimizations where
                       bias can be fused with other element-wise operations. we
                       skip adding bias but instead return it.
        params_dtype: Data type for the parameters.
        linear_method: (Maybe quantized) linear method.
    """

    def __init__(
        self,
        layer_name: str,
        hidden_size: int,
        head_size: int,
        total_num_heads: int,
        total_num_kv_heads: Optional[int] = None,
        bias: bool = True,
        skip_bias_add: bool = False,
        params_dtype: Optional[torch.dtype] = None,
        linear_method: Optional[LinearMethodBase] = None,
    ):
        self.hidden_size = hidden_size
        self.head_size = head_size
        self.total_num_heads = total_num_heads
        if total_num_kv_heads is None:
            total_num_kv_heads = total_num_heads
        self.total_num_kv_heads = total_num_kv_heads
        # Divide the weight matrix along the last dimension.
        tp_size = get_tensor_model_parallel_world_size()
        self.num_heads = divide(self.total_num_heads, tp_size)
        if tp_size >= self.total_num_kv_heads:
            self.num_kv_heads = 1
            self.num_kv_head_replicas = divide(tp_size,
                                               self.total_num_kv_heads)
        else:
            self.num_kv_heads = divide(self.total_num_kv_heads, tp_size)
            self.num_kv_head_replicas = 1
        input_size = self.hidden_size
        output_size = (self.num_heads +
                       2 * self.num_kv_heads) * tp_size * self.head_size
        self.output_sizes = [
            self.num_heads * self.head_size * tp_size,  # q_proj
            self.num_kv_heads * self.head_size * tp_size,  # k_proj
            self.num_kv_heads * self.head_size * tp_size,  # v_proj 
        ]

        super().__init__(layer_name=layer_name,
                         input_size=input_size,
                         output_size=output_size,
                         bias=bias,
                         gather_output=False,
                         skip_bias_add=skip_bias_add,
                         params_dtype=params_dtype,
                         linear_method=linear_method)

    def weight_loader(self,
                      param: Parameter,
                      loaded_weight: torch.Tensor,
                      loaded_shard_id: Optional[str] = None):
        param_data = param.data
        output_dim = getattr(param, "output_dim", None)
        is_metadata = getattr(param, "is_metadata", False)
        param_shard_splitter = getattr(param, "shard_splitter", None)

        if output_dim is not None and param_shard_splitter is not None:
            raise NotImplementedError(
                "We do not currently support output_dim != None and "
                "shard_splitter != None for a parameter. Please open an issue."
            )
        if loaded_shard_id is None and param_shard_splitter is not None:
            raise NotImplementedError(
                "We do not currently support loaded_shard_id == None and "
                "shard_splitter != None for a parameter. Please open an issue."
            )

        if loaded_shard_id is None:
            # Loaded weight is already packed.
            if output_dim is None:
                assert param_data.shape == loaded_weight.shape
                param_data.copy_(loaded_weight)
                return
            shard_offsets = [
                # (shard_id, shard_offset, shard_size)
                ("q", 0, self.total_num_heads * self.head_size),
                ("k", self.total_num_heads * self.head_size,
                 self.total_num_kv_heads * self.head_size),
                ("v", (self.total_num_heads + self.total_num_kv_heads) *
                 self.head_size, self.total_num_kv_heads * self.head_size),
            ]
            packed_dim = getattr(param, "packed_dim", None)
            for shard_id, shard_offset, shard_size in shard_offsets:
                # If quantized, we need to adjust the offset and size to account
                # for the packing.
                if packed_dim == output_dim:
                    shard_size = shard_size // param.pack_factor
                    shard_offset = shard_offset // param.pack_factor

                    # If marlin, we need to adjust the offset and size to
                    # account for the tiling.
                    shard_size, shard_offset = adjust_marlin_shard(
                        param, shard_size, shard_offset)

                loaded_weight_shard = loaded_weight.narrow(
                    output_dim, shard_offset, shard_size)
                self.weight_loader(param, loaded_weight_shard, shard_id)
            return

        tp_rank = get_tensor_model_parallel_rank()
        assert loaded_shard_id in ["q", "k", "v"]

        # If output dim is defined, use the default loading process.
        if output_dim is not None:
            if loaded_shard_id == "q":
                shard_offset = 0
                shard_size = self.num_heads * self.head_size
            elif loaded_shard_id == "k":
                #
                shard_offset = self.num_heads * self.head_size
                shard_size = self.num_kv_heads * self.head_size
            elif loaded_shard_id == "v":
                shard_offset = (self.num_heads +
                                self.num_kv_heads) * self.head_size
                shard_size = self.num_kv_heads * self.head_size
            # If quantized, we need to adjust the offset and size to account
            # for the packing.
            # quantization specific: 4bit weight packed into 32bit dtype
            # shard size based index will move you 32 bits at a time, not 4bits
            # indices in the tensor move 32bits over (if data is 32bits)
            # but you want to move 4bits over
            packed_dim = getattr(param, "packed_dim", None)
            if packed_dim == output_dim:
                shard_size = shard_size // param.pack_factor
                shard_offset = shard_offset // param.pack_factor

                # If marlin, we need to adjust the offset and size to
                # account for the tiling.
                shard_size, shard_offset = adjust_marlin_shard(
                    param, shard_size, shard_offset)

            param_data = param_data.narrow(output_dim, shard_offset,
                                           shard_size)
            if loaded_shard_id == "q":
                shard_id = tp_rank
            else:
                shard_id = tp_rank // self.num_kv_head_replicas
            start_idx = shard_id * shard_size
            loaded_weight = loaded_weight.narrow(output_dim, start_idx,
                                                 shard_size)
        elif is_metadata:
            # metadata indicates fixed size concatenated along dim 0
            shard_size = loaded_weight.shape[0]
            shard_index = ["q", "k", "v"].index(loaded_shard_id)
            param_data = param_data.narrow(0, shard_index * shard_size,
                                           shard_size)
        # If a param_shard_splitter is defined by the LinearMethod, use it.
        elif param_shard_splitter is not None:
            logical_widths = getattr(param, "logical_widths")
            param_data, loaded_weight = param_shard_splitter(
                param_data, loaded_weight, loaded_shard_id, logical_widths)

        else:
            ignore_warning = getattr(param, "ignore_warning", False)
            if not ignore_warning:
                logger.warning(
                    "Loading a weight without `output_dim` attribute in "
                    "QKVParallelLinear, assume the weight is the same "
                    "for all partitions.")

        if len(param_data.shape) == 0:
            param_data = param_data.reshape(1)

        if len(loaded_weight.shape) == 0:
            loaded_weight = loaded_weight.reshape(1)

        assert param_data.shape == loaded_weight.shape
        param_data.copy_(loaded_weight)


class RowParallelLinear(torch.nn.Module):
    """Linear layer with row parallelism.

    The linear layer is defined as Y = XA + b. A is parallelized along
    its first dimension and X along its second dimension as:
               -   -
              | A_1 |
              | .   |
          A = | .   |        X = [X_1, ..., X_p]
              | .   |
              | A_p |
               -   -
    Arguments:
        layer_name: name of the layer in the state dict.
        input_size: first dimension of matrix A.
        output_size: second dimension of matrix A.
        bias: If true, add bias. Note that bias is not parallelized.
        input_is_parallel: If true, we assume that the input is already
                           split across the GPUs and we do not split
                           again.
        skip_bias_add: This was added to enable performance optimization where
                       bias can be fused with other element-wise operations.
                       We skip adding bias but instead return it.
        params_dtype: Data type for the parameters.
        linear_method: (Maybe quantized) linear method.
    """

    def __init__(
        self,
        layer_name: str,
        input_size: int,
        output_size: int,
        bias: bool = True,
        input_is_parallel: bool = True,
        skip_bias_add: bool = False,
        params_dtype: Optional[torch.dtype] = None,
        reduce_results: bool = True,
        linear_method: Optional[LinearMethodBase] = None,
    ):
        super().__init__()
        # Keep input parameters
        self.layer_name = layer_name
        self.input_size = input_size
        self.output_size = output_size
        self.input_is_parallel = input_is_parallel
        self.reduce_results = reduce_results
        if params_dtype is None:
            params_dtype = torch.get_default_dtype()
        self.params_dtype = params_dtype

        # Divide the weight matrix along the last dimension.
        self.tp_size = get_tensor_model_parallel_world_size()
        self.input_size_per_partition = divide(input_size, self.tp_size)
        self.skip_bias_add = skip_bias_add
        if linear_method is None:
            linear_method = UnquantizedLinearMethod()
        self.linear_method = linear_method
        self.linear_method.create_weights(
            layer=self,
            layer_name=self.layer_name,
            input_size_per_partition=self.input_size_per_partition,
            output_sizes_per_partition=[self.output_size],
            input_size=self.input_size,
            output_size=self.output_size,
            params_dtype=self.params_dtype,
            weight_loader=self.weight_loader)
        if not reduce_results and (bias and not skip_bias_add):
            raise ValueError("When not reduce the results, adding bias to the "
                             "results can lead to incorrect results")

        if bias:
            self.bias = Parameter(
                torch.empty(self.output_size, dtype=params_dtype))
            set_weight_attrs(self.bias, {
                "output_dim": 0,
                "weight_loader": self.weight_loader,
            })
        else:
            self.register_parameter("bias", None)

    def weight_loader(self, param: Parameter, loaded_weight: torch.Tensor):
        tp_rank = get_tensor_model_parallel_rank()
        input_dim = getattr(param, "input_dim", None)
        param_data = param.data
        if input_dim is not None:
            shard_size = param_data.shape[input_dim]
            start_idx = tp_rank * shard_size
            loaded_weight = loaded_weight.narrow(input_dim, start_idx,
                                                 shard_size)

        if len(loaded_weight.shape) == 0:
            loaded_weight = loaded_weight.reshape(1)

        assert param_data.shape == loaded_weight.shape
        param_data.copy_(loaded_weight)

    def forward(self, input_):
        # Set up backprop all-reduce.
        if self.input_is_parallel:
            input_parallel = input_
        else:
            tp_rank = get_tensor_model_parallel_rank()
            splitted_input = split_tensor_along_last_dim(
                input_, num_partitions=self.tp_size)
            input_parallel = splitted_input[tp_rank].contiguous()

        # Matrix multiply.
        output_parallel = self.linear_method.apply_weights(
            self, input_parallel)
        if self.reduce_results and self.tp_size > 1:
            output_ = tensor_model_parallel_all_reduce(output_parallel)
        else:
            output_ = output_parallel

        if not self.skip_bias_add:
            output = output_ + self.bias if self.bias is not None else output_
            output_bias = None
        else:
            output = output_
            output_bias = self.bias
        return output, output_bias<|MERGE_RESOLUTION|>--- conflicted
+++ resolved
@@ -33,13 +33,8 @@
                        input_size_per_partition: int,
                        output_sizes_per_partition: List[int], input_size: int,
                        output_size: int, params_dtype: torch.dtype,
-<<<<<<< HEAD
                        **extra_weight_attrs) -> Dict[str, Any]:
-        """Create weights for a linear layer.
-
-        The weights will be set as attributes of the layer."""
-=======
-                       **extra_weight_attrs):
+      
         """Create weights for a linear layer. 
            The weights will be set as attributes of the layer.
         
@@ -53,7 +48,6 @@
             output_size: Size of the output dim of the weight across all ranks.
             params_dtype: Datatype of the parameters.
         """
->>>>>>> 479d69fa
         raise NotImplementedError
 
     @abstractmethod
