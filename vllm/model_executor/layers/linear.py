from abc import abstractmethod
from typing import Dict, List, Optional, Tuple

import flux
import torch
import torch.nn.functional as F
from torch.nn.parameter import Parameter

from vllm.distributed import (divide, get_tensor_model_parallel_rank,
                              get_tensor_model_parallel_world_size,
                              split_tensor_along_last_dim,
                              tensor_model_parallel_all_gather,
                              tensor_model_parallel_all_reduce)
from vllm.distributed.parallel_state import get_tp_group
from vllm.logger import init_logger
from vllm.model_executor.layers.quantization.base_config import (
    QuantizationConfig, QuantizeMethodBase)
from vllm.model_executor.utils import set_weight_attrs

logger = init_logger(__name__)


def adjust_marlin_shard(param, shard_size, shard_offset):
    marlin_tile_size = getattr(param, "marlin_tile_size", None)
    if marlin_tile_size is None:
        return shard_size, shard_offset

    return shard_size * marlin_tile_size, shard_offset * marlin_tile_size


def adjust_bitsandbytes_shard(param: Parameter,
                              qkv_offsets: Dict[str, Tuple[int, int]],
                              loaded_shard_id: str) -> Tuple[int, int]:
    """Adjust the quantization offsets and sizes for BitsAndBytes sharding."""

    total, _ = qkv_offsets["total"]
    orig_offset, orig_size = qkv_offsets[loaded_shard_id]

    quantized_total = param.data.shape[0]
    quantized_offset = orig_offset * quantized_total // total
    quantized_size = orig_size * quantized_total // total

    return quantized_size, quantized_offset


def adjust_scalar_to_fused_array(param, loaded_weight, shard_id):
    """For fused modules (QKV and MLP) we have an array of length
    N that holds 1 scale for each "logical" matrix. So the param
    is an array of length N. The loaded_weight corresponds to 
    one of the shards on disk. Here, we slice the param based on 
    the shard_id for loading.
    """
    qkv_idxs = {"q": 0, "k": 1, "v": 2}

    if isinstance(shard_id, str):
        shard_id = qkv_idxs[shard_id]
    elif not isinstance(shard_id, int):
        raise ValueError(f"Unknown Shard Id {shard_id}")

    # AutoFP8 scales do not have a shape
    # compressed-tensors scales do have a shape
    if len(loaded_weight.shape) != 0:
        assert loaded_weight.shape[0] == 1
        loaded_weight = loaded_weight[0]

    return param[shard_id], loaded_weight


class LinearMethodBase(QuantizeMethodBase):
    """Base class for different (maybe quantized) linear methods."""

    @abstractmethod
    def create_weights(self, layer: torch.nn.Module,
                       input_size_per_partition: int,
                       output_partition_sizes: List[int], input_size: int,
                       output_size: int, params_dtype: torch.dtype,
                       **extra_weight_attrs):
        """Create weights for a linear layer. 
           The weights will be set as attributes of the layer.

        Args:
            layer: The layer that is using the LinearMethodBase factory.
            input_size_per_partition: Size of the weight input dim on rank X.
            output_partition_sizes: Sizes of the output dim of each logical 
                weight on rank X. E.g., output_partition_sizes for QKVLinear
                is a list contains the width of Wq, Wk, Wv on rank X.
            input_size: Size of the input dim of the weight across all ranks.
            output_size: Size of the output dim of the weight across all ranks.
            params_dtype: Datatype of the parameters.
        """
        raise NotImplementedError

    @abstractmethod
    def apply(self,
              layer: torch.nn.Module,
              x: torch.Tensor,
              bias: Optional[torch.Tensor] = None) -> torch.Tensor:
        """Apply the weights in layer to the input tensor.
        Expects create_weights to have been called before on the layer."""
        raise NotImplementedError


class UnquantizedLinearMethod(LinearMethodBase):
    """Linear method without quantization."""

    def create_weights(self, layer: torch.nn.Module,
                       input_size_per_partition: int,
                       output_partition_sizes: List[int], input_size: int,
                       output_size: int, params_dtype: torch.dtype,
                       **extra_weight_attrs):
        weight = Parameter(torch.empty(sum(output_partition_sizes),
                                       input_size_per_partition,
                                       dtype=params_dtype),
                           requires_grad=False)
        set_weight_attrs(weight, {"input_dim": 1, "output_dim": 0})
        layer.register_parameter("weight", weight)
        set_weight_attrs(weight, extra_weight_attrs)

    def apply(self,
              layer: torch.nn.Module,
              x: torch.Tensor,
              bias: Optional[torch.Tensor] = None) -> torch.Tensor:

        return F.linear(x, layer.weight, bias)

class GemmRS(LinearMethodBase):
    #Fused Gemm-ReduceScatter without quantization.

    def __init__(self, separate_bias_add: bool = False):
        self.separate_bias_add = separate_bias_add

    def create_weights(self, layer: torch.nn.Module,
                       input_size_per_partition: int,
                       output_partition_sizes: List[int], input_size: int,
                       output_size: int, params_dtype: torch.dtype,
                       **extra_weight_attrs):
        weight = Parameter(torch.empty(sum(output_partition_sizes),
                                       input_size_per_partition,
                                       dtype=params_dtype),
                           requires_grad=False)
        set_weight_attrs(weight, {"input_dim": 1, "output_dim": 0})
        layer.register_parameter("weight", weight)
        set_weight_attrs(weight, extra_weight_attrs)

        self.gemm_rs_op = flux.GemmRS(
            get_tp_group().device_group,
            1,  # One node
            8192,  # Max M. TODO: Pass in correctly.
            output_size,  # N
            # TODO: Pass in input dtype correctly.
            # TODO: It would be nicer to modify flux to dispatch based on dtype
            # at run time, but I don't know what the downside would be.
            # Similar comment for max m.
            torch.float16,
            # Note: transpose_weight=False means that B is transposed
            transpose_weight=False,
            # Note: bfloat16 requires fuse_reduction=False.
            fuse_reduction=False,
        )

    def apply(self,
              layer: torch.nn.Module,
              x: torch.Tensor,
              bias: Optional[torch.Tensor] = None) -> torch.Tensor:
        assert bias is None

        output = self.gemm_rs_op.forward(x, layer.weight)
        output = output.squeeze(0)

        return output

class AGCook(LinearMethodBase):
    #Fused AllGather-Gemm without quantization.

    def __init__(self, separate_bias_add: bool = False):
        self.separate_bias_add = separate_bias_add

    def create_weights(self, layer: torch.nn.Module,
                       input_size_per_partition: int,
                       output_partition_sizes: List[int], input_size: int,
                       output_size: int, params_dtype: torch.dtype,
                       **extra_weight_attrs):
        weight = Parameter(torch.empty(sum(output_partition_sizes),
                                       input_size_per_partition,
                                       dtype=params_dtype),
                           requires_grad=False)
        set_weight_attrs(weight, {"input_dim": 1, "output_dim": 0})
        layer.register_parameter("weight", weight)
        set_weight_attrs(weight, extra_weight_attrs)

        self.ag_gemm_op = flux.AGKernel(
            get_tp_group().device_group,
            1,  # One node
            8192,  # Max M. TODO: Pass in correctly.
            weight.shape[0],  # N
            weight.shape[1],  # K
            # TODO: Pass in input dtype correctly.
            # TODO: It would be nicer to modify flux to dispatch based on dtype
            # at run time, but I don't know what the downside would be.
            # Similar comment for max m.
            torch.float16,
            torch.float16,
            # Note: transpose_weight=False means that B is transposed
            transpose_weight=False,
            # Note: if local_copy=True, I hit the following runtime error:
            # /flux/src/all_gather/ths_op/all_gather_gemm_kernel.cc:648 
            #   Check failed: 33554432((input.numel() * input.element_size())) 
            #                 == 139836453421056((this->chunk_size))
            local_copy=False,
        )

    def apply(self,
              layer: torch.nn.Module,
              x: torch.Tensor,
              bias: Optional[torch.Tensor] = None) -> torch.Tensor:
        assert bias is None

        output = self.ag_gemm_op.forward(x, layer.weight)

        return output


class LinearBase(torch.nn.Module):
    """Base linear layer.

    Args:
        input_size: input dimension of the linear layer.
        output_size: output dimension of the linear layer.
        bias: If true, add bias.
        skip_bias_add: If true, skip adding bias but instead return it.
        params_dtype: Data type for the parameters.
        quant_config: Quantization configure.
    """

    def __init__(
        self,
        input_size: int,
        output_size: int,
        skip_bias_add: bool = False,
        params_dtype: Optional[torch.dtype] = None,
        quant_config: Optional[QuantizationConfig] = None,
<<<<<<< HEAD
        fuse_gemm_rs: bool = False,
        fuse_ag_gemm: bool = False,
=======
        prefix: str = "",
>>>>>>> 8571ac46
    ):
        super().__init__()

        # Keep input parameters
        self.input_size = input_size
        self.output_size = output_size
        self.skip_bias_add = skip_bias_add
        if params_dtype is None:
            params_dtype = torch.get_default_dtype()
        self.params_dtype = params_dtype
        
        if fuse_gemm_rs:
            assert(quant_config is None)
            self.quant_method = GemmRS()
        elif fuse_ag_gemm:
            assert(quant_config is None)
            self.quant_method = AGCook()
        elif quant_config is None:
            self.quant_method: Optional[
                QuantizeMethodBase] = UnquantizedLinearMethod()
        else:
            self.quant_method = quant_config.get_quant_method(self,
                                                              prefix=prefix)

    def forward(self, x: torch.Tensor) -> torch.Tensor:
        raise NotImplementedError


class ReplicatedLinear(LinearBase):
    """Replicated linear layer.

    Args:
        input_size: input dimension of the linear layer.
        output_size: output dimension of the linear layer.
        bias: If true, add bias.
        skip_bias_add: If true, skip adding bias but instead return it.
        params_dtype: Data type for the parameters.
        quant_config: Quantization configure.
        prefix: The name of the layer in the state dict, including all parents
                        (e.g. model.layers.0.qkv_proj)
    """

    def __init__(self,
                 input_size: int,
                 output_size: int,
                 bias: bool = True,
                 skip_bias_add: bool = False,
                 params_dtype: Optional[torch.dtype] = None,
                 quant_config: Optional[QuantizationConfig] = None,
                 prefix: str = ""):
        super().__init__(input_size,
                         output_size,
                         skip_bias_add,
                         params_dtype,
                         quant_config,
                         prefix=prefix)

        # All the linear layer supports quant method.
        assert self.quant_method is not None
        self.quant_method.create_weights(self,
                                         self.input_size, [self.output_size],
                                         self.input_size,
                                         self.output_size,
                                         self.params_dtype,
                                         weight_loader=self.weight_loader,
                                         prefix=prefix)

        if bias:
            self.bias = Parameter(
                torch.empty(self.output_size, dtype=self.params_dtype))
            set_weight_attrs(self.bias, {
                "output_dim": 0,
                "weight_loader": self.weight_loader,
            })
        else:
            self.register_parameter("bias", None)

    def weight_loader(self, param: Parameter, loaded_weight: torch.Tensor):
        # If the weight on disk does not have a shape, give it one
        # (such scales for AutoFp8).
        if len(loaded_weight.shape) == 0:
            loaded_weight = loaded_weight.reshape(1)

        assert param.size() == loaded_weight.size()
        param.data.copy_(loaded_weight)

    def forward(self, x: torch.Tensor) -> torch.Tensor:
        bias = self.bias if not self.skip_bias_add else None
        assert self.quant_method is not None
        output = self.quant_method.apply(self, x, bias)
        output_bias = self.bias if self.skip_bias_add else None
        return output, output_bias

    def extra_repr(self) -> str:
        s = f"in_features={self.input_size}"
        s += f", output_features={self.output_size}"
        s += f", bias={self.bias is not None}"
        return s


class ColumnParallelLinear(LinearBase):
    """Linear layer with column parallelism.

    The linear layer is defined as Y = XA + b. A is parallelized along
    its second dimension as A = [A_1, ..., A_p].

    Args:
        input_size: first dimension of matrix A.
        output_size: second dimension of matrix A.
        bias: If true, add bias.
        gather_output: If true, call all-gather on output and make Y available
                       to all GPUs, otherwise, every GPU will have its output
                       which is Y_i = XA_i
        skip_bias_add: This was added to enable performance optimizations where
                       bias can be fused with other element-wise operations. we
                       skip adding bias but instead return it.
        params_dtype: Data type for the parameters.
        quant_config: Quantization configure.
        output_sizes: list of output sizes packed into one output, like for QKV
                       the list would be size 3.
        prefix: The name of the layer in the state dict, including all parents
                        (e.g. model.layers.0.qkv_proj) 
    """

    def __init__(self,
                 input_size: int,
                 output_size: int,
                 bias: bool = True,
                 gather_output: bool = False,
                 skip_bias_add: bool = False,
                 params_dtype: Optional[torch.dtype] = None,
                 quant_config: Optional[QuantizationConfig] = None,
                 output_sizes: Optional[List[int]] = None,
<<<<<<< HEAD
                 fuse_ag_gemm: bool = False):
        super().__init__(input_size, output_size, skip_bias_add, params_dtype,
                         quant_config, fuse_ag_gemm=fuse_ag_gemm)
=======
                 prefix: str = ""):
        super().__init__(input_size, output_size, skip_bias_add, params_dtype,
                         quant_config, prefix)
>>>>>>> 8571ac46

        self.gather_output = gather_output

        # Divide the weight matrix along the last dimension.
        tp_size = get_tensor_model_parallel_world_size()
        assert self.quant_method is not None
        self.output_size_per_partition = divide(self.output_size, tp_size)
        self.output_partition_sizes = [self.output_size_per_partition]
        # If QKV or MergedColumn, use output size of each partition.
        if hasattr(self, "output_sizes"):
            self.output_partition_sizes = [
                divide(output_size, tp_size)
                for output_size in self.output_sizes
            ]

        if output_sizes is None:
            output_sizes = [output_size]
        self.quant_method.create_weights(
            layer=self,
            input_size_per_partition=self.input_size,
            output_partition_sizes=self.output_partition_sizes,
            input_size=self.input_size,
            output_size=self.output_size,
            params_dtype=self.params_dtype,
            weight_loader=self.weight_loader,
            prefix=prefix)
        if bias:
            self.bias = Parameter(
                torch.empty(self.output_size_per_partition,
                            dtype=params_dtype))
            set_weight_attrs(self.bias, {
                "output_dim": 0,
                "weight_loader": self.weight_loader,
            })
        else:
            self.register_parameter("bias", None)

    def weight_loader(self, param: Parameter, loaded_weight: torch.Tensor):
        tp_rank = get_tensor_model_parallel_rank()
        output_dim = getattr(param, "output_dim", None)
        param_data = param.data
        if output_dim is not None:
            shard_size = param_data.shape[output_dim]
            start_idx = tp_rank * shard_size
            loaded_weight = loaded_weight.narrow(output_dim, start_idx,
                                                 shard_size)

        # Special case for loading scales off disk, which often do not
        # have a shape (such as in the case of AutoFP8).
        if len(loaded_weight.shape) == 0:
            loaded_weight = loaded_weight.reshape(1)

        assert param_data.shape == loaded_weight.shape
        param_data.copy_(loaded_weight)

    def forward(self, input_):
        bias = self.bias if not self.skip_bias_add else None

        # Matrix multiply.
        assert self.quant_method is not None
        output_parallel = self.quant_method.apply(self, input_, bias)
        if self.gather_output:
            # All-gather across the partitions.
            output = tensor_model_parallel_all_gather(output_parallel)
        else:
            output = output_parallel
        output_bias = self.bias if self.skip_bias_add else None
        return output, output_bias

    def extra_repr(self) -> str:
        s = f"in_features={self.input_size}"
        s += f", output_features={self.output_size_per_partition}"
        s += f", bias={self.bias is not None}"
        s += f", tp_size={get_tensor_model_parallel_world_size()}"
        s += f", gather_output={self.gather_output}"
        return s


class MergedColumnParallelLinear(ColumnParallelLinear):
    """Packed linear layers with column parallelism.

    Similar to ColumnParallelLinear, but the weight matrix is concatenated
    along the output dimension. When the weight matrix is loaded, the
    different partitions are sharded separately.

    Args:
        input_size: input dimension of the linear layer.
        output_sizes: list of output dimensions of the linear layer.
        bias: If true, add bias.
        gather_output: If true, call all-gather on output and make the output
                       available to all GPUs, otherwise, every GPU will have
                       its own output.
        skip_bias_add: This was added to enable performance optimizations where
                       bias can be fused with other element-wise operations. we
                       skip adding bias but instead return it.
        params_dtype: Data type for the parameters.
        quant_config: Quantization configure.
        prefix: The name of the layer in the state dict, including all parents
                        (e.g. model.layers.0.qkv_proj)
    """

    def __init__(self,
                 input_size: int,
                 output_sizes: List[int],
                 bias: bool = True,
                 gather_output: bool = False,
                 skip_bias_add: bool = False,
                 params_dtype: Optional[torch.dtype] = None,
                 quant_config: Optional[QuantizationConfig] = None,
<<<<<<< HEAD
                 fuse_ag_gemm: bool = False):
=======
                 prefix: str = ""):
>>>>>>> 8571ac46
        self.output_sizes = output_sizes
        tp_size = get_tensor_model_parallel_world_size()
        assert all(output_size % tp_size == 0 for output_size in output_sizes)
        super().__init__(input_size=input_size,
                         output_size=sum(output_sizes),
                         bias=bias,
                         gather_output=gather_output,
                         skip_bias_add=skip_bias_add,
                         params_dtype=params_dtype,
                         quant_config=quant_config,
<<<<<<< HEAD
                         fuse_ag_gemm=fuse_ag_gemm)
=======
                         prefix=prefix)
>>>>>>> 8571ac46

    def weight_loader(self,
                      param: Parameter,
                      loaded_weight: torch.Tensor,
                      loaded_shard_id: Optional[int] = None):

        param_data = param.data
        output_dim = getattr(param, "output_dim", None)
        # Special case for AQLM codebooks.
        is_metadata = getattr(param, "is_metadata", False)
        # Special case for per-tensor scale to load scalar into fused array.
        needs_scalar_to_array = getattr(param, "needs_scalar_to_array", False)

        if loaded_shard_id is None:
            # Loaded weight is already fused on disk (qkv/mlp).
            if output_dim is None:
                if needs_scalar_to_array:
                    param_data, loaded_weight = adjust_scalar_to_fused_array(
                        param_data, loaded_weight, 0)

                assert param_data.shape == loaded_weight.shape
                param_data.copy_(loaded_weight)
                return
            current_shard_offset = 0
            shard_offsets: List[Tuple[int, int, int]] = []
            for i, output_size in enumerate(self.output_sizes):
                shard_offsets.append((i, current_shard_offset, output_size))
                current_shard_offset += output_size
            packed_dim = getattr(param, "packed_dim", None)
            for shard_id, shard_offset, shard_size in shard_offsets:
                # Special case for Quantization.
                # If quantized, we need to adjust the offset and size to account
                # for the packing.
                if packed_dim == output_dim:
                    shard_size = shard_size // param.pack_factor
                    shard_offset = shard_offset // param.pack_factor
                    # Special case for Marlin.
                    shard_size, shard_offset = adjust_marlin_shard(
                        param, shard_size, shard_offset)

                loaded_weight_shard = loaded_weight.narrow(
                    output_dim, shard_offset, shard_size)
                self.weight_loader(param, loaded_weight_shard, shard_id)
            return

        assert loaded_shard_id < len(self.output_sizes)
        tp_rank = get_tensor_model_parallel_rank()
        tp_size = get_tensor_model_parallel_world_size()
        if output_dim is not None:
            shard_offset = sum(self.output_sizes[:loaded_shard_id]) // tp_size
            shard_size = self.output_sizes[loaded_shard_id] // tp_size
            # Special case for quantization.
            # If quantized, we need to adjust the offset and size to account
            # for the packing.
            packed_dim = getattr(param, "packed_dim", None)
            if packed_dim == output_dim:
                shard_size = shard_size // param.pack_factor
                shard_offset = shard_offset // param.pack_factor
                # Special case for Marlin.
                shard_size, shard_offset = adjust_marlin_shard(
                    param, shard_size, shard_offset)

            use_bitsandbytes = getattr(param, "use_bitsandbytes", False)
            if use_bitsandbytes:
                shard_size = loaded_weight.shape[output_dim]
                shard_offset = loaded_weight.shape[output_dim] * \
                    loaded_shard_id

            param_data = param_data.narrow(output_dim, shard_offset,
                                           shard_size)
            start_idx = tp_rank * shard_size
            loaded_weight = loaded_weight.narrow(output_dim, start_idx,
                                                 shard_size)
        # Special case for AQLM codebooks.
        elif is_metadata:
            # metadata indicates fixed size concatenated along dim 0
            shard_size = loaded_weight.shape[0]
            shard_offset = loaded_shard_id * shard_size
            param_data = param_data.narrow(0, shard_offset, shard_size)

        # Special case for per-tensor scales in fused case.
        elif needs_scalar_to_array:
            param_data, loaded_weight = adjust_scalar_to_fused_array(
                param_data, loaded_weight, loaded_shard_id)

        else:
            ignore_warning = getattr(param, "ignore_warning", False)
            if not ignore_warning:
                logger.warning(
                    "Loading a weight without `output_dim` attribute in "
                    "MergedColumnParallelLinear, assume the weight is "
                    "the same for all partitions.")

        assert param_data.shape == loaded_weight.shape
        param_data.copy_(loaded_weight)


class QKVParallelLinear(ColumnParallelLinear):
    """Linear layers for the attention's QKV transformation.

    Linear layers for the linear transformation of the query, key, and value
    vectors in the attention layer. The weight matrix is concatenated along
    the output dimension. The layer is parallelized along the head dimension.
    When the number of key/value heads is smaller than the number of query
    heads (e.g., multi-query/grouped-query attention), the key/value head may
    be replicated while the query heads are partitioned.

    Args:
        hidden_size: input hidden state size of the transformer.
        head_size: size of each attention head.
        total_num_heads: total number of attention query heads.
        total_num_kv_heads: total number of attention key/value heads. If
                            None, assume total_num_kv_heads = total_num_heads.
        bias: If true, add bias.
        skip_bias_add: This was added to enable performance optimizations where
                       bias can be fused with other element-wise operations. we
                       skip adding bias but instead return it.
        params_dtype: Data type for the parameters.
        quant_config: Quantization configure.
        prefix: The name of the layer in the state dict, including all parents
                        (e.g. model.layers.0.qkv_proj)
    """

    def __init__(self,
                 hidden_size: int,
                 head_size: int,
                 total_num_heads: int,
                 total_num_kv_heads: Optional[int] = None,
                 bias: bool = True,
                 skip_bias_add: bool = False,
                 params_dtype: Optional[torch.dtype] = None,
                 quant_config: Optional[QuantizationConfig] = None,
<<<<<<< HEAD
                 fuse_ag_gemm: bool = False):
=======
                 prefix: str = ""):
>>>>>>> 8571ac46
        self.hidden_size = hidden_size
        self.head_size = head_size
        self.total_num_heads = total_num_heads
        if total_num_kv_heads is None:
            total_num_kv_heads = total_num_heads
        self.total_num_kv_heads = total_num_kv_heads
        # Divide the weight matrix along the last dimension.
        tp_size = get_tensor_model_parallel_world_size()
        self.num_heads = divide(self.total_num_heads, tp_size)
        if tp_size >= self.total_num_kv_heads:
            self.num_kv_heads = 1
            self.num_kv_head_replicas = divide(tp_size,
                                               self.total_num_kv_heads)
        else:
            self.num_kv_heads = divide(self.total_num_kv_heads, tp_size)
            self.num_kv_head_replicas = 1
        input_size = self.hidden_size
        output_size = (self.num_heads +
                       2 * self.num_kv_heads) * tp_size * self.head_size
        self.output_sizes = [
            self.num_heads * self.head_size * tp_size,  # q_proj
            self.num_kv_heads * self.head_size * tp_size,  # k_proj
            self.num_kv_heads * self.head_size * tp_size,  # v_proj 
        ]

        super().__init__(input_size=input_size,
                         output_size=output_size,
                         bias=bias,
                         gather_output=False,
                         skip_bias_add=skip_bias_add,
                         params_dtype=params_dtype,
                         quant_config=quant_config,
<<<<<<< HEAD
                         fuse_ag_gemm=fuse_ag_gemm)
=======
                         prefix=prefix)
>>>>>>> 8571ac46

    def weight_loader(self,
                      param: Parameter,
                      loaded_weight: torch.Tensor,
                      loaded_shard_id: Optional[str] = None):
        param_data = param.data
        output_dim = getattr(param, "output_dim", None)
        # Special case for AQLM codebooks.
        is_metadata = getattr(param, "is_metadata", False)

        # Special case for per-tensor scales in fused case.
        needs_scalar_to_array = getattr(param, "needs_scalar_to_array", False)

        if loaded_shard_id is None:
            # Loaded weight is already fused on disk (qkv/mlp).
            if output_dim is None:
                if needs_scalar_to_array:
                    param_data, loaded_weight = adjust_scalar_to_fused_array(
                        param_data, loaded_weight, 0)

                assert param_data.shape == loaded_weight.shape
                param_data.copy_(loaded_weight)
                return
            shard_offsets = [
                # (shard_id, shard_offset, shard_size)
                ("q", 0, self.total_num_heads * self.head_size),
                ("k", self.total_num_heads * self.head_size,
                 self.total_num_kv_heads * self.head_size),
                ("v", (self.total_num_heads + self.total_num_kv_heads) *
                 self.head_size, self.total_num_kv_heads * self.head_size),
            ]
            packed_dim = getattr(param, "packed_dim", None)
            for shard_id, shard_offset, shard_size in shard_offsets:
                # Special case for Quantized Weights.
                # If quantized, we need to adjust the offset and size to account
                # for the packing.
                if packed_dim == output_dim:
                    shard_size = shard_size // param.pack_factor
                    shard_offset = shard_offset // param.pack_factor

                    # Special case for Marlin.
                    shard_size, shard_offset = adjust_marlin_shard(
                        param, shard_size, shard_offset)

                loaded_weight_shard = loaded_weight.narrow(
                    output_dim, shard_offset, shard_size)
                self.weight_loader(param, loaded_weight_shard, shard_id)
            return

        tp_rank = get_tensor_model_parallel_rank()
        assert loaded_shard_id in ["q", "k", "v"]

        # If output dim is defined, use the default loading process.
        if output_dim is not None:
            if loaded_shard_id == "q":
                shard_offset = 0
                shard_size = self.num_heads * self.head_size
            elif loaded_shard_id == "k":
                shard_offset = self.num_heads * self.head_size
                shard_size = self.num_kv_heads * self.head_size
            elif loaded_shard_id == "v":
                shard_offset = (self.num_heads +
                                self.num_kv_heads) * self.head_size
                shard_size = self.num_kv_heads * self.head_size
            # Special case for Quantized Weights.
            # If quantized, we need to adjust the offset and size to account
            # for the packing.
            packed_dim = getattr(param, "packed_dim", None)
            if packed_dim == output_dim:
                shard_size = shard_size // param.pack_factor
                shard_offset = shard_offset // param.pack_factor

                # Special case for Marlin.
                shard_size, shard_offset = adjust_marlin_shard(
                    param, shard_size, shard_offset)

            use_bitsandbytes = getattr(param, "use_bitsandbytes", False)
            if use_bitsandbytes:
                orig_qkv_offsets = {
                    "q": (0, self.num_heads * self.head_size),
                    "k": (self.num_heads * self.head_size,
                          self.num_kv_heads * self.head_size),
                    "v":
                    ((self.num_heads + self.num_kv_heads) * self.head_size,
                     self.num_kv_heads * self.head_size),
                    "total":
                    ((self.num_heads + 2 * self.num_kv_heads) * self.head_size,
                     0)
                }
                shard_size, shard_offset = adjust_bitsandbytes_shard(
                    param, orig_qkv_offsets, loaded_shard_id)

            param_data = param_data.narrow(output_dim, shard_offset,
                                           shard_size)
            if loaded_shard_id == "q":
                shard_id = tp_rank
            else:
                shard_id = tp_rank // self.num_kv_head_replicas
            start_idx = shard_id * shard_size
            loaded_weight = loaded_weight.narrow(output_dim, start_idx,
                                                 shard_size)
        # Special case for for AQLM codebooks.
        elif is_metadata:
            # metadata indicates fixed size concatenated along dim 0
            shard_size = loaded_weight.shape[0]
            shard_index = ["q", "k", "v"].index(loaded_shard_id)
            param_data = param_data.narrow(0, shard_index * shard_size,
                                           shard_size)
        # Special case for per-tensor scales in fused case.
        elif needs_scalar_to_array:
            param_data, loaded_weight = adjust_scalar_to_fused_array(
                param_data, loaded_weight, loaded_shard_id)
        else:
            ignore_warning = getattr(param, "ignore_warning", False)
            if not ignore_warning:
                logger.warning(
                    "Loading a weight without `output_dim` attribute in "
                    "QKVParallelLinear, assume the weight is the same "
                    "for all partitions.")

        assert param_data.shape == loaded_weight.shape
        param_data.copy_(loaded_weight)


class RowParallelLinear(LinearBase):
    """Linear layer with row parallelism.

    The linear layer is defined as Y = XA + b. A is parallelized along
    its first dimension and X along its second dimension as:
               -   -
              | A_1 |
              | .   |
          A = | .   |        X = [X_1, ..., X_p]
              | .   |
              | A_p |
               -   -
    Arguments:
        input_size: first dimension of matrix A.
        output_size: second dimension of matrix A.
        bias: If true, add bias. Note that bias is not parallelized.
        input_is_parallel: If true, we assume that the input is already
                           split across the GPUs and we do not split
                           again.
        skip_bias_add: This was added to enable performance optimization where
                       bias can be fused with other element-wise operations.
                       We skip adding bias but instead return it.
        params_dtype: Data type for the parameters.
        quant_config: Quantization configure.
    """

    def __init__(self,
                 input_size: int,
                 output_size: int,
                 bias: bool = True,
                 input_is_parallel: bool = True,
                 skip_bias_add: bool = False,
                 params_dtype: Optional[torch.dtype] = None,
                 reduce_results: bool = True,
                 quant_config: Optional[QuantizationConfig] = None,
<<<<<<< HEAD
                 fuse_gemm_rs: bool = False):
        super().__init__(input_size, output_size, skip_bias_add, params_dtype,
                         quant_config, fuse_gemm_rs=fuse_gemm_rs)
=======
                 prefix: str = ""):
        super().__init__(input_size, output_size, skip_bias_add, params_dtype,
                         quant_config, prefix)
>>>>>>> 8571ac46

        self.input_is_parallel = input_is_parallel
        self.reduce_results = reduce_results
        if fuse_gemm_rs:
            self.reduce_results = False

        # Divide the weight matrix along the last dimension.
        self.tp_rank = get_tensor_model_parallel_rank()
        self.tp_size = get_tensor_model_parallel_world_size()
        self.input_size_per_partition = divide(input_size, self.tp_size)
        assert self.quant_method is not None
        self.quant_method.create_weights(
            layer=self,
            input_size_per_partition=self.input_size_per_partition,
            output_partition_sizes=[self.output_size],
            input_size=self.input_size,
            output_size=self.output_size,
            params_dtype=self.params_dtype,
            weight_loader=self.weight_loader,
            prefix=prefix)
        if not reduce_results and (bias and not skip_bias_add):
            raise ValueError("When not reduce the results, adding bias to the "
                             "results can lead to incorrect results")

        if bias:
            self.bias = Parameter(
                torch.empty(self.output_size, dtype=params_dtype))
            set_weight_attrs(self.bias, {
                "output_dim": 0,
                "weight_loader": self.weight_loader,
            })
        else:
            self.register_parameter("bias", None)

    def weight_loader(self, param: Parameter, loaded_weight: torch.Tensor):
        tp_rank = get_tensor_model_parallel_rank()
        input_dim = getattr(param, "input_dim", None)
        param_data = param.data
        if input_dim is not None:
            shard_size = param_data.shape[input_dim]
            start_idx = tp_rank * shard_size
            loaded_weight = loaded_weight.narrow(input_dim, start_idx,
                                                 shard_size)

        # Special case for loading scales off disk, which often do not
        # have a shape (such as in the case of AutoFP8).
        if len(loaded_weight.shape) == 0:
            loaded_weight = loaded_weight.reshape(1)

        assert param_data.shape == loaded_weight.shape
        param_data.copy_(loaded_weight)

    def forward(self, input_):
        if self.input_is_parallel:
            input_parallel = input_
        else:
            tp_rank = get_tensor_model_parallel_rank()
            splitted_input = split_tensor_along_last_dim(
                input_, num_partitions=self.tp_size)
            input_parallel = splitted_input[tp_rank].contiguous()

        # Matrix multiply.
        assert self.quant_method is not None
        # Only fuse bias add into GEMM for rank 0 (this ensures that
        # bias will not get added more than once in TP>1 case)
        bias_ = None if (self.tp_rank > 0 or self.skip_bias_add) else self.bias
        output_parallel = self.quant_method.apply(self,
                                                  input_parallel,
                                                  bias=bias_)
        if self.reduce_results and self.tp_size > 1:
            output = tensor_model_parallel_all_reduce(output_parallel)
        else:
            output = output_parallel

        output_bias = self.bias if self.skip_bias_add else None

        return output, output_bias

    def extra_repr(self) -> str:
        s = f"input_features={self.input_size_per_partition}"
        s += f", output_features={self.output_size}"
        s += f", bias={self.bias is not None}"
        s += f", tp_size={self.tp_size}"
        s += f", reduce_results={self.reduce_results}"
        return s<|MERGE_RESOLUTION|>--- conflicted
+++ resolved
@@ -122,6 +122,7 @@
               bias: Optional[torch.Tensor] = None) -> torch.Tensor:
 
         return F.linear(x, layer.weight, bias)
+
 
 class GemmRS(LinearMethodBase):
     #Fused Gemm-ReduceScatter without quantization.
@@ -169,6 +170,7 @@
 
         return output
 
+
 class AGCook(LinearMethodBase):
     #Fused AllGather-Gemm without quantization.
 
@@ -203,8 +205,8 @@
             # Note: transpose_weight=False means that B is transposed
             transpose_weight=False,
             # Note: if local_copy=True, I hit the following runtime error:
-            # /flux/src/all_gather/ths_op/all_gather_gemm_kernel.cc:648 
-            #   Check failed: 33554432((input.numel() * input.element_size())) 
+            # /flux/src/all_gather/ths_op/all_gather_gemm_kernel.cc:648
+            #   Check failed: 33554432((input.numel() * input.element_size()))
             #                 == 139836453421056((this->chunk_size))
             local_copy=False,
         )
@@ -239,12 +241,9 @@
         skip_bias_add: bool = False,
         params_dtype: Optional[torch.dtype] = None,
         quant_config: Optional[QuantizationConfig] = None,
-<<<<<<< HEAD
+        prefix: str = "",
         fuse_gemm_rs: bool = False,
         fuse_ag_gemm: bool = False,
-=======
-        prefix: str = "",
->>>>>>> 8571ac46
     ):
         super().__init__()
 
@@ -255,16 +254,15 @@
         if params_dtype is None:
             params_dtype = torch.get_default_dtype()
         self.params_dtype = params_dtype
-        
+
         if fuse_gemm_rs:
-            assert(quant_config is None)
-            self.quant_method = GemmRS()
+            assert (quant_config is None)
+            self.quant_method: Optional[QuantizeMethodBase] = GemmRS()
         elif fuse_ag_gemm:
-            assert(quant_config is None)
+            assert (quant_config is None)
             self.quant_method = AGCook()
         elif quant_config is None:
-            self.quant_method: Optional[
-                QuantizeMethodBase] = UnquantizedLinearMethod()
+            self.quant_method = UnquantizedLinearMethod()
         else:
             self.quant_method = quant_config.get_quant_method(self,
                                                               prefix=prefix)
@@ -378,15 +376,15 @@
                  params_dtype: Optional[torch.dtype] = None,
                  quant_config: Optional[QuantizationConfig] = None,
                  output_sizes: Optional[List[int]] = None,
-<<<<<<< HEAD
+                 prefix: str = "",
                  fuse_ag_gemm: bool = False):
-        super().__init__(input_size, output_size, skip_bias_add, params_dtype,
-                         quant_config, fuse_ag_gemm=fuse_ag_gemm)
-=======
-                 prefix: str = ""):
-        super().__init__(input_size, output_size, skip_bias_add, params_dtype,
-                         quant_config, prefix)
->>>>>>> 8571ac46
+        super().__init__(input_size,
+                         output_size,
+                         skip_bias_add,
+                         params_dtype,
+                         quant_config,
+                         prefix,
+                         fuse_ag_gemm=fuse_ag_gemm)
 
         self.gather_output = gather_output
 
@@ -496,11 +494,8 @@
                  skip_bias_add: bool = False,
                  params_dtype: Optional[torch.dtype] = None,
                  quant_config: Optional[QuantizationConfig] = None,
-<<<<<<< HEAD
+                 prefix: str = "",
                  fuse_ag_gemm: bool = False):
-=======
-                 prefix: str = ""):
->>>>>>> 8571ac46
         self.output_sizes = output_sizes
         tp_size = get_tensor_model_parallel_world_size()
         assert all(output_size % tp_size == 0 for output_size in output_sizes)
@@ -511,11 +506,8 @@
                          skip_bias_add=skip_bias_add,
                          params_dtype=params_dtype,
                          quant_config=quant_config,
-<<<<<<< HEAD
+                         prefix=prefix,
                          fuse_ag_gemm=fuse_ag_gemm)
-=======
-                         prefix=prefix)
->>>>>>> 8571ac46
 
     def weight_loader(self,
                       param: Parameter,
@@ -648,11 +640,8 @@
                  skip_bias_add: bool = False,
                  params_dtype: Optional[torch.dtype] = None,
                  quant_config: Optional[QuantizationConfig] = None,
-<<<<<<< HEAD
+                 prefix: str = "",
                  fuse_ag_gemm: bool = False):
-=======
-                 prefix: str = ""):
->>>>>>> 8571ac46
         self.hidden_size = hidden_size
         self.head_size = head_size
         self.total_num_heads = total_num_heads
@@ -685,11 +674,8 @@
                          skip_bias_add=skip_bias_add,
                          params_dtype=params_dtype,
                          quant_config=quant_config,
-<<<<<<< HEAD
+                         prefix=prefix,
                          fuse_ag_gemm=fuse_ag_gemm)
-=======
-                         prefix=prefix)
->>>>>>> 8571ac46
 
     def weight_loader(self,
                       param: Parameter,
@@ -849,15 +835,15 @@
                  params_dtype: Optional[torch.dtype] = None,
                  reduce_results: bool = True,
                  quant_config: Optional[QuantizationConfig] = None,
-<<<<<<< HEAD
+                 prefix: str = "",
                  fuse_gemm_rs: bool = False):
-        super().__init__(input_size, output_size, skip_bias_add, params_dtype,
-                         quant_config, fuse_gemm_rs=fuse_gemm_rs)
-=======
-                 prefix: str = ""):
-        super().__init__(input_size, output_size, skip_bias_add, params_dtype,
-                         quant_config, prefix)
->>>>>>> 8571ac46
+        super().__init__(input_size,
+                         output_size,
+                         skip_bias_add,
+                         params_dtype,
+                         quant_config,
+                         prefix,
+                         fuse_gemm_rs=fuse_gemm_rs)
 
         self.input_is_parallel = input_is_parallel
         self.reduce_results = reduce_results
