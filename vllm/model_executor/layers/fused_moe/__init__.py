--- conflicted
+++ resolved
@@ -1,10 +1,6 @@
 from vllm.model_executor.layers.fused_moe.fused_moe import (
-<<<<<<< HEAD
     fused_experts, fused_marlin_moe, fused_moe, fused_topk,
-    get_config_file_name, single_marlin_moe)
-=======
-    fused_experts, fused_moe, fused_topk, get_config_file_name, grouped_topk)
->>>>>>> f6f2554e
+    get_config_file_name, single_marlin_moe, grouped_topk)
 
 __all__ = [
     "fused_moe",
