--- conflicted
+++ resolved
@@ -1,18 +1,11 @@
 from vllm.model_executor.layers.fused_moe.fused_moe import (
-<<<<<<< HEAD
-    fused_moe, fused_marlin_moe, single_marlin_moe, get_config_file_name)
-
-__all__ = [
-    "fused_moe",
-    "fused_marlin_moe",
-    "single_marlin_moe",
-=======
-    fused_experts, fused_moe, fused_topk, get_config_file_name)
+    fused_experts, fused_moe, fused_topk, fused_marlin_moe, single_marlin_moe, get_config_file_name)
 
 __all__ = [
     "fused_moe",
     "fused_topk",
     "fused_experts",
->>>>>>> 2a7d49ea
+    "fused_marlin_moe",
+    "single_marlin_moe",
     "get_config_file_name",
 ]