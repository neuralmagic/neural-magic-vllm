--- conflicted
+++ resolved
@@ -367,22 +367,6 @@
         topk_weights = topk_weights / topk_weights.sum(dim=-1, keepdim=True)
     return topk_weights, topk_ids
 
-
-<<<<<<< HEAD
-def get_expert_config(w1: torch.Tensor, w2: torch.Tensor, topk: int, M: int,
-                      N: int, E: int, use_fp8: bool):
-    # First try to load optimal config from the file
-    configs = get_moe_configs(E, w2.shape[2], "float8" if use_fp8 else None)
-
-    if configs:
-        # If an optimal configuration map has been found, look up the
-        # optimal config
-        return configs[min(configs.keys(), key=lambda x: abs(x - M))]
-    else:
-        # Else use the default config
-        return get_default_config(M, E, N, w1.shape[2], topk,
-                                  "float8" if use_fp8 else None)
-=======
 # This is used by the Deepseek-V2 model
 def grouped_topk(
     hidden_states: torch.Tensor,
@@ -412,8 +396,21 @@
     if renormalize:
         topk_weights = topk_weights / topk_weights.sum(dim=-1, keepdim=True)
     return topk_weights, topk_ids
->>>>>>> f6f2554e
-
+
+
+def get_expert_config(w1: torch.Tensor, w2: torch.Tensor, topk: int, M: int,
+                      N: int, E: int, use_fp8: bool):
+    # First try to load optimal config from the file
+    configs = get_moe_configs(E, w2.shape[2], "float8" if use_fp8 else None)
+
+    if configs:
+        # If an optimal configuration map has been found, look up the
+        # optimal config
+        return configs[min(configs.keys(), key=lambda x: abs(x - M))]
+    else:
+        # Else use the default config
+        return get_default_config(M, E, N, w1.shape[2], topk,
+                                  "float8" if use_fp8 else None)
 
 def fused_experts(hidden_states: torch.Tensor,
                   w1: torch.Tensor,
