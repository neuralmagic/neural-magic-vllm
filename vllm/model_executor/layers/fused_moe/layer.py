from abc import abstractmethod
from typing import List, Optional, Tuple

import torch

from vllm.distributed import (get_tensor_model_parallel_rank,
                              get_tensor_model_parallel_world_size,
                              tensor_model_parallel_all_reduce)
from vllm.logger import init_logger
from vllm.model_executor.layers.fused_moe.fused_moe import fused_moe
from vllm.model_executor.layers.quantization.base_config import (
    QuantizationConfig, QuantizeMethodBase)
from vllm.model_executor.utils import set_weight_attrs

logger = init_logger(__name__)


class FusedMoEMethodBase(QuantizeMethodBase):

    @abstractmethod
    def create_weights(self, layer: torch.nn.Module, num_experts: int,
                       hidden_size: int, intermediate_size: int,
                       params_dtype: torch.dtype, **extra_weight_attrs):
        raise NotImplementedError

    @abstractmethod
    def apply(self,
              layer: torch.nn.Module,
              x: torch.Tensor,
              router_logits: torch.Tensor,
              top_k: int,
              renormalize: bool = True,
              use_grouped_topk: bool = False,
              num_expert_group: Optional[int] = None,
              topk_group: Optional[int] = None) -> torch.Tensor:
        raise NotImplementedError


class UnquantizedFusedMoEMethod(FusedMoEMethodBase):
    """MoE method without quantization."""

    def create_weights(self, layer: torch.nn.Module, num_experts: int,
                       hidden_size: int, intermediate_size: int,
                       params_dtype: torch.dtype, **extra_weight_attrs):

        # Fused gate_up_proj (column parallel)
        w13_weight = torch.nn.Parameter(torch.empty(num_experts,
                                                    2 * intermediate_size,
                                                    hidden_size,
                                                    dtype=params_dtype),
                                        requires_grad=False)
        layer.register_parameter("w13_weight", w13_weight)
        set_weight_attrs(w13_weight, extra_weight_attrs)

        # down_proj (row parallel)
        w2_weight = torch.nn.Parameter(torch.empty(num_experts,
                                                   hidden_size,
                                                   intermediate_size,
                                                   dtype=params_dtype),
                                       requires_grad=False)
        layer.register_parameter("w2_weight", w2_weight)
        set_weight_attrs(w2_weight, extra_weight_attrs)

    def apply(self,
              layer: torch.nn.Module,
              x: torch.Tensor,
              router_logits: torch.Tensor,
              top_k: int,
              renormalize: bool = True,
              use_grouped_topk: bool = False,
              num_expert_group: Optional[int] = None,
              topk_group: Optional[int] = None) -> torch.Tensor:

        return fused_moe(x,
                         layer.w13_weight,
                         layer.w2_weight,
                         router_logits,
                         top_k,
                         renormalize=renormalize,
                         inplace=True,
                         use_grouped_topk=use_grouped_topk,
                         num_expert_group=num_expert_group,
                         topk_group=topk_group)


class FusedMoE(torch.nn.Module):
    """FusedMoE layer for MoE models.

    This layer contains both MergedColumnParallel weights (gate_up_proj / 
    w13) and RowParallelLinear weights (down_proj/ w2).

    Note: Mixtral uses w1, w2, and w3 for gate, up, and down_proj. We
    copy that naming convention here and handle any remapping in the
    load_weights function in each model implementation.

    Args:
        num_experts: Number of experts in the model
        top_k: Number of experts selected for each token
        hidden_size: Input hidden state size of the transformer
        intermediate_size: Intermediate size of the experts
        params_dtype: Data type for the parameters.
        reduce_results: Whether to all all_reduce on the output of the layer
        renomalize: Whether to renormalize the logits in the fused_moe kernel
        quant_config: Quantization configure.
    """

    def __init__(
        self,
        num_experts: int,
        top_k: int,
        hidden_size: int,
        intermediate_size: int,
        params_dtype: Optional[torch.dtype] = None,
        reduce_results: bool = False,
        renormalize: bool = True,
        use_grouped_topk: bool = False,
        num_expert_group: Optional[int] = None,
        topk_group: Optional[int] = None,
        quant_config: Optional[QuantizationConfig] = None,
        tp_size: Optional[int] = None,
    ):
        super().__init__()

        if params_dtype is None:
            params_dtype = torch.get_default_dtype()

        self.tp_size = (tp_size if tp_size is not None else
                        get_tensor_model_parallel_world_size())
        self.top_k = top_k
        self.num_experts = num_experts
        self.intermediate_size_per_partition = intermediate_size // self.tp_size
        self.reduce_results = reduce_results
        self.renormalize = renormalize
        self.use_grouped_topk = use_grouped_topk
        if self.use_grouped_topk:
            assert num_expert_group is not None and topk_group is not None
        self.num_expert_group = num_expert_group
        self.topk_group = topk_group

        if quant_config is None:
            self.quant_method: Optional[QuantizeMethodBase] = (
                UnquantizedFusedMoEMethod())
        else:
            self.quant_method = quant_config.get_quant_method(self)
        assert self.quant_method is not None

        self.quant_method.create_weights(
            layer=self,
            num_experts=num_experts,
            hidden_size=hidden_size,
            intermediate_size=self.intermediate_size_per_partition,
            params_dtype=params_dtype,
            weight_loader=self.weight_loader)

    def _load_fp8_scale(self, param: torch.nn.Parameter,
                        loaded_weight: torch.Tensor, weight_name: str,
                        shard_id: int, expert_id: int) -> None:
        param_data = param.data

<<<<<<< HEAD
        # FIXME(robertgshaw2-neuralmagic): Overfit to Mixtral.
        # Follow up PR to enable fp8 for other MoE models.
        if "input_scale" in weight_name or "w2_weight_scale" in weight_name:
=======
        # Input scales can be loaded directly and should be equal.
        if "input_scale" in weight_name:
>>>>>>> 6ef3bf91
            if param_data[expert_id] != 1 and (param_data[expert_id] -
                                               loaded_weight).abs() > 1e-5:
                raise ValueError(
                    "input_scales of w1 and w3 of a layer "
                    f"must be equal. But got {param_data[expert_id]} "
                    f"vs. {loaded_weight}")
            param_data[expert_id] = loaded_weight
        # Weight scales
        elif "weight_scale" in weight_name:
<<<<<<< HEAD
            # We have to keep the weight scales of w1 and w3 because
            # we need to re-quantize w1/w3 weights after weight loading.
            assert shard_id == 0 or shard_id == 2
            shard_idx = 0 if shard_id == 0 else 1
            param_data[expert_id][shard_idx] = loaded_weight

    def weight_loader(self, param: torch.nn.Parameter,
                      loaded_weight: torch.Tensor, weight_name: str,
                      shard_id: int, expert_id: int) -> None:
        if shard_id not in [0,1,2]:
            raise ValueError(f"Shard id must be in [0,1,2] but got {shard_id}")

        # Special case for fp8 scales.
        if getattr(param, "is_fp8_scale", False):
            self._load_fp8_scale(param.data, loaded_weight, weight_name,
                                 shard_id, expert_id)
            return
        
        expert_data = param.data[expert_id]
        tp_rank = get_tensor_model_parallel_rank()
        is_gate_proj = (shard_id == 0)
        is_down_proj = (shard_id == 1)
        is_up_proj = (shard_id == 2)
        
        # If transposed, weight is saved as [input_dim, output_dim]
        # Otherwise, weight is saved as     [output_dim, input_dim]
        is_transposed = getattr(param, "is_transposed", False)
        input_dim = 0 if is_transposed else 1
        output_dim = 1 if is_transposed else 0
        
        # Index the loaded weight for tp sharding.
        # * down_proj: "RowParallel" so tp sharding on input_dim
        if (is_down_proj):
            shard_dim = input_dim
            shard_size = expert_data.shape[shard_dim]
        # * gate_up_proj: "MergedColumnParallel", so tp sharding on output_dim
        elif (is_gate_proj or is_up_proj):
            shard_dim = output_dim
            shard_size = expert_data.shape[output_dim] // 2
        offset = shard_size * tp_rank
        loaded_weight = loaded_weight.narrow(shard_dim, offset, shard_size)
        
        # Narrow parameter and load.
        # w1, gate_proj: Load into first shard of w13.
        if is_gate_proj:
            expert_data = expert_data.narrow(shard_dim, 0, shard_size)
            expert_data.copy_(loaded_weight)
        # w3, up_proj: Load into second shard of w13.
        elif is_up_proj:
            expert_data = expert_data.narrow(shard_dim, shard_size, shard_size)
            expert_data.copy_(loaded_weight)
        # w2, down_proj: Load into only shard of w2.
        elif is_down_proj:
            expert_data.copy_(loaded_weight)
=======
            # If we are in merged column case (gate_up_proj)
            #   shard_id 0 == gate_proj / w1
            #   shard_id 2 == up_proj / w3
            if shard_id == 0 or shard_id == 2:
                # We have to keep the weight scales of w1 and w3 because
                # we need to re-quantize w1/w3 weights after weight loading.
                idx = 0 if shard_id == 0 else 1
                param_data[expert_id][idx] = loaded_weight
            # If we are in the row parallel case (down_proj)
            #   shard_id 1 == down_proj / w2
            else:
                param_data[expert_id] = loaded_weight
        # Weights
>>>>>>> 6ef3bf91
        else:
            raise ValueError
        

    def forward(self, hidden_states: torch.Tensor,
                router_logits: torch.Tensor):
        assert self.quant_method is not None

        # Matrix multiply.
        final_hidden_states = self.quant_method.apply(
            self,
            x=hidden_states,
            router_logits=router_logits,
            top_k=self.top_k,
            renormalize=self.renormalize,
            use_grouped_topk=self.use_grouped_topk,
            num_expert_group=self.num_expert_group,
            topk_group=self.topk_group)

        if self.reduce_results and self.tp_size > 1:
            final_hidden_states = tensor_model_parallel_all_reduce(
                final_hidden_states)

        return final_hidden_states

    @classmethod
    def make_expert_params_mapping(
            cls, ckpt_gate_proj_name: str, ckpt_down_proj_name: str,
            ckpt_up_proj_name: str,
            num_experts: int) -> List[Tuple[str, str, int, int]]:

        gate_up = [ckpt_gate_proj_name, ckpt_up_proj_name]
        gate_down_up = [
            ckpt_gate_proj_name, ckpt_down_proj_name, ckpt_up_proj_name
        ]

        return [
            # These are the weight scales for the experts
            # (param_name, weight_name, expert_id, shard_id)
            ("experts.w13_scale"
             if weight_name in gate_up else "experts.w2_scale",
             f"experts.{expert_id}.{weight_name}.weight_scale", expert_id,
             shard_id) for expert_id in range(num_experts)
            for shard_id, weight_name in enumerate(gate_down_up)
        ] + [
            # These are the weights for the experts
            # (param_name, weight_name, expert_id, shard_id)
            ("experts.w13_weight"
             if weight_name in gate_up else "experts.w2_weight",
             f"experts.{expert_id}.{weight_name}.weight", expert_id, shard_id)
            for expert_id in range(num_experts)
            for shard_id, weight_name in enumerate(gate_down_up)
        ] + [
            # These are the weight scales for the experts
            # (param_name, weight_name, expert_id, shard_id)
            ("experts.a13_scale"
             if weight_name in gate_up else "experts.a2_scale",
             f"experts.{expert_id}.{weight_name}.input_scale", expert_id,
             shard_id) for expert_id in range(num_experts)
            for shard_id, weight_name in enumerate(gate_down_up)
        ]<|MERGE_RESOLUTION|>--- conflicted
+++ resolved
@@ -157,14 +157,8 @@
                         shard_id: int, expert_id: int) -> None:
         param_data = param.data
 
-<<<<<<< HEAD
-        # FIXME(robertgshaw2-neuralmagic): Overfit to Mixtral.
-        # Follow up PR to enable fp8 for other MoE models.
-        if "input_scale" in weight_name or "w2_weight_scale" in weight_name:
-=======
         # Input scales can be loaded directly and should be equal.
         if "input_scale" in weight_name:
->>>>>>> 6ef3bf91
             if param_data[expert_id] != 1 and (param_data[expert_id] -
                                                loaded_weight).abs() > 1e-5:
                 raise ValueError(
@@ -174,62 +168,6 @@
             param_data[expert_id] = loaded_weight
         # Weight scales
         elif "weight_scale" in weight_name:
-<<<<<<< HEAD
-            # We have to keep the weight scales of w1 and w3 because
-            # we need to re-quantize w1/w3 weights after weight loading.
-            assert shard_id == 0 or shard_id == 2
-            shard_idx = 0 if shard_id == 0 else 1
-            param_data[expert_id][shard_idx] = loaded_weight
-
-    def weight_loader(self, param: torch.nn.Parameter,
-                      loaded_weight: torch.Tensor, weight_name: str,
-                      shard_id: int, expert_id: int) -> None:
-        if shard_id not in [0,1,2]:
-            raise ValueError(f"Shard id must be in [0,1,2] but got {shard_id}")
-
-        # Special case for fp8 scales.
-        if getattr(param, "is_fp8_scale", False):
-            self._load_fp8_scale(param.data, loaded_weight, weight_name,
-                                 shard_id, expert_id)
-            return
-        
-        expert_data = param.data[expert_id]
-        tp_rank = get_tensor_model_parallel_rank()
-        is_gate_proj = (shard_id == 0)
-        is_down_proj = (shard_id == 1)
-        is_up_proj = (shard_id == 2)
-        
-        # If transposed, weight is saved as [input_dim, output_dim]
-        # Otherwise, weight is saved as     [output_dim, input_dim]
-        is_transposed = getattr(param, "is_transposed", False)
-        input_dim = 0 if is_transposed else 1
-        output_dim = 1 if is_transposed else 0
-        
-        # Index the loaded weight for tp sharding.
-        # * down_proj: "RowParallel" so tp sharding on input_dim
-        if (is_down_proj):
-            shard_dim = input_dim
-            shard_size = expert_data.shape[shard_dim]
-        # * gate_up_proj: "MergedColumnParallel", so tp sharding on output_dim
-        elif (is_gate_proj or is_up_proj):
-            shard_dim = output_dim
-            shard_size = expert_data.shape[output_dim] // 2
-        offset = shard_size * tp_rank
-        loaded_weight = loaded_weight.narrow(shard_dim, offset, shard_size)
-        
-        # Narrow parameter and load.
-        # w1, gate_proj: Load into first shard of w13.
-        if is_gate_proj:
-            expert_data = expert_data.narrow(shard_dim, 0, shard_size)
-            expert_data.copy_(loaded_weight)
-        # w3, up_proj: Load into second shard of w13.
-        elif is_up_proj:
-            expert_data = expert_data.narrow(shard_dim, shard_size, shard_size)
-            expert_data.copy_(loaded_weight)
-        # w2, down_proj: Load into only shard of w2.
-        elif is_down_proj:
-            expert_data.copy_(loaded_weight)
-=======
             # If we are in merged column case (gate_up_proj)
             #   shard_id 0 == gate_proj / w1
             #   shard_id 2 == up_proj / w3
@@ -243,7 +181,6 @@
             else:
                 param_data[expert_id] = loaded_weight
         # Weights
->>>>>>> 6ef3bf91
         else:
             raise ValueError
         
