# coding=utf-8
# Adapted from
# https://github.com/huggingface/transformers/blob/v4.33.2/src/transformers/models/llama/modeling_llama.py
# Copyright 2023 The vLLM team.
# Copyright 2022 EleutherAI and the HuggingFace Inc. team. All rights reserved.
#
# This code is based on EleutherAI's GPT-NeoX library and the GPT-NeoX
# and OPT implementations in this library. It has been modified from its
# original forms to accommodate minor architectural differences compared
# to GPT-NeoX and OPT used by the Meta AI team that trained the model.
#
# Licensed under the Apache License, Version 2.0 (the "License");
# you may not use this file except in compliance with the License.
# You may obtain a copy of the License at
#
#     http://www.apache.org/licenses/LICENSE-2.0
#
# Unless required by applicable law or agreed to in writing, software
# distributed under the License is distributed on an "AS IS" BASIS,
# WITHOUT WARRANTIES OR CONDITIONS OF ANY KIND, either express or implied.
# See the License for the specific language governing permissions and
# limitations under the License.
"""Rotary Positional Embeddings."""
import math
from typing import Any, Dict, List, Optional, Tuple, Union

import torch
import torch.nn as nn

from vllm import _custom_ops as ops
from vllm.lowering_utils import vllm_lib, register_vllm_lowering

def _rotate_neox(x: torch.Tensor) -> torch.Tensor:
    x1 = x[..., :x.shape[-1] // 2]
    x2 = x[..., x.shape[-1] // 2:]
    return torch.cat((-x2, x1), dim=-1)


def _rotate_gptj(x: torch.Tensor) -> torch.Tensor:
    x1 = x[..., ::2]
    x2 = x[..., 1::2]
    x = torch.stack((-x2, x1), dim=-1)
    return x.flatten(-2)


class RotaryEmbedding(nn.Module):
    """Original rotary positional embedding."""

    def __init__(
        self,
        head_size: int,
        rotary_dim: int,
        max_position_embeddings: int,
        base: int,
        is_neox_style: bool,
    ) -> None:
        super().__init__()
        self.head_size = head_size
        self.rotary_dim = rotary_dim
        self.max_position_embeddings = max_position_embeddings
        self.base = base
        self.is_neox_style = is_neox_style

        cache = self._compute_cos_sin_cache()
        cache = cache.to(torch.get_default_dtype())
        self.register_buffer("cos_sin_cache", cache, persistent=False)

    def _compute_inv_freq(self, base: Union[int, float]) -> torch.Tensor:
        """Compute the inverse frequency."""
        # NOTE(woosuk): The HF implementation uses `torch.arange(...).float()`.
        # However, we use `torch.arange(..., dtype=torch.float)` instead to
        # avoid numerical issues with large base values (e.g., 10000000).
        # This may cause a slight numerical difference between the HF
        # implementation and ours.
        # NOTE(woosuk): To exactly match the HF implementation, we need to
        # use CPU to compute the cache and then move it to GPU. However, we
        # create the cache on GPU for faster initialization. This may cause
        # a slight numerical difference between the HF implementation and ours.
        inv_freq = 1.0 / (base**(torch.arange(
            0, self.rotary_dim, 2, dtype=torch.float) / self.rotary_dim))
        return inv_freq

    def _compute_cos_sin_cache(self) -> torch.Tensor:
        """Compute the cos and sin cache."""
        inv_freq = self._compute_inv_freq(self.base)
        t = torch.arange(self.max_position_embeddings, dtype=torch.float)

        freqs = torch.einsum("i,j -> ij", t, inv_freq)
        cos = freqs.cos()
        sin = freqs.sin()
        cache = torch.cat((cos, sin), dim=-1)
        return cache

    def _forward(
        self,
        positions: torch.Tensor,
        query: torch.Tensor,
        key: torch.Tensor,
        offsets: Optional[torch.Tensor] = None,
    ) -> Tuple[torch.Tensor, torch.Tensor]:
        """PyTorch-native implementation equivalent to forward()."""
        query = query.view(*query.shape[:-1], -1, self.head_size)
        key = key.view(*key.shape[:-1], -1, self.head_size)

        query_rot = query[..., :self.rotary_dim]
        key_rot = key[..., :self.rotary_dim]
        if self.rotary_dim < self.head_size:
            query_pass = query[..., self.rotary_dim:]
            key_pass = key[..., self.rotary_dim:]

        self.cos_sin_cache: torch.Tensor = self.cos_sin_cache.to(
            positions.device)
        cos_sin = self.cos_sin_cache[torch.add(positions, offsets)
                                     if offsets is not None else positions]
        cos, sin = cos_sin.chunk(2, dim=-1)
        if self.is_neox_style:
            # NOTE(woosuk): Here we assume that the positions tensor has the
            # shape [batch_size, seq_len].
            cos = cos.repeat(1, 1, 2).unsqueeze(-2)
            sin = sin.repeat(1, 1, 2).unsqueeze(-2)
        else:
            cos = cos.repeat_interleave(2, dim=-1).unsqueeze(-2)
            sin = sin.repeat_interleave(2, dim=-1).unsqueeze(-2)

        rotate_fn = _rotate_neox if self.is_neox_style else _rotate_gptj
        query_rot = query_rot * cos + rotate_fn(query_rot) * sin
        key_rot = key_rot * cos + rotate_fn(key_rot) * sin

        if self.rotary_dim < self.head_size:
            query = torch.cat((query_rot, query_pass), dim=-1)
            key = torch.cat((key_rot, key_pass), dim=-1)
        else:
            query = query_rot
            key = key_rot
        query = query.flatten(-2)
        key = key.flatten(-2)
        return query, key

    def forward(
        self,
        positions: torch.Tensor,
        query: torch.Tensor,
        key: torch.Tensor,
        offsets: Optional[torch.Tensor] = None,
    ) -> Tuple[torch.Tensor, torch.Tensor]:
        self.cos_sin_cache = self.cos_sin_cache.to(positions.device)
        # ops.rotary_embedding()/batched_rotary_embedding()
        # are in-place operations that update the query and key tensors.
        if offsets is not None:
            ops.batched_rotary_embedding(positions, query, key, self.head_size,
                                         self.cos_sin_cache,
                                         self.is_neox_style, self.rotary_dim,
                                         offsets)
        else:
            ops.rotary_embedding(positions, query, key, self.head_size,
                                 self.cos_sin_cache, self.is_neox_style)
        return query, key

<<<<<<< HEAD
# needed for compile
vllm_lib.define(
    "rotary_embedding(Tensor positions, Tensor query, Tensor key, int head_size, Tensor cos_sin_cache, bool is_neox) -> (Tensor, Tensor)"
)


@torch.library.impl(vllm_lib, "rotary_embedding", "Meta")
def _rotary_embedding_meta(positions, query, key, head_size, cos_sin_cache,
                           is_neox):
    return query, key


@torch.library.impl(vllm_lib, "rotary_embedding", "CUDA")
def _rotary_embedding(positions, query, key, head_size, cos_sin_cache,
                      is_neox):
    ops.rotary_embedding(positions, query, key, head_size, cos_sin_cache,
                         is_neox)
    return query, key


register_vllm_lowering(torch.ops.vllm.rotary_embedding, [1, 2])
=======
    def extra_repr(self) -> str:
        s = f"head_size={self.head_size}, rotary_dim={self.rotary_dim}"
        s += f", max_position_embeddings={self.max_position_embeddings}"
        s += f", base={self.base}, is_neox_style={self.is_neox_style}"
        return s
>>>>>>> 6f1df804


class LinearScalingRotaryEmbedding(RotaryEmbedding):
    """RotaryEmbedding extended with linear scaling.

    Credits to the Reddit user /u/kaiokendev
    """

    def __init__(
        self,
        head_size: int,
        rotary_dim: int,
        max_position_embeddings: int,
        base: int,
        is_neox_style: bool,
        scaling_factors: Union[List[float], float],
    ) -> None:
        if isinstance(scaling_factors, float):
            scaling_factors = [scaling_factors]
        self.scaling_factors = scaling_factors
        super().__init__(head_size, rotary_dim, max_position_embeddings, base,
                         is_neox_style)

    def _compute_cos_sin_cache(self) -> torch.Tensor:
        inv_freq = self._compute_inv_freq(self.base)
        cache_list = []
        for scaling_factor in self.scaling_factors:
            # NOTE(woosuk): self.max_position_embeddings is the original
            # maximum length before applying the rope scaling.
            # Thus, the maximum length after applying the rope scaling is
            # self.max_position_embeddings * self.scaling_factor.
            max_len = self.max_position_embeddings * scaling_factor
            t = torch.arange(max_len, dtype=torch.float)
            t = t / scaling_factor

            freqs = torch.einsum("i,j -> ij", t, inv_freq)
            cos = freqs.cos()
            sin = freqs.sin()
            cache = torch.cat((cos, sin), dim=-1)
            cache_list.append(cache)
        return torch.cat(cache_list, dim=0)


class DynamicNTKScalingRotaryEmbedding(RotaryEmbedding):
    """RotaryEmbedding extended with Dynamic NTK scaling.

    Credits to the Reddit users /u/bloc97 and /u/emozilla
    """

    def __init__(
        self,
        head_size: int,
        rotary_dim: int,
        max_position_embeddings: int,
        base: int,
        is_neox_style: bool,
        scaling_factor: float,
    ) -> None:
        self.scaling_factor = scaling_factor
        super().__init__(head_size, rotary_dim, max_position_embeddings, base,
                         is_neox_style)

    def _compute_cos_sin_cache(self) -> torch.Tensor:
        # NOTE(woosuk): self.max_position_embeddings is the original
        # maximum length before applying the rope scaling.
        # Thus, the maximum length after applying the rope scaling is
        # self.max_position_embeddings * self.scaling_factor.
        max_len = self.max_position_embeddings * self.scaling_factor
        base = self.base * (
            (self.scaling_factor * max_len / self.max_position_embeddings) -
            (self.scaling_factor - 1))**(self.rotary_dim /
                                         (self.rotary_dim - 2))
        inv_freq = self._compute_inv_freq(base)
        t = torch.arange(max_len, dtype=torch.float)

        freqs = torch.einsum("i,j -> ij", t, inv_freq)
        cos = freqs.cos()
        sin = freqs.sin()
        cache = torch.cat((cos, sin), dim=-1)
        return cache


# Inverse dim formula to find dim based on number of rotations
def _yarn_find_correction_dim(num_rotations: int,
                              dim: int,
                              base: float = 10000,
                              max_position_embeddings: int = 2048) -> float:
    return (dim * math.log(max_position_embeddings /
                           (num_rotations * 2 * math.pi))) / (2 *
                                                              math.log(base))


# Find dim range bounds based on rotations
def _yarn_find_correction_range(
        low_rot: int,
        high_rot: int,
        dim: int,
        base: float = 10000,
        max_position_embeddings: int = 2048) -> Tuple[int, int]:
    low = math.floor(
        _yarn_find_correction_dim(low_rot, dim, base, max_position_embeddings))
    high = math.ceil(
        _yarn_find_correction_dim(high_rot, dim, base,
                                  max_position_embeddings))
    return max(low, 0), min(high, dim - 1)  # Clamp values just in case


def _yarn_linear_ramp_mask(low: float, high: float, dim: int,
                           dtype: torch.dtype) -> torch.Tensor:
    if low == high:
        high += 0.001  # Prevent singularity

    linear_func = (torch.arange(dim, dtype=dtype) - low) / (high - low)
    ramp_func = torch.clamp(linear_func, 0, 1)
    return ramp_func


def _yarn_get_mscale(scale: float = 1) -> float:
    if scale <= 1:
        return 1.0
    return 0.1 * math.log(scale) + 1.0


class YaRNScalingRotaryEmbedding(RotaryEmbedding):
    """RotaryEmbedding extended with YaRN method.

    Credits to Peng et al. github.com/jquesnelle/yarn
    """

    def __init__(
        self,
        head_size: int,
        rotary_dim: int,
        max_position_embeddings: int,
        base: int,
        is_neox_style: bool,
        scaling_factor: float,
        *,
        extrapolation_factor: float = 1,
        attn_factor: float = 1,
        beta_fast: int = 32,
        beta_slow: int = 1,
    ) -> None:
        self.scaling_factor = scaling_factor
        self.extrapolation_factor = extrapolation_factor
        self.attn_factor = attn_factor
        self.beta_fast = beta_fast
        self.beta_slow = beta_slow
        # Get n-d magnitude scaling corrected for interpolation
        self.mscale = float(
            _yarn_get_mscale(self.scaling_factor) * attn_factor)
        super().__init__(head_size, rotary_dim, max_position_embeddings, base,
                         is_neox_style)

    def _compute_inv_freq(self, scaling_factor: float) -> torch.Tensor:
        pos_freqs = self.base**(
            torch.arange(0, self.rotary_dim, 2, dtype=torch.float) /
            self.rotary_dim)
        inv_freq_extrapolation = 1.0 / pos_freqs
        inv_freq_interpolation = 1.0 / (scaling_factor * pos_freqs)

        low, high = _yarn_find_correction_range(self.beta_fast, self.beta_slow,
                                                self.rotary_dim, self.base,
                                                self.max_position_embeddings)
        # Get n-d rotational scaling corrected for extrapolation
        inv_freq_mask = (1 - _yarn_linear_ramp_mask(
            low, high, self.rotary_dim // 2,
            dtype=torch.float)) * self.extrapolation_factor
        inv_freq = inv_freq_interpolation * (
            1 - inv_freq_mask) + inv_freq_extrapolation * inv_freq_mask
        return inv_freq

    def _compute_cos_sin_cache(self) -> torch.Tensor:
        inv_freq = self._compute_inv_freq(self.scaling_factor)
        t = torch.arange(self.max_position_embeddings * self.scaling_factor,
                         dtype=torch.float32)
        freqs = torch.einsum("i,j -> ij", t, inv_freq)
        cos = (freqs.cos() * self.mscale)
        sin = (freqs.sin() * self.mscale)
        cache = torch.cat((cos, sin), dim=-1)
        return cache


class Phi3SuScaledRotaryEmbedding(nn.Module):
    """Phi3 family of models scaled rotary embedding.

    Based on the original RotaryEmbedding implementation.
    """

    def __init__(
        self,
        head_size: int,
        rotary_dim: int,
        max_position_embeddings: int,
        original_max_position_embeddings: int,
        base: int,
        is_neox_style: bool,
        short_factor: List[float],
        long_factor: List[float],
        short_mscale: float = 1.1,
        long_mscale: float = 1.225,
    ):
        super().__init__()

        if rotary_dim != head_size:
            raise ValueError(
                f"`Phi3SuScaledRotaryEmbedding` does not support rotary_dim != \
                    head_size ({rotary_dim}!={head_size}).")
        if is_neox_style is False:
            raise ValueError(
                "`Phi3SuScaledRotaryEmbedding` only supports neox_style.")

        self.head_size = head_size
        self.max_position_embeddings = max_position_embeddings
        self.original_max_position_embeddings = original_max_position_embeddings
        self.base = base
        self.short_factor = short_factor
        self.long_factor = long_factor
        self.short_mscale = short_mscale
        self.long_mscale = long_mscale

        short_cache = self._compute_cos_sin_cache(
            original_max_position_embeddings, short_factor, short_mscale)
        short_cache = short_cache.to(torch.get_default_dtype())
        self.register_buffer("short_cos_sin_cache",
                             short_cache,
                             persistent=False)

        long_cache = self._compute_cos_sin_cache(max_position_embeddings,
                                                 long_factor, long_mscale)
        long_cache = long_cache.to(torch.get_default_dtype())
        self.register_buffer("long_cos_sin_cache",
                             long_cache,
                             persistent=False)

        long_short_cache = torch.cat(
            [self.short_cos_sin_cache, self.long_cos_sin_cache], dim=0)
        self.register_buffer("long_short_cos_sin_cache",
                             long_short_cache,
                             persistent=False)

    def _compute_inv_freq(self, rescale_factors: List[float]) -> torch.Tensor:
        rescale_factors = torch.tensor(rescale_factors, dtype=torch.float32)
        inv_freq = 1.0 / (rescale_factors * (self.base**(torch.arange(
            0, self.head_size, 2, dtype=torch.float) / self.head_size)))
        return inv_freq

    def _compute_cos_sin_cache(
        self,
        max_position_embeddings: int,
        rescale_factors: List[float],
        mscale: float,
    ) -> torch.Tensor:
        inv_freq = self._compute_inv_freq(rescale_factors)
        t = torch.arange(max_position_embeddings, dtype=torch.float)
        freqs = torch.einsum("i,j -> ij", t, inv_freq)
        cos = freqs.cos() * mscale
        sin = freqs.sin() * mscale
        cache = torch.cat((cos, sin), dim=-1)
        return cache

    def forward(
        self,
        positions: torch.Tensor,
        query: torch.Tensor,
        key: torch.Tensor,
        offsets: Optional[torch.Tensor] = None,
    ) -> Tuple[torch.Tensor, torch.Tensor]:
        query = query.view(*query.shape[:-1], -1, self.head_size)
        key = key.view(*key.shape[:-1], -1, self.head_size)

        k = self.original_max_position_embeddings
        long_prompt_offset = (torch.any(positions > k).float() *
                              torch.full_like(positions, k)).long()
        idx = (torch.add(positions, long_prompt_offset)
               if long_prompt_offset is not None else positions)
        self.long_short_cos_sin_cache: torch.Tensor = (
            self.long_short_cos_sin_cache.to(idx.device))
        idx = torch.add(idx, offsets) if offsets is not None else idx
        cos_sin = torch.index_select(self.long_short_cos_sin_cache, 0, idx)

        cos, sin = cos_sin.chunk(2, dim=-1)
        cos = cos.repeat(1, 2).unsqueeze(-2)
        sin = sin.repeat(1, 2).unsqueeze(-2)

        query = query * cos + _rotate_neox(query) * sin
        key = key * cos + _rotate_neox(key) * sin

        return query.flatten(-2), key.flatten(-2)


_ROPE_DICT: Dict[Tuple, RotaryEmbedding] = {}


def get_rope(
    head_size: int,
    rotary_dim: int,
    max_position: int,
    base: int,
    is_neox_style: bool = True,
    rope_scaling: Optional[Dict[str, Any]] = None,
) -> RotaryEmbedding:
    if rope_scaling is not None:
        # Transforms every value that is a list into a tuple for caching calls
        rope_scaling_tuple = {
            k: tuple(v) if isinstance(v, list) else v
            for k, v in rope_scaling.items()
        }
        rope_scaling_args = tuple(rope_scaling_tuple.items())
    else:
        rope_scaling_args = None
    key = (head_size, rotary_dim, max_position, base, is_neox_style,
           rope_scaling_args)
    if key in _ROPE_DICT:
        return _ROPE_DICT[key]
    if rope_scaling is None:
        rotary_emb = RotaryEmbedding(head_size, rotary_dim, max_position, base,
                                     is_neox_style)
    else:
        scaling_type = rope_scaling["type"]
        if scaling_type != "su":
            scaling_factor = rope_scaling["factor"]
        if scaling_type == "linear":
            rotary_emb = LinearScalingRotaryEmbedding(head_size, rotary_dim,
                                                      max_position, base,
                                                      is_neox_style,
                                                      scaling_factor)
        elif scaling_type == "dynamic":
            rotary_emb = DynamicNTKScalingRotaryEmbedding(
                head_size, rotary_dim, max_position, base, is_neox_style,
                scaling_factor)
        elif scaling_type == "yarn":
            original_max_position = rope_scaling[
                "original_max_position_embeddings"]
            extra_kwargs = {
                k: v
                for k, v in rope_scaling.items()
                if k in ("extrapolation_factor", "attn_factor", "beta_fast",
                         "beta_slow")
            }
            rotary_emb = YaRNScalingRotaryEmbedding(head_size, rotary_dim,
                                                    original_max_position,
                                                    base, is_neox_style,
                                                    scaling_factor,
                                                    **extra_kwargs)
        elif scaling_type == "su":
            short_factor = rope_scaling["short_factor"]
            long_factor = rope_scaling["long_factor"]
            original_max_position = rope_scaling[
                "original_max_position_embeddings"]
            extra_kwargs = {
                k: v
                for k, v in rope_scaling.items()
                if k in ("short_mscale", "long_mscale")
            }
            rotary_emb = Phi3SuScaledRotaryEmbedding(
                head_size, rotary_dim, max_position, original_max_position,
                base, is_neox_style, short_factor, long_factor, **extra_kwargs)
        else:
            raise ValueError(f"Unknown RoPE scaling type {scaling_type}")
    _ROPE_DICT[key] = rotary_emb
    return rotary_emb<|MERGE_RESOLUTION|>--- conflicted
+++ resolved
@@ -156,7 +156,12 @@
                                  self.cos_sin_cache, self.is_neox_style)
         return query, key
 
-<<<<<<< HEAD
+    def extra_repr(self) -> str:
+        s = f"head_size={self.head_size}, rotary_dim={self.rotary_dim}"
+        s += f", max_position_embeddings={self.max_position_embeddings}"
+        s += f", base={self.base}, is_neox_style={self.is_neox_style}"
+        return s
+
 # needed for compile
 vllm_lib.define(
     "rotary_embedding(Tensor positions, Tensor query, Tensor key, int head_size, Tensor cos_sin_cache, bool is_neox) -> (Tensor, Tensor)"
@@ -178,13 +183,6 @@
 
 
 register_vllm_lowering(torch.ops.vllm.rotary_embedding, [1, 2])
-=======
-    def extra_repr(self) -> str:
-        s = f"head_size={self.head_size}, rotary_dim={self.rotary_dim}"
-        s += f", max_position_embeddings={self.max_position_embeddings}"
-        s += f", base={self.base}, is_neox_style={self.is_neox_style}"
-        return s
->>>>>>> 6f1df804
 
 
 class LinearScalingRotaryEmbedding(RotaryEmbedding):
