--- conflicted
+++ resolved
@@ -37,23 +37,14 @@
         logger.warn(
             "Custom allreduce is disabled due to an unsupported world size: "
             "%d. Supported world sizes: %s. To silence this warning, specify"
-<<<<<<< HEAD
-            "disable_custom_all_reduce=True explicitly.", world_size,
-=======
             " disable_custom_all_reduce=True explicitly.", world_size,
->>>>>>> af9e5349
             str(_SUPPORTED_WORLD_SIZES))
         return
     if not _can_p2p(rank, world_size):
         logger.warn(
             "Custom allreduce is disabled because your platform lacks GPU P2P"
-<<<<<<< HEAD
-            " capability. To silence this warning, specify"
-            "disable_custom_all_reduce=True explicitly.")
-=======
             " capability or P2P test failed. To silence this warning, specify"
             " disable_custom_all_reduce=True explicitly.")
->>>>>>> af9e5349
         return
     full_nvlink = _is_full_nvlink(rank, world_size)
     if world_size > 2 and not full_nvlink:
