--- conflicted
+++ resolved
@@ -32,18 +32,19 @@
         # will not appear in the __repr__ and __init__
         self.attn_bias = None
 
-<<<<<<< HEAD
     def __repr__(self) -> str:
         return ("InputMetadata("
                 f"is_prompt={self.is_prompt}, "
+                f"slot_mapping={self.slot_mapping}, "
                 f"prompt_lens={self.prompt_lens}, "
+                f"max_seq_len={self.max_seq_len}, "
+                f"start_loc={self.start_loc}, "
                 f"max_context_len={self.max_context_len}, "
-                f"slot_mapping={self.slot_mapping}, "
                 f"context_lens={self.context_lens}, "
                 f"block_tables={self.block_tables}, "
                 f"use_cuda_graph={self.use_cuda_graph}, "
                 f"kv_cache_dtype={self.kv_cache_dtype})")
-=======
+    
     def asdict_zerocopy(self) -> Dict[str, Any]:
         """Similar to dataclasses.asdict, but avoids deepcopying."""
         # Note that if we add dataclasses as fields, they will need
@@ -51,5 +52,4 @@
         return {
             field.name: getattr(self, field.name)
             for field in fields(self)
-        }
->>>>>>> c614cfee
+        }