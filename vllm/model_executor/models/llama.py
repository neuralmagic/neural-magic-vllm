--- conflicted
+++ resolved
@@ -149,10 +149,6 @@
             fuse_ag_gemm=(not first_layer),
         )
 
-<<<<<<< HEAD
-        # Ditto
-=======
->>>>>>> 56c3de01
         self.o_proj = RowParallelLinear(
             input_size=self.total_num_heads * self.head_dim,
             output_size=hidden_size,
