# coding=utf-8
# Adapted from
# https://github.com/huggingface/transformers/blob/v4.28.0/src/transformers/models/llama/modeling_llama.py
# Copyright 2023 The vLLM team.
# Copyright 2022 EleutherAI and the HuggingFace Inc. team. All rights reserved.
#
# This code is based on EleutherAI's GPT-NeoX library and the GPT-NeoX
# and OPT implementations in this library. It has been modified from its
# original forms to accommodate minor architectural differences compared
# to GPT-NeoX and OPT used by the Meta AI team that trained the model.
#
# Licensed under the Apache License, Version 2.0 (the "License");
# you may not use this file except in compliance with the License.
# You may obtain a copy of the License at
#
#     http://www.apache.org/licenses/LICENSE-2.0
#
# Unless required by applicable law or agreed to in writing, software
# distributed under the License is distributed on an "AS IS" BASIS,
# WITHOUT WARRANTIES OR CONDITIONS OF ANY KIND, either express or implied.
# See the License for the specific language governing permissions and
# limitations under the License.
"""Inference-only LLaMA model compatible with HuggingFace weights."""
from typing import Any, Dict, Iterable, List, Optional, Tuple, Union

import torch
from torch import nn
from transformers import LlamaConfig

from vllm.attention import Attention, AttentionMetadata
from vllm.config import CacheConfig, LoRAConfig
from vllm.distributed import (get_pp_group, get_pp_indices,
                              get_tensor_model_parallel_rank,
                              get_tensor_model_parallel_world_size)
from vllm.model_executor.layers.activation import SiluAndMul
from vllm.model_executor.layers.layernorm import RMSNorm
from vllm.model_executor.layers.linear import (  RowParallelLinear,
     MergedColumnParallelLinear, QKVParallelLinear)
from vllm.model_executor.layers.logits_processor import LogitsProcessor
from vllm.model_executor.layers.quantization.base_config import (
    QuantizationConfig)
from vllm.model_executor.layers.rotary_embedding import get_rope
from vllm.model_executor.layers.sampler import Sampler
from vllm.model_executor.layers.vocab_parallel_embedding import (
    DEFAULT_VOCAB_PADDING_SIZE, ParallelLMHead, VocabParallelEmbedding)
from vllm.model_executor.model_loader.weight_utils import (
    default_weight_loader, kv_cache_scales_loader)
from vllm.model_executor.sampling_metadata import SamplingMetadata
from vllm.sequence import IntermediateTensors, SamplerOutput
from vllm.utils import is_hip, print_warning_once

from vllm.distributed import (get_tensor_model_parallel_rank,
                              get_tensor_model_parallel_world_size,
                              tensor_model_parallel_all_gather)
from vllm.distributed.parallel_state import get_tp_group

from .interfaces import SupportsLoRA


class LlamaMLP(nn.Module):

    def __init__(
        self,
        hidden_size: int,
        intermediate_size: int,
        hidden_act: str,
        quant_config: Optional[QuantizationConfig] = None,
        bias: bool = False,
        last_layer: bool = False,
    ) -> None:
        super().__init__()
        self.gate_up_proj = MergedColumnParallelLinear(
            input_size=hidden_size,
            output_sizes=[intermediate_size] * 2,
            bias=bias,
            quant_config=quant_config,
            fuse_ag_gemm=True)

        self.down_proj = RowParallelLinear(input_size=intermediate_size,
                                           output_size=hidden_size,
                                           bias=bias,
                                           quant_config=quant_config,
                                           fuse_gemm_rs=(not last_layer),
                                           )
        if hidden_act != "silu":
            raise ValueError(f"Unsupported activation: {hidden_act}. "
                             "Only silu is supported for now.")
        self.act_fn = SiluAndMul()

    def forward(self, x):
        gate_up, _ = self.gate_up_proj(x)
        x = self.act_fn(gate_up)
        x, _ = self.down_proj(x)
        return x


class LlamaAttention(nn.Module):

    def __init__(
        self,
        hidden_size: int,
        num_heads: int,
        num_kv_heads: int,
        first_layer: bool,
        rope_theta: float = 10000,
        rope_scaling: Optional[Dict[str, Any]] = None,
        max_position_embeddings: int = 8192,
        quant_config: Optional[QuantizationConfig] = None,
        bias: bool = False,
        cache_config: Optional[CacheConfig] = None,
    ) -> None:
        super().__init__()
        self.hidden_size = hidden_size
        tp_size = get_tensor_model_parallel_world_size()
        self.total_num_heads = num_heads
        assert self.total_num_heads % tp_size == 0
        self.num_heads = self.total_num_heads // tp_size
        self.total_num_kv_heads = num_kv_heads
        if self.total_num_kv_heads >= tp_size:
            # Number of KV heads is greater than TP size, so we partition
            # the KV heads across multiple tensor parallel GPUs.
            assert self.total_num_kv_heads % tp_size == 0
        else:
            # Number of KV heads is less than TP size, so we replicate
            # the KV heads across multiple tensor parallel GPUs.
            assert tp_size % self.total_num_kv_heads == 0
        self.num_kv_heads = max(1, self.total_num_kv_heads // tp_size)
        self.head_dim = hidden_size // self.total_num_heads
        self.q_size = self.num_heads * self.head_dim
        self.kv_size = self.num_kv_heads * self.head_dim
        self.scaling = self.head_dim**-0.5
        self.rope_theta = rope_theta
        self.max_position_embeddings = max_position_embeddings

        self.qkv_proj = QKVParallelLinear(
            hidden_size=hidden_size,
            head_size=self.head_dim,
            total_num_heads=self.total_num_heads,
            total_num_kv_heads=self.total_num_kv_heads,
            bias=bias,
            quant_config=quant_config,
            fuse_ag_gemm=(not first_layer)
        )
        # Ditto
        self.o_proj = RowParallelLinear(
            input_size=self.total_num_heads * self.head_dim,
            output_size=hidden_size,
            bias=bias,
            quant_config=quant_config,
            fuse_gemm_rs=True,
        )

        self.rotary_emb = get_rope(
            self.head_dim,
            rotary_dim=self.head_dim,
            max_position=max_position_embeddings,
            base=rope_theta,
            rope_scaling=rope_scaling,
        )
        self.attn = Attention(self.num_heads,
                              self.head_dim,
                              self.scaling,
                              num_kv_heads=self.num_kv_heads,
                              cache_config=cache_config,
                              quant_config=quant_config)

    def forward(
        self,
        positions: torch.Tensor,
        hidden_states: torch.Tensor,
        kv_cache: torch.Tensor,
        attn_metadata: AttentionMetadata,
    ) -> torch.Tensor:
        qkv, _ = self.qkv_proj(hidden_states)
        q, k, v = qkv.split([self.q_size, self.kv_size, self.kv_size], dim=-1)
        q, k = self.rotary_emb(positions, q, k)
        attn_output = self.attn(q, k, v, kv_cache, attn_metadata)
        output, _ = self.o_proj(attn_output)
        return output


class LlamaDecoderLayer(nn.Module):

    def __init__(
        self,
        config: LlamaConfig,
        first_layer: bool,
        last_layer: bool,
        cache_config: Optional[CacheConfig] = None,
        quant_config: Optional[QuantizationConfig] = None,
        # Hack: pass in whether this is the first/last layer
        # so we know if we can rewrite AllReduce -> ReduceScatter + AllGather,
        # and then propagate the AllGather to the next layer.
    ) -> None:
        super().__init__()
        self.hidden_size = config.hidden_size
        rope_theta = getattr(config, "rope_theta", 10000)
        rope_scaling = getattr(config, "rope_scaling", None)
        if rope_scaling is not None and getattr(
                config, "original_max_position_embeddings", None):
            rope_scaling["original_max_position_embeddings"] = (
                config.original_max_position_embeddings)
        max_position_embeddings = getattr(config, "max_position_embeddings",
                                          8192)
        # Support abacusai/Smaug-72B-v0.1 with attention_bias
        # Support internlm/internlm-7b with bias
        attention_bias = getattr(config, "attention_bias", False) or getattr(
            config, "bias", False)
        self.self_attn = LlamaAttention(
            hidden_size=self.hidden_size,
            num_heads=config.num_attention_heads,
            num_kv_heads=getattr(config, "num_key_value_heads",
                                 config.num_attention_heads),
            first_layer=first_layer,
            rope_theta=rope_theta,
            rope_scaling=rope_scaling,
            max_position_embeddings=max_position_embeddings,
            quant_config=quant_config,
            bias=attention_bias,
            cache_config=cache_config,
        )
        self.mlp = LlamaMLP(
            hidden_size=self.hidden_size,
            intermediate_size=config.intermediate_size,
            hidden_act=config.hidden_act,
            quant_config=quant_config,
            bias=getattr(config, "mlp_bias", False),
            last_layer=last_layer,
        )
        self.input_layernorm = RMSNorm(config.hidden_size,
                                       eps=config.rms_norm_eps)
        self.post_attention_layernorm = RMSNorm(config.hidden_size,
                                                eps=config.rms_norm_eps)

        self.first_layer = first_layer
        self.last_layer = last_layer

    def forward(
        self,
        positions: torch.Tensor,
        hidden_states: torch.Tensor,
        kv_cache: torch.Tensor,
        attn_metadata: AttentionMetadata,
        residual: Optional[torch.Tensor],
    ) -> Tuple[torch.Tensor, torch.Tensor]:
        # Self Attention
        if residual is None:
            residual = hidden_states
            hidden_states = self.input_layernorm(hidden_states)
        else:
            assert(hidden_states.shape == residual.shape)
            hidden_states, residual = self.input_layernorm(
                hidden_states, residual)

        # Partition residual
        if self.first_layer:
            n_slices = get_tensor_model_parallel_world_size()
            residual_slices = torch.chunk(residual, n_slices, dim=0)
            my_residual = residual_slices[get_tensor_model_parallel_rank()]
        else:
            my_residual = residual
        
        hidden_states = self.self_attn(
            positions=positions,
            hidden_states=hidden_states,
            kv_cache=kv_cache,
            attn_metadata=attn_metadata,
        )

        # Fully Connected
        assert(hidden_states.shape == my_residual.shape)
        hidden_states, my_residual = self.post_attention_layernorm(
            hidden_states, my_residual)
        hidden_states = self.mlp(hidden_states)

        if self.last_layer:
            residual = tensor_model_parallel_all_gather(my_residual, 0)
        else:
            residual = my_residual

        assert(hidden_states.shape == residual.shape)
        return hidden_states, residual


class LlamaModel(nn.Module):

    def __init__(
        self,
        config: LlamaConfig,
        cache_config: Optional[CacheConfig] = None,
        quant_config: Optional[QuantizationConfig] = None,
        lora_config: Optional[LoRAConfig] = None,
    ) -> None:
        super().__init__()
        self.config = config
        self.padding_idx = config.pad_token_id
        lora_vocab = (lora_config.lora_extra_vocab_size *
                      (lora_config.max_loras or 1)) if lora_config else 0
        self.vocab_size = config.vocab_size + lora_vocab
        self.org_vocab_size = config.vocab_size
        self.embed_tokens = VocabParallelEmbedding(
            self.vocab_size,
            config.hidden_size,
            org_num_embeddings=config.vocab_size,
        )
<<<<<<< HEAD
        self.layers = nn.ModuleList([
            LlamaDecoderLayer(config=config,
                              first_layer=(idx==0),
                              last_layer=(idx==config.num_hidden_layers-1),
                              cache_config=cache_config,
                              quant_config=quant_config)
            for idx in range(config.num_hidden_layers)
        ])
=======
        self.start_layer, self.end_layer = get_pp_indices(
            config.num_hidden_layers,
            get_pp_group().rank_in_group,
            get_pp_group().world_size)
        self.layers = nn.ModuleList(
            [nn.Identity() for _ in range(self.start_layer)] + [
                LlamaDecoderLayer(config=config,
                                  cache_config=cache_config,
                                  quant_config=quant_config)
                for _ in range(self.start_layer, self.end_layer)
            ] + [
                nn.Identity()
                for _ in range(self.end_layer, config.num_hidden_layers)
            ])
>>>>>>> 08c5bdec
        self.norm = RMSNorm(config.hidden_size, eps=config.rms_norm_eps)

    def get_input_embeddings(self, input_ids: torch.Tensor) -> torch.Tensor:
        return self.embed_tokens(input_ids)

    def forward(
        self,
        input_ids: Optional[torch.Tensor],
        positions: torch.Tensor,
        kv_caches: List[torch.Tensor],
        attn_metadata: AttentionMetadata,
        intermediate_tensors: Optional[IntermediateTensors],
        inputs_embeds: Optional[torch.Tensor] = None,
    ) -> Union[torch.Tensor, IntermediateTensors]:
        if get_pp_group().is_first_rank:
            if inputs_embeds is not None:
                hidden_states = inputs_embeds
            else:
                hidden_states = self.get_input_embeddings(input_ids)
            residual = None
        else:
            assert intermediate_tensors is not None
            hidden_states = intermediate_tensors["hidden_states"]
            residual = intermediate_tensors["residual"]

        for i in range(self.start_layer, self.end_layer):
            layer = self.layers[i]
            hidden_states, residual = layer(
                positions,
                hidden_states,
                kv_caches[i - self.start_layer],
                attn_metadata,
                residual,
            )

        if not get_pp_group().is_last_rank:
            return IntermediateTensors({
                "hidden_states": hidden_states,
                "residual": residual
            })

        hidden_states, _ = self.norm(hidden_states, residual)
        return hidden_states


class LlamaForCausalLM(nn.Module, SupportsLoRA):
    packed_modules_mapping = {
        "qkv_proj": [
            "q_proj",
            "k_proj",
            "v_proj",
        ],
        "gate_up_proj": [
            "gate_proj",
            "up_proj",
        ],
    }

    # LoRA specific attributes
    supported_lora_modules = [
        "qkv_proj", "o_proj", "gate_up_proj", "down_proj", "embed_tokens",
        "lm_head"
    ]
    embedding_modules = {
        "embed_tokens": "input_embeddings",
        "lm_head": "output_embeddings",
    }
    embedding_padding_modules = ["lm_head"]
    bitsandbytes_stacked_params_mapping = {
        # shard_name, weight_name, index
        "q_proj": ("qkv_proj", 0),
        "k_proj": ("qkv_proj", 1),
        "v_proj": ("qkv_proj", 2),
        "gate_proj": ("gate_up_proj", 0),
        "up_proj": ("gate_up_proj", 1),
    }

    def __init__(
        self,
        config: LlamaConfig,
        cache_config: Optional[CacheConfig] = None,
        quant_config: Optional[QuantizationConfig] = None,
        lora_config: Optional[LoRAConfig] = None,
    ) -> None:
        super().__init__()

        self.config = config
        self.lora_config = lora_config

        self.model = LlamaModel(config,
                                cache_config,
                                quant_config,
                                lora_config=lora_config)
        self.unpadded_vocab_size = config.vocab_size
        if lora_config:
            self.unpadded_vocab_size += lora_config.lora_extra_vocab_size
        self.lm_head = ParallelLMHead(
            self.unpadded_vocab_size,
            config.hidden_size,
            org_num_embeddings=config.vocab_size,
            padding_size=DEFAULT_VOCAB_PADDING_SIZE
            # We need bigger padding if using lora for kernel
            # compatibility
            if not lora_config else lora_config.lora_vocab_padding_size,
            quant_config=quant_config,
        )
        if config.tie_word_embeddings:
            self.lm_head.weight = self.model.embed_tokens.weight

        logit_scale = getattr(config, "logit_scale", 1.0)
        self.logits_processor = LogitsProcessor(self.unpadded_vocab_size,
                                                config.vocab_size, logit_scale)
        self.sampler = Sampler()

    def forward(
        self,
        input_ids: torch.Tensor,
        positions: torch.Tensor,
        kv_caches: List[torch.Tensor],
        attn_metadata: AttentionMetadata,
        intermediate_tensors: Optional[IntermediateTensors] = None,
    ) -> Union[torch.Tensor, IntermediateTensors]:
        model_output = self.model(input_ids, positions, kv_caches,
                                  attn_metadata, intermediate_tensors)
        return model_output

    def compute_logits(self, hidden_states: torch.Tensor,
                       sampling_metadata: SamplingMetadata) -> torch.Tensor:
        logits = self.logits_processor(self.lm_head, hidden_states,
                                       sampling_metadata)
        return logits

    def sample(
        self,
        logits: torch.Tensor,
        sampling_metadata: SamplingMetadata,
    ) -> Optional[SamplerOutput]:
        next_tokens = self.sampler(logits, sampling_metadata)
        return next_tokens

    def make_empty_intermediate_tensors(
            self, batch_size: int, dtype: torch.dtype,
            device: torch.device) -> IntermediateTensors:
        return IntermediateTensors({
            "hidden_states":
            torch.zeros((batch_size, self.config.hidden_size),
                        dtype=dtype,
                        device=device),
            "residual":
            torch.zeros((batch_size, self.config.hidden_size),
                        dtype=dtype,
                        device=device),
        })

    def load_weights(self, weights: Iterable[Tuple[str, torch.Tensor]]):
        stacked_params_mapping = [
            # (param_name, shard_name, shard_id)
            (".qkv_proj", ".q_proj", "q"),
            (".qkv_proj", ".k_proj", "k"),
            (".qkv_proj", ".v_proj", "v"),
            (".gate_up_proj", ".gate_proj", 0),
            (".gate_up_proj", ".up_proj", 1),
        ]
        params_dict = dict(self.named_parameters())
        for name, loaded_weight in weights:
            if "rotary_emb.inv_freq" in name:
                continue
            if ("rotary_emb.cos_cached" in name
                    or "rotary_emb.sin_cached" in name):
                # Models trained using ColossalAI may include these tensors in
                # the checkpoint. Skip them.
                continue
            for (param_name, weight_name, shard_id) in stacked_params_mapping:
                if weight_name not in name:
                    continue
                name = name.replace(weight_name, param_name)
                # Skip loading extra bias for GPTQ models.
                if name.endswith(".bias") and name not in params_dict:
                    continue
                try:
                    param = params_dict[name]
                    weight_loader = param.weight_loader
                    weight_loader(param, loaded_weight, shard_id)
                except KeyError:
                    pass
                break
            else:
                # Skip loading extra bias for GPTQ models.
                if name.endswith(".bias") and name not in params_dict:
                    continue
                # Remapping the name of FP8 kv-scale.
                if name.endswith("kv_scale"):
                    remapped_kv_scale_name = name.replace(
                        ".kv_scale", ".attn.kv_scale")
                    if remapped_kv_scale_name not in params_dict:
                        print_warning_once(
                            f"Found kv scale in the checkpoint (e.g. {name}), "
                            "but not found the expected name in the model "
                            f"(e.g. {remapped_kv_scale_name}). kv-scale is "
                            "not loaded.")
                        continue
                    else:
                        name = remapped_kv_scale_name
                try:
                    param = params_dict[name]
                    weight_loader = getattr(param, "weight_loader",
                                            default_weight_loader)
                    weight_loader(param, loaded_weight)
                except KeyError:
                    pass

    # If this function is called, it should always initialize KV cache scale
    # factors (or else raise an exception). Thus, handled exceptions should
    # make sure to leave KV cache scale factors in a known good (dummy) state
    def load_kv_cache_scales(self, quantization_param_path: str) -> None:
        tp_size = get_tensor_model_parallel_world_size()
        tp_rank = get_tensor_model_parallel_rank()
        for layer_idx, scaling_factor in kv_cache_scales_loader(
                quantization_param_path, tp_rank, tp_size,
                self.config.num_hidden_layers,
                self.config.__class__.model_type):
            if not isinstance(self.model.layers[layer_idx], nn.Identity):
                layer_self_attn = self.model.layers[layer_idx].self_attn

            if is_hip():
                # The scaling factor convention we are assuming is
                # quantized_value * scaling_factor ~= true_value
                # which is consistent with the practice of setting
                # scaling_factor = tensor_amax / FPtype_max
                scaling_factor *= 2
            if hasattr(layer_self_attn, "kv_scale"):
                layer_self_attn.attn._kv_scale = scaling_factor
            else:
                raise RuntimeError("Self attention has no KV cache scaling "
                                   "factor attribute!")<|MERGE_RESOLUTION|>--- conflicted
+++ resolved
@@ -303,16 +303,6 @@
             config.hidden_size,
             org_num_embeddings=config.vocab_size,
         )
-<<<<<<< HEAD
-        self.layers = nn.ModuleList([
-            LlamaDecoderLayer(config=config,
-                              first_layer=(idx==0),
-                              last_layer=(idx==config.num_hidden_layers-1),
-                              cache_config=cache_config,
-                              quant_config=quant_config)
-            for idx in range(config.num_hidden_layers)
-        ])
-=======
         self.start_layer, self.end_layer = get_pp_indices(
             config.num_hidden_layers,
             get_pp_group().rank_in_group,
@@ -320,14 +310,16 @@
         self.layers = nn.ModuleList(
             [nn.Identity() for _ in range(self.start_layer)] + [
                 LlamaDecoderLayer(config=config,
+                                  first_layer=(idx==idx.start_layer),
+                                  last_layer=(idx==config.end_layer-1),
                                   cache_config=cache_config,
                                   quant_config=quant_config)
-                for _ in range(self.start_layer, self.end_layer)
+                for idx in range(self.start_layer, self.end_layer)
             ] + [
                 nn.Identity()
                 for _ in range(self.end_layer, config.num_hidden_layers)
             ])
->>>>>>> 08c5bdec
+
         self.norm = RMSNorm(config.hidden_size, eps=config.rms_norm_eps)
 
     def get_input_embeddings(self, input_ids: torch.Tensor) -> torch.Tensor:
