--- conflicted
+++ resolved
@@ -42,11 +42,7 @@
     "Qwen2ForCausalLM": ("qwen2", "Qwen2ForCausalLM"),
     "RWForCausalLM": ("falcon", "FalconForCausalLM"),
     "StableLMEpochForCausalLM": ("stablelm", "StablelmForCausalLM"),
-<<<<<<< HEAD
-    "WhisperForConditionalGeneration": ("whisper","WhisperForConditionalGeneration"),
-    "YiForCausalLM": ("yi", "YiForCausalLM")
-=======
->>>>>>> 264017a2
+    "WhisperForConditionalGeneration": ("whisper","WhisperForConditionalGeneration")
 }
 
 # Models not supported by ROCm.
