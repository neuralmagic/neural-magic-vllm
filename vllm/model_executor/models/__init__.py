--- conflicted
+++ resolved
@@ -62,16 +62,11 @@
     "Sliding window attention is not yet supported in ROCm's flash attention",
 }
 
-<<<<<<< HEAD
-# Models not supported by Neuron.
-_NEURON_SUPPORTED_MODELS = {"LlamaForCausalLM": "neuron.llama"}
-=======
 # Models supported by Neuron.
 _NEURON_SUPPORTED_MODELS = {
     "LlamaForCausalLM": "neuron.llama",
     "MistralForCausalLM": "neuron.mistral"
 }
->>>>>>> 54be8a0b
 
 
 class ModelRegistry:
