# coding=utf-8
# Adapted from
# https://github.com/allenai/OLMo/blob/v0.2.4/olmo/model.py and
# https://github.com/allenai/OLMo/blob/v0.2.4/hf_olmo/modeling_olmo.py
# Copyright 2023 The vLLM team.
# Copyright (c) Microsoft Corporation.
# Licensed under the MIT license.
#
# BSD 3-Clause License
#
# Copyright (c) 2022, Tri Dao, trid@cs.stanford.edu.
# All rights reserved.
#
# Redistribution and use in source and binary forms, with or without
# modification, are permitted provided that the following conditions are met:
#
# * Redistributions of source code must retain the above copyright notice, this
#   list of conditions and the following disclaimer.
#
# * Redistributions in binary form must reproduce the above copyright notice,
#   this list of conditions and the following disclaimer in the documentation
#   and/or other materials provided with the distribution.
#
# * Neither the name of the copyright holder nor the names of its
#   contributors may be used to endorse or promote products derived from
#   this software without specific prior written permission.
#
# THIS SOFTWARE IS PROVIDED BY THE COPYRIGHT HOLDERS AND CONTRIBUTORS "AS IS"
# AND ANY EXPRESS OR IMPLIED WARRANTIES, INCLUDING, BUT NOT LIMITED TO, THE
# IMPLIED WARRANTIES OF MERCHANTABILITY AND FITNESS FOR A PARTICULAR PURPOSE ARE
# DISCLAIMED. IN NO EVENT SHALL THE COPYRIGHT HOLDER OR CONTRIBUTORS BE LIABLE
# FOR ANY DIRECT, INDIRECT, INCIDENTAL, SPECIAL, EXEMPLARY, OR CONSEQUENTIAL
# DAMAGES (INCLUDING, BUT NOT LIMITED TO, PROCUREMENT OF SUBSTITUTE GOODS OR
# SERVICES; LOSS OF USE, DATA, OR PROFITS; OR BUSINESS INTERRUPTION) HOWEVER
# CAUSED AND ON ANY THEORY OF LIABILITY, WHETHER IN CONTRACT, STRICT LIABILITY,
# OR TORT (INCLUDING NEGLIGENCE OR OTHERWISE) ARISING IN ANY WAY OUT OF THE USE
# OF THIS SOFTWARE, EVEN IF ADVISED OF THE POSSIBILITY OF SUCH DAMAGE.
"""Inference-only OLMo model compatible with HuggingFace weights."""
from typing import List, Optional, Tuple

import torch
<<<<<<< HEAD
import torch.nn.functional as F
=======
>>>>>>> b4543c8f
# this model must need this dependency
from hf_olmo import OLMoConfig
from torch import nn

from vllm.attention import Attention, AttentionMetadata
<<<<<<< HEAD
from vllm.model_executor.layers.linear import (ColumnParallelLinear,
                                               LinearMethodBase,
=======
from vllm.model_executor.layers.activation import SiluAndMul
from vllm.model_executor.layers.linear import (ColumnParallelLinear,
                                               LinearMethodBase,
                                               MergedColumnParallelLinear,
>>>>>>> b4543c8f
                                               QKVParallelLinear,
                                               RowParallelLinear)
from vllm.model_executor.layers.logits_processor import LogitsProcessor
from vllm.model_executor.layers.rotary_embedding import get_rope
from vllm.model_executor.layers.sampler import Sampler
from vllm.model_executor.layers.vocab_parallel_embedding import (
    VocabParallelEmbedding)
from vllm.model_executor.parallel_utils.parallel_state import (
    get_tensor_model_parallel_world_size)
from vllm.model_executor.sampling_metadata import SamplingMetadata
from vllm.model_executor.weight_utils import (default_weight_loader,
                                              hf_model_weights_iterator)
from vllm.sequence import SamplerOutput
<<<<<<< HEAD


class SwiGLU(nn.Module):

    def forward(self, x: torch.Tensor) -> torch.Tensor:
        x, gate = x.chunk(2, dim=-1)
        return F.silu(gate) * x

    @property
    def output_multiplier(self) -> float:
        return 0.5
=======
>>>>>>> b4543c8f


class OlmoAttention(nn.Module):
    """
    This is the attention block where the output is computed as
    ``Attention(LN(x))`` in ``MLP(LN(x + Attention(LN(x))))``
    (plus another skip connection).
    """

    def __init__(
        self,
        config: OLMoConfig,
        linear_method: Optional[LinearMethodBase] = None,
    ):
        super().__init__()
        self.config = config
        self.hidden_size = config.d_model
        assert config.d_model % config.n_heads == 0
        tensor_model_parallel_world_size = (
            get_tensor_model_parallel_world_size())
        self.total_num_heads = self.config.n_heads
        assert self.total_num_heads % tensor_model_parallel_world_size == 0
        self.num_heads = (self.total_num_heads //
                          tensor_model_parallel_world_size)
        self.head_dim = self.hidden_size // self.total_num_heads

        # Layer norms.
        self.attn_norm = nn.LayerNorm(config.d_model,
                                      elementwise_affine=False,
                                      bias=False)
        # Attention input projection. Projects x -> (q, k, v)
        self.att_proj = QKVParallelLinear(
            config.d_model,
            self.head_dim,
            self.total_num_heads,
            bias=config.include_bias,
            linear_method=linear_method,
        )

        # Rotary embeddings.
        if self.config.rope:
            rope_theta = getattr(config, "rope_theta", 10000)
            max_position_embeddings = getattr(config,
                                              "max_position_embeddings", 8192)
            self.rotary_emb = get_rope(
                self.head_dim,
                rotary_dim=self.head_dim,
                max_position=max_position_embeddings,
                base=rope_theta,
            )
        self.scaling = self.head_dim**-0.5
        self.attn = Attention(self.num_heads,
                              self.head_dim,
                              scale=self.scaling)

        # Attention output projection.
        self.attn_out = RowParallelLinear(
            config.d_model,
            config.d_model,
            bias=config.include_bias,
            linear_method=linear_method,
        )

    def forward(
        self,
        positions: torch.Tensor,
        hidden_states: torch.Tensor,
        kv_cache: torch.Tensor,
        attn_metadata: AttentionMetadata,
    ) -> torch.Tensor:
        hidden_states = self.attn_norm(hidden_states)
        qkv, _ = self.att_proj(hidden_states)
        q, k, v = qkv.chunk(chunks=3, dim=-1)
        if self.config.rope:
            q, k = self.rotary_emb(positions, q, k)
        attn_output = self.attn(q, k, v, kv_cache, attn_metadata)
        output, _ = self.attn_out(attn_output)
        return output


class OlmoMLP(nn.Module):
    """
    This is the MLP block where the output is computed as
    ``MLP(LN(x))`` in ``MLP(LN(x + Attention(LN(x))))``
    (plus another skip connection).
    """

    def __init__(
        self,
        config: OLMoConfig,
        linear_method: Optional[LinearMethodBase] = None,
    ):
        super().__init__()
        self.config = config
        self.hidden_size = (config.mlp_hidden_size if config.mlp_hidden_size
                            is not None else config.mlp_ratio * config.d_model)

        # Layer norms.
        self.ff_norm = nn.LayerNorm(config.d_model,
                                    elementwise_affine=False,
                                    bias=False)

        # Feed-forward input projection.
        self.ff_proj = MergedColumnParallelLinear(
            config.d_model,
            [self.hidden_size // 2] * 2,
            bias=config.include_bias,
            linear_method=linear_method,
        )

        # Activation function.
        self.act = SiluAndMul()
        self.act.output_multiplier = 0.5
        assert (self.act.output_multiplier * self.hidden_size) % 1 == 0

        # Feed-forward output projection.
        self.ff_out = RowParallelLinear(
            int(self.act.output_multiplier * self.hidden_size),
            config.d_model,
            bias=config.include_bias,
            linear_method=linear_method,
        )

    def forward(
        self,
        x: torch.Tensor,
    ) -> torch.Tensor:
        # Add feed-forward projection.
        # shape: (batch_size, seq_len, d_model)
        og_x = x
        x = self.ff_norm(x)
        x, _ = self.ff_proj(x)
        x = self.act(x)
        x, _ = self.ff_out(x)
        x = og_x + x

        return x


class OlmoBlock(nn.Module):
    """
    This is a typical transformer block where the output is
    computed as ``MLP(LN(x + Attention(LN(x))))``
    (plus another skip connection).
    """

    def __init__(self,
                 config: OLMoConfig,
                 linear_method: Optional[LinearMethodBase] = None):
        super().__init__()
        # Attention block.
        self.attn = OlmoAttention(config, linear_method)

        # MLP block.
        self.mlp = OlmoMLP(config, linear_method)

    def forward(
        self,
        positions: torch.Tensor,
        hidden_states: torch.Tensor,
        kv_cache: torch.Tensor,
        attn_metadata: AttentionMetadata,
    ) -> Tuple[torch.Tensor, Optional[Tuple[torch.Tensor, torch.Tensor]]]:
        # Attention block.
        og_x = hidden_states
        x = self.attn(positions, hidden_states, kv_cache, attn_metadata)
        x = x + og_x

        # MLP block.
        hidden_states = self.mlp(x)
        return hidden_states


class OlmoModel(nn.Module):

    def __init__(self,
                 config: OLMoConfig,
                 linear_method: Optional[LinearMethodBase] = None):
        super().__init__()
        self.config = config

        self.transformer = nn.ModuleDict(
            dict(
                wte=VocabParallelEmbedding(
                    config.embedding_size or config.vocab_size,
                    config.d_model,
                ),
                ln_f=nn.LayerNorm(config.d_model,
                                  elementwise_affine=False,
                                  bias=False),
            ))

        blocks = [
            OlmoBlock(config, linear_method) for i in range(config.n_layers)
        ]
        if self.config.block_group_size > 1:
            raise NotImplementedError("Block group size > 1 not supported yet")
        else:
            self.transformer.update({"blocks": nn.ModuleList(blocks)})

        if not config.weight_tying:
            self.transformer.update({
                "ff_out":
                ColumnParallelLinear(
                    config.d_model,
                    config.embedding_size or config.vocab_size,
                    bias=config.include_bias,
                    linear_method=linear_method,
                )
            })

    def forward(
        self,
        input_ids: torch.Tensor,
        positions: torch.Tensor,
        kv_caches: List[torch.Tensor],
        attn_metadata: AttentionMetadata,
    ) -> torch.Tensor:
        """
        :param input_ids: A tensor of shape `(batch_size, seq_len)`.
        """
        # Get embeddings of input.
        # shape: (batch_size, seq_len, d_model)
        x = self.transformer.wte(input_ids)  # type: ignore

        # Apply blocks one-by-one.
        for block_idx, block in enumerate(self.transformer.blocks):
            # shape: (batch_size, seq_len, d_model)
            x = block(
                positions,
                x,
                kv_caches[block_idx],
                attn_metadata,
            )

        # Apply final layer norm.
        # shape: (batch_size, seq_len or 1, d_model)
        x = self.transformer.ln_f(x)  # type: ignore
        return x


class OLMoForCausalLM(nn.Module):
    """
    Extremely barebones HF model wrapper.
    """

    def __init__(self,
                 config: OLMoConfig,
                 linear_method: Optional[LinearMethodBase] = None):
        super().__init__()
        self.config = config
        self.linear_method = linear_method
        self.model = OlmoModel(config, linear_method)
        self.lm_head_weight = (self.model.transformer.wte.weight
                               if config.weight_tying else
                               self.model.transformer.ff_out.weight)
        self.logits_processor = LogitsProcessor(config.vocab_size)
        self.sampler = Sampler()

    def forward(
        self,
        input_ids: torch.Tensor,
        positions: torch.Tensor,
        kv_caches: List[torch.Tensor],
        attn_metadata: AttentionMetadata,
    ) -> torch.Tensor:
        hidden_states = self.model(
            input_ids=input_ids,
            positions=positions,
            kv_caches=kv_caches,
            attn_metadata=attn_metadata,
        )
        return hidden_states

    def compute_logits(self, hidden_states: torch.Tensor,
                       sampling_metadata: SamplingMetadata) -> torch.Tensor:
        logits = self.logits_processor(self.lm_head_weight, hidden_states,
                                       sampling_metadata)
        return logits

    def sample(
        self,
        logits: torch.Tensor,
        sampling_metadata: SamplingMetadata,
    ) -> Optional[SamplerOutput]:
        next_tokens = self.sampler(logits, sampling_metadata)
        return next_tokens

    def load_weights(
        self,
        model_name_or_path: str,
        cache_dir: Optional[str] = None,
        load_format: str = "auto",
        revision: Optional[str] = None,
    ):
        params_dict = dict(self.named_parameters(remove_duplicate=False))
        for name, loaded_weight in hf_model_weights_iterator(
                model_name_or_path, cache_dir, load_format, revision):
            # attention
            if ".att" in name:
                name = name.replace(".att", ".attn.att")
            # mlp
            if ".ff_proj" in name:
                name = name.replace(".ff_proj", ".mlp.ff_proj")
                # Reverse the weight for the MergeColumnParallelLinear
                loaded_weight = torch.concat(loaded_weight.chunk(2)[::-1])
            if ".ff_out" in name and "transformer.ff_out" not in name:
                name = name.replace(".ff_out", ".mlp.ff_out")
            # there is no bias in olmo
            param = params_dict[name]
            weight_loader = getattr(param, "weight_loader",
                                    default_weight_loader)
            weight_loader(param, loaded_weight)<|MERGE_RESOLUTION|>--- conflicted
+++ resolved
@@ -39,24 +39,15 @@
 from typing import List, Optional, Tuple
 
 import torch
-<<<<<<< HEAD
-import torch.nn.functional as F
-=======
->>>>>>> b4543c8f
 # this model must need this dependency
 from hf_olmo import OLMoConfig
 from torch import nn
 
 from vllm.attention import Attention, AttentionMetadata
-<<<<<<< HEAD
-from vllm.model_executor.layers.linear import (ColumnParallelLinear,
-                                               LinearMethodBase,
-=======
 from vllm.model_executor.layers.activation import SiluAndMul
 from vllm.model_executor.layers.linear import (ColumnParallelLinear,
                                                LinearMethodBase,
                                                MergedColumnParallelLinear,
->>>>>>> b4543c8f
                                                QKVParallelLinear,
                                                RowParallelLinear)
 from vllm.model_executor.layers.logits_processor import LogitsProcessor
@@ -70,20 +61,6 @@
 from vllm.model_executor.weight_utils import (default_weight_loader,
                                               hf_model_weights_iterator)
 from vllm.sequence import SamplerOutput
-<<<<<<< HEAD
-
-
-class SwiGLU(nn.Module):
-
-    def forward(self, x: torch.Tensor) -> torch.Tensor:
-        x, gate = x.chunk(2, dim=-1)
-        return F.silu(gate) * x
-
-    @property
-    def output_multiplier(self) -> float:
-        return 0.5
-=======
->>>>>>> b4543c8f
 
 
 class OlmoAttention(nn.Module):
