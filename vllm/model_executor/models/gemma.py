--- conflicted
+++ resolved
@@ -23,11 +23,7 @@
 from vllm.config import LoRAConfig
 from vllm.model_executor.input_metadata import InputMetadata
 from vllm.model_executor.layers.activation import GeluAndMul
-<<<<<<< HEAD
-from vllm.model_executor.layers.attention import PagedAttention
-=======
 from vllm.model_executor.layers.attention import Attention
->>>>>>> 657061fd
 from vllm.model_executor.layers.layernorm import RMSNorm
 from vllm.model_executor.layers.linear import (LinearMethodBase,
                                                MergedColumnParallelLinear,
@@ -337,12 +333,9 @@
                 weight_loader(param, loaded_weight, shard_id)
                 break
             else:
-<<<<<<< HEAD
-=======
                 # Skip loading extra bias for GPTQ models.
                 if name.endswith(".bias") and name not in params_dict:
                     continue
->>>>>>> 657061fd
                 # GemmaRMSNorm is different from Llama's in that it multiplies
                 # (1 + weight) to the output, instead of just weight.
                 if "norm.weight" in name:
