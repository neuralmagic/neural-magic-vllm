--- conflicted
+++ resolved
@@ -301,13 +301,6 @@
         self.linear_method = linear_method
         self.model = Qwen2Model(config, linear_method)
 
-<<<<<<< HEAD
-        if not config.tie_word_embeddings:
-            self.lm_head = ParallelLMHead(config.vocab_size,
-                                          config.hidden_size)
-
-        self.sampler = Sampler(config.vocab_size)
-=======
         if config.tie_word_embeddings:
             self.lm_head_weight = self.model.embed_tokens.weight
         else:
@@ -317,7 +310,6 @@
 
         self.logits_processor = LogitsProcessor(config.vocab_size)
         self.sampler = Sampler()
->>>>>>> c188ecb0
 
     def forward(
         self,
@@ -341,16 +333,7 @@
         logits: torch.Tensor,
         sampling_metadata: SamplingMetadata,
     ) -> Optional[SamplerOutput]:
-<<<<<<< HEAD
-        if self.config.tie_word_embeddings:
-            lm_head_weight = self.model.embed_tokens.weight
-        else:
-            lm_head_weight = self.lm_head.weight
-        next_tokens = self.sampler(lm_head_weight, hidden_states,
-                                   sampling_metadata)
-=======
         next_tokens = self.sampler(logits, sampling_metadata)
->>>>>>> c188ecb0
         return next_tokens
 
     def load_weights(self,
