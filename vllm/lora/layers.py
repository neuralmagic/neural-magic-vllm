# pylint: disable=unused-argument
import math
from dataclasses import dataclass
from typing import TYPE_CHECKING, List, Optional, Tuple

import torch
import torch.nn as nn
import torch.nn.functional as F
from transformers import PretrainedConfig

from vllm.config import LoRAConfig
from vllm.lora.punica import add_lora, add_lora_slice, bgmv
from vllm.model_executor.parallel_utils.communication_op import (
    tensor_model_parallel_all_gather,
    tensor_model_parallel_all_reduce,
    tensor_model_parallel_gather,
)
from vllm.model_executor.layers.linear import (ColumnParallelLinear,
                                               RowParallelLinear,
                                               QKVParallelLinear,
                                               MergedColumnParallelLinear)
<<<<<<< HEAD
=======
from vllm.model_executor.layers.logits_processor import LogitsProcessor
>>>>>>> af9e5349
from vllm.model_executor.layers.vocab_parallel_embedding import (
    VocabParallelEmbedding, ParallelLMHead)
from vllm.model_executor.parallel_utils.parallel_state import (
    get_tensor_model_parallel_rank, get_tensor_model_parallel_world_size)
from vllm.model_executor.parallel_utils.utils import (
    split_tensor_along_last_dim)

if TYPE_CHECKING:
    pass


def _apply_lora(
    x: torch.Tensor,
    lora_a_stacked: torch.Tensor,
    lora_b_stacked: torch.Tensor,
    indices: torch.Tensor,
    output: torch.Tensor,
):
    """Applies lora to each input.

    This method applies all loras to each input. It uses the
    indices vector to determine which lora yields the
    correct output. An index of -1 means no lora should be
    applied. This method adds the final lora results to the
    output.

    Input shapes:
        x:               (batch_size, hidden_dim)
        lora_a_stacked:  (num_loras, lora_rank, hidden_dim)
        lora_b_stacked:  (num_loras, output_dim, lora_rank)
        indices:         (batch_size)
        output:          (batch_size, output_dim)
    """
    org_output = output
    x = x.view(-1, x.shape[-1])
    output = output.view(-1, output.shape[-1])
    indices = indices.view(-1)
    add_lora(output, x, lora_a_stacked, lora_b_stacked, indices, 0, 1.0)
    return output.view_as(org_output)


def _apply_lora_packed_nslice(
    x: torch.Tensor,
    lora_a_stacked: Tuple[torch.Tensor, torch.Tensor, torch.Tensor],
    lora_b_stacked: Tuple[torch.Tensor, torch.Tensor, torch.Tensor],
    indices: torch.Tensor,
    output: torch.Tensor,
    output_slices: Tuple[int, ...],
):
    """Applies lora to each input.

    This method applies all loras to each input. It uses the
    indices vector to determine which lora yields the
    correct output. An index of -1 means no lora should be
    applied. This method adds the final lora results to the
    output.

    This method is used for layers that are composed of multiple sublayers
    (slices) packed together.

    Input shapes:
        x:                 (batch_size, hidden_dim)
        lora_a_stacked:    3 element tuple of (num_loras, lora_rank, hidden_dim)
        lora_b_stacked:    3 element tuple of (num_loras, output_dim, lora_rank)
        indices:           (batch_size)
        output:            (batch_size, q_slice_size + 2*kv_slice_size)
        output_slices:     n-1 element tuple of (slice_size...),
                           where n is number of slices
    """
    org_output = output
    x = x.view(-1, x.shape[-1])
    output = output.view(-1, output.shape[-1])
    indices = indices.view(-1)
    offset_left = 0
    for slice_idx in range(len(output_slices)):
        add_lora_slice(output, x, lora_a_stacked[slice_idx],
                       lora_b_stacked[slice_idx], indices, 0, 1.0, offset_left,
                       output_slices[slice_idx])
        offset_left += output_slices[slice_idx]
    return output.view_as(org_output)


@dataclass
class LoRAMapping:
    # Per every token in input_ids:
    index_mapping: Tuple[int, ...]
    # Per sampled token:
    prompt_mapping: Tuple[int, ...]

    def __post_init__(self):
        self.index_mapping = tuple(self.index_mapping)
        self.prompt_mapping = tuple(self.prompt_mapping)


class BaseLayerWithLoRA(nn.Module):

    def create_lora_weights(self, max_loras: int, lora_config: LoRAConfig,
                            model_config: PretrainedConfig) -> None:
        """Initializes lora matrices."""
        ...

    def reset_lora(self, index: int):
        """Resets the lora weights at index back to 0."""
        ...

    def set_lora(
        self,
        index: int,
        lora_a: torch.Tensor,
        lora_b: torch.Tensor,
        embeddings_tensor: Optional[torch.Tensor],
    ):
        """Overwrites lora tensors at index."""
        ...

    def set_mapping(
        self,
        base_indices: torch.Tensor,
        sampler_indices: torch.Tensor,
        sampler_indices_padded: torch.Tensor,
        embeddings_indices: torch.Tensor,
        indices_len: List[int],
    ):
        """Sets the mapping indices."""
        ...


class VocabParallelEmbeddingWithLoRA(BaseLayerWithLoRA):

    def __init__(self, base_layer: VocabParallelEmbedding) -> None:
        super().__init__()
        self.base_layer = base_layer

    def create_lora_weights(
            self,
            max_loras: int,
            lora_config: LoRAConfig,
            model_config: Optional[PretrainedConfig] = None) -> None:

        lora_vocab_start_idx = self.base_layer.org_vocab_size
        weights_idx = None
        if self.base_layer.vocab_end_index > lora_vocab_start_idx:
            # We can start adding lora weights
            weights_idx = max(
                lora_vocab_start_idx - self.base_layer.vocab_start_index, 0)
            self.embeddings_slice = (self.base_layer.vocab_start_index -
                                     self.base_layer.org_vocab_size +
                                     weights_idx,
                                     self.base_layer.vocab_end_index -
                                     self.base_layer.org_vocab_size)
            self.embeddings_weights = self.base_layer.weight.data[weights_idx:]
            self.embeddings_weights.fill_(0)
        else:
            self.embeddings_slice = None
            self.embeddings_weights = None

        self.embeddings_tensors = torch.zeros(
            (
                max_loras,
                lora_config.lora_extra_vocab_size,
                self.base_layer.embedding_dim,
            ),
            dtype=self.base_layer.weight.dtype,
            device=self.base_layer.weight.device,
        )
        self.lora_a_stacked = torch.zeros(
            (
                max_loras,
                self.base_layer.org_vocab_size +
                lora_config.lora_extra_vocab_size,
                lora_config.max_lora_rank,
            ),
            dtype=lora_config.lora_dtype,
            device=self.base_layer.weight.device,
        )
        self.lora_b_stacked = torch.zeros(
            (
                max_loras,
                1,
                self.base_layer.embedding_dim,
                lora_config.max_lora_rank,
            ),
            dtype=lora_config.lora_dtype,
            device=self.base_layer.weight.device,
        )
        self.lora_a_stacked_2d = self.lora_a_stacked.view(
            self.lora_a_stacked.shape[0] * self.lora_a_stacked.shape[1],
            self.lora_a_stacked.shape[2],
        )
        self.indices: Optional[torch.Tensor] = None
        self.indices_len: Optional[List[int]] = None
        self.embeddings_indices = None

    def reset_lora(self, index: int):
        self.lora_a_stacked[index] = 0
        self.lora_b_stacked[index] = 0
        self.embeddings_tensors[index] = 0

    def set_lora(
        self,
        index: int,
        lora_a: torch.Tensor,
        lora_b: torch.Tensor,
        embeddings_tensor: Optional[torch.Tensor],
    ):
        self.reset_lora(index)
        self.lora_a_stacked[index, :lora_a.shape[0], :lora_a.shape[1]].copy_(
            lora_a, non_blocking=True)
        self.lora_b_stacked[index,
                            0, :lora_b.shape[1], :lora_b.shape[0]].copy_(
                                lora_b.T, non_blocking=True)
        if embeddings_tensor is not None:
            self.embeddings_tensors[
                index, :embeddings_tensor.shape[0], :embeddings_tensor.
                shape[1]].copy_(embeddings_tensor, non_blocking=True)
            if self.embeddings_slice is not None:
                # TODO(yard1): Optimize this copy, we don't need to copy
                # everything, just the modified part
                embeddings = self.embeddings_tensors.view(
                    self.embeddings_tensors.shape[0] *
                    self.embeddings_tensors.shape[1],
                    self.embeddings_tensors.shape[2]
                )[self.embeddings_slice[0]:self.embeddings_slice[1]]
                self.embeddings_weights[:embeddings.shape[0]].copy_(embeddings)

    def set_mapping(
        self,
        base_indices: torch.Tensor,
        sampler_indices: torch.Tensor,
        sampler_indices_padded: torch.Tensor,
        embeddings_indices: torch.Tensor,
        indices_len: List[int],
    ):
        self.indices = base_indices
        self.embeddings_indices = embeddings_indices
        self.indices_len = indices_len

    def forward(self, x: torch.Tensor) -> torch.Tensor:
        added_tokens_mask = x > self.base_layer.org_vocab_size - 1
        indices = self.embeddings_indices[1][:self.indices_len[3]].view_as(x)
        full_lora_a_embeddings = F.embedding(
            x + indices,
            self.lora_a_stacked_2d,
        )
        indices = self.embeddings_indices[0][:self.indices_len[3]].view_as(x)
        full_output = self.base_layer.forward(
            x.add_(indices * added_tokens_mask))

        full_output_org = full_output
        if full_output.ndim == 3:
            full_output = full_output.view(
                full_output.shape[0] * full_output.shape[1], -1)
        if full_lora_a_embeddings.ndim == 3:
            full_lora_a_embeddings = full_lora_a_embeddings.view(
                full_lora_a_embeddings.shape[0] *
                full_lora_a_embeddings.shape[1], -1)
        bgmv(full_output, full_lora_a_embeddings, self.lora_b_stacked,
             self.indices[:self.indices_len[0]], 0, 1.0)
        return full_output.view_as(full_output_org)


class ColumnParallelLinearWithLoRA(BaseLayerWithLoRA):

    def __init__(self, base_layer: ColumnParallelLinear) -> None:
        super().__init__()
        self.base_layer = base_layer

    def create_lora_weights(
            self,
            max_loras: int,
            lora_config: LoRAConfig,
            model_config: Optional[PretrainedConfig] = None) -> None:
        self.lora_a_stacked = torch.zeros(
            max_loras,
            1,
            lora_config.max_lora_rank,
            self.base_layer.weight.shape[1],
            dtype=lora_config.lora_dtype,
            device=self.base_layer.weight.device,
        )
        self.lora_b_stacked = torch.zeros(
            max_loras,
            1,
            self.base_layer.weight.shape[0],
            lora_config.max_lora_rank,
            dtype=lora_config.lora_dtype,
            device=self.base_layer.weight.device,
        )

        self.indices: Optional[torch.Tensor] = None
        self.indices_len: Optional[List[int]] = None
        self.output_dim = self.lora_b_stacked.shape[1]

    def reset_lora(self, index: int):
        self.lora_a_stacked[index] = 0
        self.lora_b_stacked[index] = 0

    def set_lora(
        self,
        index: int,
        lora_a: torch.Tensor,
        lora_b: torch.Tensor,
        embeddings_tensor: Optional[torch.Tensor],
    ):
        self.reset_lora(index)

        self.lora_a_stacked[index,
                            0, :lora_a.shape[1], :lora_a.shape[0]].copy_(
                                lora_a.T, non_blocking=True)
        self.lora_b_stacked[index,
                            0, :lora_b.shape[1], :lora_b.shape[0]].copy_(
                                lora_b.T, non_blocking=True)

    def set_mapping(
        self,
        base_indices: torch.Tensor,
        sampler_indices: torch.Tensor,
        sampler_indices_padded: torch.Tensor,
        embeddings_indices: torch.Tensor,
        indices_len: List[int],
    ):
        self.indices = base_indices
        self.indices_len = indices_len

    def apply_weights(self, x: torch.Tensor,
                      bias: Optional[torch.Tensor]) -> torch.Tensor:
        output = self.base_layer.linear_method.apply_weights(
            self.base_layer.linear_weights, x, bias)
        _apply_lora(
            x,
            self.lora_a_stacked,
            self.lora_b_stacked,
            self.indices[:self.indices_len[0]],
            output,
        )
        return output

    def forward(self, input_):
        """Forward of ColumnParallelLinear

        Args:
            input_: Tensor whose last dimension is `input_size`.

        Returns:
            - output
            - bias
        """
        bias = (self.base_layer.bias
                if not self.base_layer.skip_bias_add else None)

        # Matrix multiply.
        output_parallel = self.apply_weights(input_, bias)
        if self.base_layer.gather_output:
            # All-gather across the partitions.
            output = tensor_model_parallel_all_gather(output_parallel)
        else:
            output = output_parallel
        output_bias = (self.base_layer.bias
                       if self.base_layer.skip_bias_add else None)
        return output, output_bias

    @property
    def linear_weights(self):
        return self.base_layer.linear_weights


class MergedColumnParallelLinearWithLoRA(ColumnParallelLinearWithLoRA):
    """ColumnParallelLinear layer that is composed of 2 sublayers (slices)
    packed together (eg. gate_proj + up_proj -> gate_up_proj).

    This means we have 2 LoRAs, each applied to one half of the layer.

    Both slices must have the same size.
    """

    def __init__(self, base_layer: MergedColumnParallelLinear) -> None:
        super().__init__(base_layer)

    def create_lora_weights(
            self,
            max_loras: int,
            lora_config: LoRAConfig,
            model_config: Optional[PretrainedConfig] = None) -> None:
        n_slices = 2
        if not (len(self.base_layer.output_sizes) == n_slices
                and self.base_layer.output_sizes[0]
                == self.base_layer.output_sizes[1]):
            raise ValueError(
                "LoRAColumnParallelLinear2Slice requires 2 slices with "
                "the same size.")
        self.tp_size = get_tensor_model_parallel_world_size()

        self.lora_a_stacked = tuple(
            torch.zeros(
                max_loras,
                1,
                lora_config.max_lora_rank,
                self.base_layer.weight.shape[1],
                dtype=lora_config.lora_dtype,
                device=self.base_layer.weight.device,
            ) for _ in range(n_slices))
        self.lora_b_stacked = tuple(
            torch.zeros(
                max_loras,
                1,
                self.base_layer.weight.shape[0] // 2,
                lora_config.max_lora_rank,
                dtype=lora_config.lora_dtype,
                device=self.base_layer.weight.device,
            ) for _ in range(n_slices))

        self.indices: Optional[torch.Tensor] = None
        self.output_dim = self.lora_b_stacked[0].shape[2]

    def reset_lora(self, index: int):
        self.lora_a_stacked[0][index] = 0
        self.lora_a_stacked[1][index] = 0
        self.lora_b_stacked[0][index] = 0
        self.lora_b_stacked[1][index] = 0

    def set_lora(
        self,
        index: int,
        lora_a: torch.Tensor,
        lora_b: torch.Tensor,
        embeddings_tensor: Optional[torch.Tensor],
    ):
        self.reset_lora(index)

        if self.tp_size > 1:
            tensor_model_parallel_rank = get_tensor_model_parallel_rank()
            shard_size = self.output_dim
            start_idx = tensor_model_parallel_rank * shard_size
            end_idx = (tensor_model_parallel_rank + 1) * shard_size
            lora_b = lora_b[0][:,
                               start_idx:end_idx], lora_b[1][:,
                                                             start_idx:end_idx]

        if lora_a[0] is not None:
            self.lora_a_stacked[0][
                index, 0, :lora_a[0].shape[1], :lora_a[0].shape[0]].copy_(
                    lora_a[0].T, non_blocking=True)
            self.lora_b_stacked[0][
                index, 0, :lora_b[0].shape[1], :lora_b[0].shape[0]].copy_(
                    lora_b[0].T, non_blocking=True)
        if lora_a[1] is not None:
            self.lora_a_stacked[1][
                index, 0, :lora_a[1].shape[1], :lora_a[1].shape[0]].copy_(
                    lora_a[1].T, non_blocking=True)
            self.lora_b_stacked[1][
                index, 0, :lora_b[1].shape[1], :lora_b[1].shape[0]].copy_(
                    lora_b[1].T, non_blocking=True)

    def apply_weights(self, x: torch.Tensor,
                      bias: Optional[torch.Tensor]) -> torch.Tensor:
        output = self.base_layer.linear_method.apply_weights(
            self.base_layer.linear_weights, x, bias)
        _apply_lora_packed_nslice(
            x,
            self.lora_a_stacked,
            self.lora_b_stacked,
            self.indices[:self.indices_len[0]],
            output,
            (self.output_dim, self.output_dim),
        )
        return output


class QKVParallelLinearWithLora(ColumnParallelLinearWithLoRA):
    """ColumnParallelLinear layer that is composed of 3 sublayers (slices)
    packed together in qkv proj fashion
    (q_proj + k_proj + v_proj -> qkv_proj).

    This means we have 3 LoRAs, each applied to one slice of the layer.

    Q slice may have different shape than K and V slices (which both have
    the same shape).
    """

    def __init__(self, base_layer: QKVParallelLinear) -> None:
        super().__init__(base_layer)

    def create_lora_weights(
            self,
            max_loras: int,
            lora_config: LoRAConfig,
            model_config: Optional[PretrainedConfig] = None) -> None:
        self.tp_size = get_tensor_model_parallel_world_size()
        tp_rank = get_tensor_model_parallel_rank()
        self.q_proj_shard_size = (self.base_layer.num_heads *
                                  self.base_layer.head_size)
        self.kv_proj_shard_size = (self.base_layer.num_kv_heads *
                                   self.base_layer.head_size)
        self.q_shard_id = tp_rank
        self.kv_shard_id = tp_rank // self.base_layer.num_kv_head_replicas

        # q, k, v
        self.lora_a_stacked = (
            torch.zeros(
                max_loras,
                1,
                lora_config.max_lora_rank,
                self.base_layer.weight.shape[1],
                dtype=lora_config.lora_dtype,
                device=self.base_layer.weight.device,
            ),
            torch.zeros(
                max_loras,
                1,
                lora_config.max_lora_rank,
                self.base_layer.weight.shape[1],
                dtype=lora_config.lora_dtype,
                device=self.base_layer.weight.device,
            ),
            torch.zeros(
                max_loras,
                1,
                lora_config.max_lora_rank,
                self.base_layer.weight.shape[1],
                dtype=lora_config.lora_dtype,
                device=self.base_layer.weight.device,
            ),
        )
        self.lora_b_stacked = (
            torch.zeros(
                max_loras,
                1,
                self.q_proj_shard_size,
                lora_config.max_lora_rank,
                dtype=lora_config.lora_dtype,
                device=self.base_layer.weight.device,
            ),
            torch.zeros(
                max_loras,
                1,
                self.kv_proj_shard_size,
                lora_config.max_lora_rank,
                dtype=lora_config.lora_dtype,
                device=self.base_layer.weight.device,
            ),
            torch.zeros(
                max_loras,
                1,
                self.kv_proj_shard_size,
                lora_config.max_lora_rank,
                dtype=lora_config.lora_dtype,
                device=self.base_layer.weight.device,
            ),
        )

        self.output_slices = (self.q_proj_shard_size, self.kv_proj_shard_size,
                              self.kv_proj_shard_size)
        self.packed_indices: Optional[torch.Tensor] = None
        self.standard_indices: Optional[torch.Tensor] = None
        self.indices_len: Optional[List[int]] = None

    def reset_lora(self, index: int):
        self.lora_a_stacked[0][index] = 0
        self.lora_b_stacked[0][index] = 0
        self.lora_a_stacked[1][index] = 0
        self.lora_b_stacked[1][index] = 0
        self.lora_a_stacked[2][index] = 0
        self.lora_b_stacked[2][index] = 0

    def set_lora(
        self,
        index: int,
        lora_a: torch.Tensor,
        lora_b: torch.Tensor,
        embeddings_tensor: Optional[torch.Tensor],
    ):
        self.reset_lora(index)

        if self.tp_size > 1:
            if lora_b[0] is not None:
                lora_b_q = lora_b[0][:, self.q_proj_shard_size *
                                     self.q_shard_id:self.q_proj_shard_size *
                                     (self.q_shard_id + 1)]
                self.lora_b_stacked[0][
                    index, 0, :lora_b_q.shape[1], :lora_b_q.shape[0]].copy_(
                        lora_b_q.T, non_blocking=True)
            if lora_b[1] is not None:
                lora_b_k = lora_b[1][:, self.kv_proj_shard_size *
                                     self.kv_shard_id:self.kv_proj_shard_size *
                                     (self.kv_shard_id + 1)]
                self.lora_b_stacked[1][
                    index, 0, :lora_b_k.shape[1], :lora_b_k.shape[0]].copy_(
                        lora_b_k.T, non_blocking=True)
            if lora_b[2] is not None:
                lora_b_v = lora_b[2][:, self.kv_proj_shard_size *
                                     self.kv_shard_id:self.kv_proj_shard_size *
                                     (self.kv_shard_id + 1)]
                self.lora_b_stacked[2][
                    index, 0, :lora_b_v.shape[1], :lora_b_v.shape[0]].copy_(
                        lora_b_v.T, non_blocking=True)
        else:
            if lora_b[0] is not None:
                self.lora_b_stacked[0][
                    index, 0, :lora_b[0].shape[1], :lora_b[0].shape[0]].copy_(
                        lora_b[0].T, non_blocking=True)
            if lora_b[1] is not None:
                self.lora_b_stacked[1][
                    index, 0, :lora_b[1].shape[1], :lora_b[1].shape[0]].copy_(
                        lora_b[1].T, non_blocking=True)
            if lora_b[2] is not None:
                self.lora_b_stacked[2][
                    index, 0, :lora_b[2].shape[1], :lora_b[2].shape[0]].copy_(
                        lora_b[2].T, non_blocking=True)

        if lora_a[0] is not None:
            self.lora_a_stacked[0][
                index, 0, :lora_a[0].shape[1], :lora_a[0].shape[0]].copy_(
                    lora_a[0].T, non_blocking=True)
        if lora_a[1] is not None:
            self.lora_a_stacked[1][
                index, 0, :lora_a[1].shape[1], :lora_a[1].shape[0]].copy_(
                    lora_a[1].T, non_blocking=True)
        if lora_a[2] is not None:
            self.lora_a_stacked[2][
                index, 0, :lora_a[2].shape[1], :lora_a[2].shape[0]].copy_(
                    lora_a[2].T, non_blocking=True)

    def apply_weights(self, x: torch.Tensor,
                      bias: Optional[torch.Tensor]) -> torch.Tensor:
        output = self.base_layer.linear_method.apply_weights(
            self.base_layer.linear_weights, x, bias)
        _apply_lora_packed_nslice(
            x,
            self.lora_a_stacked,
            self.lora_b_stacked,
            self.indices[:self.indices_len[0]],
            output,
            self.output_slices,
        )
        return output


class RowParallelLinearWithLoRA(BaseLayerWithLoRA):

    def __init__(self, base_layer: RowParallelLinear) -> None:
        super().__init__()
        self.base_layer = base_layer

    def create_lora_weights(
            self,
            max_loras: int,
            lora_config: LoRAConfig,
            model_config: Optional[PretrainedConfig] = None) -> None:
        self.lora_a_stacked = torch.zeros(
            (
                max_loras,
                1,
                lora_config.max_lora_rank,
                self.base_layer.weight.shape[1],
            ),
            dtype=lora_config.lora_dtype,
            device=self.base_layer.weight.device,
        )
        self.lora_b_stacked = torch.zeros(
            (
                max_loras,
                1,
                self.base_layer.weight.shape[0],
                lora_config.max_lora_rank,
            ),
            dtype=lora_config.lora_dtype,
            device=self.base_layer.weight.device,
        )
        self.indices: Optional[torch.Tensor] = None
        self.indices_len: Optional[List[int]] = None

    def reset_lora(self, index: int):
        self.lora_a_stacked[index] = 0
        self.lora_b_stacked[index] = 0

    def set_lora(
        self,
        index: int,
        lora_a: torch.Tensor,
        lora_b: torch.Tensor,
        embeddings_tensor: Optional[torch.Tensor],
    ):
        self.reset_lora(index)
        if self.base_layer.tp_size > 1:
            tensor_model_parallel_rank = get_tensor_model_parallel_rank()
            shard_size = self.base_layer.weight.shape[1]
            start_idx = tensor_model_parallel_rank * shard_size
            end_idx = (tensor_model_parallel_rank + 1) * shard_size
            lora_a = lora_a[start_idx:end_idx, :]

        self.lora_a_stacked[index,
                            0, :lora_a.shape[1], :lora_a.shape[0]].copy_(
                                lora_a.T, non_blocking=True)
        self.lora_b_stacked[index,
                            0, :lora_b.shape[1], :lora_b.shape[0]].copy_(
                                lora_b.T, non_blocking=True)

    def set_mapping(
        self,
        base_indices: torch.Tensor,
        sampler_indices: torch.Tensor,
        sampler_indices_padded: torch.Tensor,
        embeddings_indices: torch.Tensor,
        indices_len: List[int],
    ):
        self.indices = base_indices
        self.indices_len = indices_len

    def apply_weights(self, x: torch.Tensor) -> torch.Tensor:
        output = self.base_layer.linear_method.apply_weights(
            self.base_layer.linear_weights, x)
        _apply_lora(
            x,
            self.lora_a_stacked,
            self.lora_b_stacked,
            self.indices[:self.indices_len[0]],
            output,
        )
        return output

    def forward(self, input_):
        """Forward of RowParallelLinear

        Args:
            input_: tensor whose last dimension is `input_size`. If
                    `input_is_parallel` is set, then the last dimension
                    is `input_size // tp_size`.

        Returns:
            - output
            - bias
        """
        # Set up backprop all-reduce.
        if self.base_layer.input_is_parallel:
            input_parallel = input_
        else:
            # TODO: simplify code below
            tp_rank = get_tensor_model_parallel_rank()
            splitted_input = split_tensor_along_last_dim(
                input_, num_partitions=self.base_layer.tp_size)
            input_parallel = splitted_input[tp_rank].contiguous()

        # Matrix multiply.
        output_parallel = self.apply_weights(input_parallel)
        if self.base_layer.reduce_results and self.base_layer.tp_size > 1:
            output_ = tensor_model_parallel_all_reduce(output_parallel)
        else:
            output_ = output_parallel

        if not self.base_layer.skip_bias_add:
            output = (output_ + self.base_layer.bias
                      if self.base_layer.bias is not None else output_)
            output_bias = None
        else:
            output = output_
            output_bias = self.base_layer.bias
        return output, output_bias

    @property
    def weight(self):
        return self.base_layer.weight


class LogitsProcessorWithLoRA(BaseLayerWithLoRA):

    def __init__(
        self,
        base_layer: LogitsProcessor,
        hidden_size: int,
        dtype: torch.dtype,
        device: torch.device,
    ) -> None:
        super().__init__()
        self.base_layer = base_layer
        self.hidden_size = hidden_size
        self.dtype = dtype
        self.device = device

    @property
<<<<<<< HEAD
    def logits_as_hidden_states(self):
        return self.base_layer.logits_as_hidden_states
=======
    def logits_as_input(self):
        return self.base_layer.logits_as_input
>>>>>>> af9e5349

    @property
    def vocab_size(self):
        return self.base_layer.vocab_size

    @property
    def scale(self):
        return self.base_layer.scale

    @property
    def org_vocab_size(self):
        return self.base_layer.org_vocab_size

    @property
    def include_gpu_probs_tensor(self):
        return self.base_layer.include_gpu_probs_tensor

    def create_lora_weights(
        self,
        max_loras: int,
        lora_config: LoRAConfig,
        model_config: Optional[PretrainedConfig] = None,
    ) -> None:
        # Keep this in sync with csrc/punica/bgmv/bgmv_config.h
        if 32000 < self.base_layer.vocab_size > 33024:
            raise ValueError("When using LoRA, vocab size must be "
                             "32000 >= vocab_size <= 33024")
        self.lora_a_stacked = torch.zeros(
            (
                max_loras,
                1,
                lora_config.max_lora_rank,
                self.hidden_size,
            ),
            dtype=lora_config.lora_dtype,
            device=self.device,
        )
        self.lora_b_stacked = torch.zeros(
            (
                max_loras,
                1,
                # Pad for kernel compatibility
                math.ceil(self.base_layer.vocab_size /
                          lora_config.lora_vocab_padding_size) *
                lora_config.lora_vocab_padding_size,
                lora_config.max_lora_rank,
            ),
            dtype=lora_config.lora_dtype,
            device=self.device,
        )
        self.embeddings_tensors = torch.full(
            (max_loras, lora_config.lora_extra_vocab_size, self.hidden_size),
            fill_value=float("-inf"),
            dtype=self.dtype,
            device=self.device,
        )
        self.indices = None
        self.indices_padded = None
        self.indices_len = None

    def reset_lora(self, index: int):
        self.lora_a_stacked[index] = 0
        self.lora_b_stacked[index] = 0
        self.embeddings_tensors[index] = float("-inf")

    def set_lora(
        self,
        index: int,
        lora_a: torch.Tensor,
        lora_b: torch.Tensor,
        embeddings_tensor: Optional[torch.Tensor],
    ):
        self.reset_lora(index)
        self.lora_a_stacked[index,
                            0, :lora_a.shape[1], :lora_a.shape[0]].copy_(
                                lora_a.T, non_blocking=True)
        self.lora_b_stacked[index,
                            0, :lora_b.shape[1], :lora_b.shape[0]].copy_(
                                lora_b.T, non_blocking=True)
        if embeddings_tensor is not None:
            self.embeddings_tensors[
                index, :embeddings_tensor.shape[0], :embeddings_tensor.
                shape[1], ] = embeddings_tensor

    def set_mapping(
        self,
        base_indices: torch.Tensor,
        sampler_indices: torch.Tensor,
        sampler_indices_padded: torch.Tensor,
        embeddings_indices: torch.Tensor,
        indices_len: List[int],
    ):
        self.indices = sampler_indices
        self.indices_padded = sampler_indices_padded
        self.indices_len = indices_len

    def _get_logits(
        self,
        hidden_states: torch.Tensor,
        embedding: torch.Tensor,
        embedding_bias: Optional[torch.Tensor] = None,
    ) -> torch.Tensor:
        # Get the logits for the next tokens.
        logits = torch.matmul(hidden_states, embedding.t())
        if embedding_bias is not None:
            logits += embedding_bias
        logits = tensor_model_parallel_gather(logits)
        if logits is None:
            return None

        lora_logits = torch.empty(
            self.embeddings_tensors.shape[0] + 1,
            self.embeddings_tensors.shape[1],
            hidden_states.shape[0],
            dtype=self.embeddings_tensors.dtype,
            device=self.embeddings_tensors.device,
        )
        torch.matmul(self.embeddings_tensors,
                     hidden_states.T,
                     out=lora_logits[:-1])
        lora_logits[-1] = float("-inf")
        lora_logits = lora_logits.mT
        lora_logits = (lora_logits.reshape(
            lora_logits.shape[0] * lora_logits.shape[1],
            lora_logits.shape[2],
        ).index_select(0,
                       self.indices_padded[:self.indices_len[2]]).nan_to_num_(
                           nan=float("-inf"),
                           posinf=float("inf"),
                           neginf=float("-inf")))
        logits[:,
               self.base_layer.org_vocab_size:self.base_layer.org_vocab_size +
               lora_logits.shape[1]] = lora_logits

        _apply_lora(
            hidden_states,
            self.lora_a_stacked,
            self.lora_b_stacked,
            self.indices[:self.indices_len[1]],
            logits,
        )

        # Remove paddings in vocab (if any).
        logits = logits[:, :self.base_layer.vocab_size]

        return logits

    def forward(self, *args, **kwargs):
        return type(self.base_layer).forward(self, *args, **kwargs)


def from_layer(
        layer: nn.Module,
        max_loras: int,
        lora_config: LoRAConfig,
        model_config: Optional[PretrainedConfig] = None) -> BaseLayerWithLoRA:
    supported_layer_types = {
        VocabParallelEmbedding: VocabParallelEmbeddingWithLoRA,
        ColumnParallelLinear: ColumnParallelLinearWithLoRA,
        QKVParallelLinear: QKVParallelLinearWithLora,
        MergedColumnParallelLinear: MergedColumnParallelLinearWithLoRA,
        RowParallelLinear: RowParallelLinearWithLoRA,
    }
    for src_layer_type, lora_layer_type in supported_layer_types.items():
        if type(layer) is src_layer_type:  # pylint: disable=unidiomatic-typecheck
            ret = lora_layer_type(layer)
            ret.create_lora_weights(max_loras, lora_config, model_config)
            return ret
    return layer


def from_layer_logits_processor(
    layer: LogitsProcessor,
    lm_head: ParallelLMHead,
    max_loras: int,
    lora_config: LoRAConfig,
    model_config: Optional[PretrainedConfig] = None,
) -> LogitsProcessorWithLoRA:
    ret = LogitsProcessorWithLoRA(layer, lm_head.embedding_dim,
                                  lm_head.weight.dtype, lm_head.weight.device)
    ret.create_lora_weights(max_loras, lora_config, model_config)
    return ret<|MERGE_RESOLUTION|>--- conflicted
+++ resolved
@@ -19,10 +19,7 @@
                                                RowParallelLinear,
                                                QKVParallelLinear,
                                                MergedColumnParallelLinear)
-<<<<<<< HEAD
-=======
 from vllm.model_executor.layers.logits_processor import LogitsProcessor
->>>>>>> af9e5349
 from vllm.model_executor.layers.vocab_parallel_embedding import (
     VocabParallelEmbedding, ParallelLMHead)
 from vllm.model_executor.parallel_utils.parallel_state import (
@@ -802,13 +799,8 @@
         self.device = device
 
     @property
-<<<<<<< HEAD
-    def logits_as_hidden_states(self):
-        return self.base_layer.logits_as_hidden_states
-=======
     def logits_as_input(self):
         return self.base_layer.logits_as_input
->>>>>>> af9e5349
 
     @property
     def vocab_size(self):
