import copy
import json
import logging
import math
import os
import re
from typing import (Callable, Dict, Hashable, List, Optional, Tuple, Type)

import safetensors.torch
import torch
from torch import nn

from vllm.config import LoRAConfig
from vllm.utils import LRUCache, in_wsl

from vllm.lora.layers import (BaseLayerWithLoRA, LoRAMapping, from_layer,
<<<<<<< HEAD
                              from_layer_sampler)
=======
                              from_layer_logits_processor)
>>>>>>> c188ecb0
from vllm.lora.lora import LoRALayerWeights, PackedLoRALayerWeights
from vllm.lora.utils import parse_fine_tuned_lora_name, replace_submodule

logger = logging.getLogger(__name__)

_GLOBAL_LORA_ID = 0


def convert_mapping(
    mapping: LoRAMapping, lora_index_to_id: List[Optional[int]],
    max_loras: int, vocab_size: int, extra_vocab_size: int
) -> Tuple[torch.Tensor, torch.Tensor, torch.Tensor, torch.Tensor, List[int]]:
    """Converts LoRAMapping to index tensors.

    Args:
        mapping: LoRAMapping mapping rows in a batch to LoRA ids.
        lora_index_to_id: List mapping LoRA ids to LoRA indices.
        max_loras: Maximum number of LoRAs.
        vocab_size: Model vocab size.
        extra_vocab_size: Extra vocab size each LoRA can have.

    Returns:
        A tuple of tensors:
            base_indices: Tensor of shape [batch_size] mapping batch rows to
                LoRA indices.
            sampler_indices: Tensor of shape [batch_size] mapping requests to
                LoRA indices for sampler. For generation, this will be the
                same as base_indicies. For prefill, this will map requests
                to LoRA indices.
            sampler_indices_padded: Tensor of shape [batch_size] mapping
                requests to LoRA indices for sampler with padding.
                Same as sampler_indicies, but -1 is replaced with
                max_loras.
            embeddings_indices: Tensor of shape [2, batch_size] mapping
                requests to embedding indices. First row is for embeddings
                added by the LoRAs, second row is for the LoRA.lora_a
                embeddings.
            indices_len: List of lengths of the above tensors.
    """
    indices = list(mapping.index_mapping).copy()
    embedding_indices = indices.copy()
    lora_indices = indices.copy()
    prompt_mapping = [
        lora_index_to_id.index(x) if x > 0 else -1
        for x in mapping.prompt_mapping
    ]
    lora_idx = None
    for i in range(len(indices)):
        # TODO index can be slow. optimize
        lora_idx = (lora_index_to_id.index(indices[i])
                    if indices[i] > 0 else -1)
        embedding_indices[i] = lora_idx if indices[i] > 0 else 0
        indices[i] = i
        lora_indices[i] = lora_idx

    indices = torch.tensor([indices, lora_indices, embedding_indices],
                           dtype=torch.long,
                           device="cuda")
    prompt_mapping = torch.tensor(prompt_mapping,
                                  device="cuda",
                                  dtype=torch.long)
    embeddings_indices = torch.stack([
        indices[2] * extra_vocab_size,
        indices[2] * (vocab_size + extra_vocab_size)
    ])
    embeddings_indices[embeddings_indices == -1] = max_loras - 1
    base_indices = indices[1]
    sampler_indices = prompt_mapping
    sampler_indices_padded = sampler_indices.clone()
    sampler_indices_padded[sampler_indices_padded == -1] = max_loras - 1
    sampler_indices_padded = (
        torch.arange(
            0, len(sampler_indices_padded), device="cuda", dtype=torch.long) +
        (sampler_indices_padded * len(sampler_indices_padded)))
    indices_len = (base_indices.shape[-1], sampler_indices.shape[-1],
                   sampler_indices_padded.shape[-1],
                   embeddings_indices.shape[-1])

    return (base_indices, sampler_indices, sampler_indices_padded,
            embeddings_indices, indices_len)


def get_lora_id():
    global _GLOBAL_LORA_ID
    _GLOBAL_LORA_ID += 1
    return _GLOBAL_LORA_ID


class LoRAModel:
    """A LoRA fine-tuned model."""

    def __init__(
        self,
        lora_model_id: int,
        rank: int,
        loras: Dict[str, LoRALayerWeights],
    ) -> None:
        self.id = lora_model_id
        assert (lora_model_id >
                0), f"a valid lora id should be greater than 0, got {self.id}"
        self.rank = rank
        self.loras: Dict[str, LoRALayerWeights] = loras

    @property
    def extra_vocab_size(self) -> int:
        return max(lora.extra_vocab_size
                   for lora in self.loras.values()) if self.loras else 0

    def get_lora(self, module_name: str) -> Optional[LoRALayerWeights]:
        """Get LoRA for a given module by name"""
        return self.loras.get(module_name, None)

    # (yard1): TODO see if we can derive target_embedding_padding automatically
    @classmethod
    def from_lora_tensors(
        cls,
        lora_model_id: int,
        rank: int,
        lora_alpha: int,
        tensors: Dict[str, torch.Tensor],
        device: str = "cuda",
        dtype: Optional[torch.dtype] = None,
        embeddings: Optional[Dict[str, torch.Tensor]] = None,
        target_embedding_padding: Optional[int] = None,
        embedding_modules: Optional[Dict[str, str]] = None,
        embedding_padding_modules: Optional[List[str]] = None,
    ) -> "LoRAModel":
        """Create a LoRAModel from a dictionary of tensors."""
        pin_memory = str(device) == "cpu" and not in_wsl()
        loras: Dict[str, LoRALayerWeights] = {}
        for tensor_name, tensor in tensors.items():
            module_name, is_lora_a = parse_fine_tuned_lora_name(tensor_name)
            if module_name not in loras:
                lora_embeddings_tensor = None
                if embeddings:
                    embeddings_module = next(
                        (k for k in embedding_modules if k in module_name),
                        None)
                    if embeddings_module:
                        lora_embeddings_tensor = embeddings[
                            embedding_modules[embeddings_module]].to(
                                device=device, dtype=dtype)
                        if pin_memory:
                            lora_embeddings_tensor = (
                                lora_embeddings_tensor.pin_memory())
                loras[module_name] = LoRALayerWeights(module_name, rank,
                                                      lora_alpha, None, None,
                                                      lora_embeddings_tensor)
            if is_lora_a:
                loras[module_name].lora_a = tensor.to(device=device,
                                                      dtype=dtype).t()
                if pin_memory:
                    loras[module_name].lora_a = loras[
                        module_name].lora_a.pin_memory()
            else:
                loras[module_name].lora_b = tensor.to(device=device,
                                                      dtype=dtype).t()
                if any(name in module_name
                       for name in embedding_padding_modules
                       ) and target_embedding_padding is not None:
                    lora_b = loras[module_name].lora_b
                    assert target_embedding_padding >= lora_b.shape[1]
                    addition = target_embedding_padding - lora_b.shape[1]
                    loras[module_name].lora_b = torch.nn.functional.pad(
                        lora_b, (0, addition))
                if pin_memory:
                    loras[module_name].lora_b = loras[
                        module_name].lora_b.pin_memory()

        for lora in loras.values():
            lora.optimize()
        return cls(lora_model_id, rank, loras)

    @classmethod
    def from_local_checkpoint(
        cls,
        lora_dir: str,
        lora_model_id: Optional[int] = None,
        device: str = "cuda",
        dtype: Optional[torch.dtype] = None,
        target_embedding_padding: Optional[int] = None,
        embedding_modules: Optional[Dict[str, str]] = None,
        embedding_padding_modules: Optional[List[str]] = None,
    ) -> "LoRAModel":
        """Create a LoRAModel from a local checkpoint."""
        lora_config_path = os.path.join(lora_dir, "adapter_config.json")
        lora_tensor_path = os.path.join(lora_dir, "adapter_model.safetensors")
        lora_bin_file_path = os.path.join(lora_dir, "adapter_model.bin")
        new_embeddings_tensor_path = os.path.join(
            lora_dir, "new_embeddings.safetensors")
        new_embeddings_bin_file_path = os.path.join(lora_dir,
                                                    "new_embeddings.bin")
        if os.path.isfile(lora_tensor_path):
            tensors = safetensors.torch.load_file(lora_tensor_path)
        elif os.path.isfile(lora_bin_file_path):
            tensors = torch.load(lora_bin_file_path)
        else:
            raise ValueError(f"{lora_dir} doesn't contain tensors")

        embeddings = None
        if os.path.isfile(new_embeddings_tensor_path):
            embeddings = safetensors.torch.load_file(
                new_embeddings_tensor_path)
        elif os.path.isfile(new_embeddings_bin_file_path):
            embeddings = torch.load(new_embeddings_bin_file_path)

        with open(lora_config_path) as f:
            config = json.load(f)
        rank = config["r"]
        lora_alpha = config["lora_alpha"]
        return cls.from_lora_tensors(
            lora_model_id=get_lora_id()
            if lora_model_id is None else lora_model_id,
            rank=rank,
            lora_alpha=lora_alpha,
            tensors=tensors,
            device=device,
            dtype=dtype,
            embeddings=embeddings,
            target_embedding_padding=target_embedding_padding,
            embedding_modules=embedding_modules,
            embedding_padding_modules=embedding_padding_modules,
        )


class LoRAModelManager:
    """A manager that manages multiple LoRA-fine-tuned models."""

    def __init__(
        self,
        model: nn.Module,
        max_num_seqs: int,
        max_num_batched_tokens: int,
        vocab_size: int,
        lora_config: LoRAConfig,
    ):
        """Create a LoRAModelManager and adapter for a given model.

        Args:
            model: the model to be adapted.
            max_num_seqs: the maximum number of sequences model can run in a
                single batch.
            max_num_batched_tokens: the maximum number of tokens model can run
                in a single batch.
            vocab_size: the vocab size of the model.
            lora_config: the LoRA configuration.
        """
        self.lora_config = lora_config
        self.max_num_seqs = max_num_seqs
        assert self.capacity >= self.lora_slots
        self.max_num_batched_tokens = math.ceil(max_num_batched_tokens / 8) * 8
        self.lora_index_to_id: List[Optional[int]] = [None] * self.lora_slots
        self.vocab_size = vocab_size
        self.base_indices = torch.empty(self.max_num_batched_tokens,
                                        dtype=torch.long,
                                        device="cuda")
        self.sampler_indices = torch.empty(self.max_num_batched_tokens,
                                           dtype=torch.long,
                                           device="cuda")
        self.sampler_indices_padded = torch.empty(self.max_num_batched_tokens,
                                                  dtype=torch.long,
                                                  device="cuda")
        self.embeddings_indices = torch.empty(2,
                                              self.max_num_batched_tokens,
                                              dtype=torch.long,
                                              device="cuda")
        self.offsets = []
        # 4 is the number of indicies tensors defined above
        # base_indices, sampler_indices, sampler_indices_padded,
        # embeddings_indices
        self.indices_len = [None] * 4

        self.model: nn.Module = model
        if hasattr(self.model, "supported_lora_modules"):
            self.supported_lora_modules = copy.deepcopy(
                self.model.supported_lora_modules)
            self.packed_modules_mapping = copy.deepcopy(
                self.model.packed_modules_mapping)
        self.packed_modules: Dict[str, List[str]] = {}
        self.modules: Dict[str, "BaseLayerWithLoRA"] = {}
        self._registered_loras: Dict[int, LoRAModel] = {}
        # Dict instead of a Set for compatibility with LRUCache.
        self._active_loras: Dict[int, None] = {}
        self._last_mapping = None
        self._create_lora_modules()
        self.model.lora_manager = self

    @property
    def capacity(self) -> int:
        return self.lora_config.max_cpu_loras

    @property
    def lora_slots(self) -> int:
        return self.lora_config.max_loras

    def __len__(self) -> int:
        return len(self._registered_loras)

    def activate_lora(
        self,
        lora_id: int,
    ) -> bool:
        """Move LoRA into a GPU buffer to be used in the forward pass."""
        if lora_id in self._active_loras:
            return False
        first_free_slot = next(
            ((i, lora_id) for i, lora_id in enumerate(self.lora_index_to_id)
             if lora_id is None), None)
        if first_free_slot is None:
            raise ValueError("No free lora slots")
        index, _ = first_free_slot
        self._active_loras[lora_id] = None
        lora_model = self._registered_loras[lora_id]
        logger.debug(
            f"Activating LoRA. int id: {lora_model.id}, slot index: {index}")
        self.lora_index_to_id[index] = lora_model.id
        for module_name, module in self.modules.items():
            module_lora = lora_model.get_lora(module_name)
            if module_lora:
                module_lora.optimize()
                module.set_lora(index, module_lora.lora_a, module_lora.lora_b,
                                module_lora.embeddings_tensor)
            else:
                module.reset_lora(index)
        return True

    def _deactivate_lora(self, lora_id: int):
        try:
            index = self.lora_index_to_id.index(lora_id)
            self.lora_index_to_id[index] = None
        except ValueError:
            pass

    def deactivate_lora(self, lora_id: int) -> bool:
        """Remove a LoRA from a GPU buffer."""
        if lora_id in self._active_loras:
            self._deactivate_lora(lora_id)
            self._active_loras.pop(lora_id)
            return True
        return False

    def _add_lora(self, lora: LoRAModel) -> bool:
        self._create_merged_loras_inplace(lora)
        self._registered_loras[lora.id] = lora

    def add_lora(self, lora: LoRAModel) -> bool:
        """Add a LoRAModel to the manager CPU cache."""
        if lora.id not in self._registered_loras:
            if len(self._registered_loras) >= self.capacity:
                raise RuntimeError("No free LoRA slots.")
            self._add_lora(lora)
            return True
        return False

    def remove_lora(self, lora_id: int) -> bool:
        """Remove a LoRAModel from the manager CPU cache."""
        # TODO: should we check active lora?
        self.deactivate_lora(lora_id)
        return bool(self._registered_loras.pop(lora_id, None))

    # TODO see if this can be vectorized
    def _set_lora_mapping(self, mapping: LoRAMapping) -> None:
        (base_indices, sampler_indices, sampler_indices_padded,
         embeddings_indices,
         indices_len) = convert_mapping(mapping, self.lora_index_to_id,
                                        self.lora_slots + 1, self.vocab_size,
                                        self.lora_config.lora_extra_vocab_size)
        self.base_indices[:base_indices.shape[0]].copy_(base_indices)
        self.sampler_indices[:sampler_indices.shape[0]].copy_(sampler_indices)
        self.sampler_indices_padded[:sampler_indices_padded.shape[0]].copy_(
            sampler_indices_padded)
        self.embeddings_indices[:embeddings_indices.
                                shape[0], :embeddings_indices.shape[1]].copy_(
                                    embeddings_indices)
        # Maintain the reference
        self.indices_len[:] = indices_len

    def set_lora_mapping(self, lora_mapping: LoRAMapping) -> None:
        if self._last_mapping != lora_mapping:
            self._set_lora_mapping(lora_mapping)
        self._last_mapping = lora_mapping

    def list_loras(self) -> Dict[int, LoRAModel]:
        """List all registered LoRAModels."""
        return dict(self._registered_loras)

    def get_lora(self, lora_id: int) -> Optional[LoRAModel]:
        return self._registered_loras.get(lora_id, None)

    def remove_all_loras(self) -> bool:
        """Remove all LoRAModels from the manager."""
        self._registered_loras.clear()
        self.lora_index_to_id = [None] * self.lora_slots
        self._active_loras.clear()

    def _create_lora_modules(self):
        for module_name, module in self.model.named_modules():
            if not self._match_target_modules(module_name):
                continue

            new_module = replace_submodule(
                self.model, module_name,
                from_layer(module, self.lora_slots, self.lora_config,
                           self.model.config))
            # (yard1): TODO make this more robust
            if "lm_head" in module_name:
                logits_processor_module = self.model.get_submodule(
                    "logits_processor")
                new_module = replace_submodule(
                    self.model, "logits_processor",
                    from_layer_logits_processor(logits_processor_module,
                                                module, self.lora_slots,
                                                self.lora_config,
                                                self.model.config))
            self.register_module(module_name, new_module)
            self._register_packed_modules(module_name)
            new_module.set_mapping(self.base_indices, self.sampler_indices,
                                   self.sampler_indices_padded,
                                   self.embeddings_indices, self.indices_len)

    def register_module(self, module_name: str, module: "BaseLayerWithLoRA"):
        assert isinstance(module, BaseLayerWithLoRA)
        self.modules[module_name] = module

    def create_dummy_lora(
            self,
            lora_id: int,
            rank: int,
            embedding_modules: Optional[Dict[str, str]] = None) -> LoRAModel:
        """Create zero-initialized LoRAModel for warmup."""
        model = LoRAModel(lora_id, rank, {})
        for module_name, module in self.model.named_modules():
            if not self._match_target_modules(module_name) or not isinstance(
                    module, BaseLayerWithLoRA):
                continue
            parts = module_name.split(".")
            if module_name not in self.packed_modules:
                if parts[-1] in embedding_modules:
                    input_dim = (module.base_layer.org_vocab_size +
                                 self.lora_config.lora_extra_vocab_size if
                                 hasattr(module.base_layer, "org_vocab_size")
                                 else module.base_layer.weight.shape[1])
                    output_dim = module.base_layer.embedding_dim if hasattr(
                        module.base_layer,
                        "embedding_dim") else module.base_layer.weight.shape[0]
                    embeddings_tensor_dim = (module.base_layer.embedding_dim if
                                             hasattr(module.base_layer,
                                                     "embedding_dim") else
                                             module.base_layer.weight.shape[1])
                    lora = LoRALayerWeights.create_dummy_lora_weights(
                        module_name,
                        input_dim,
                        output_dim,
                        rank,
                        module.lora_a_stacked.dtype,
                        "cpu",
                        embeddings_tensor_dim=embeddings_tensor_dim)
                else:
                    lora = LoRALayerWeights.create_dummy_lora_weights(
                        module_name,
                        module.lora_a_stacked.shape[-1],
                        module.lora_b_stacked.shape[-2],
                        rank,
                        module.lora_a_stacked.dtype,
                        "cpu",
                    )
                lora.optimize()
            else:
                parts = module_name.split(".")
                replacements = self.packed_modules_mapping[parts[-1]]
                subloras = []
                for i, r in enumerate(replacements):
                    lora = LoRALayerWeights.create_dummy_lora_weights(
                        module_name + "." + r,
                        module.lora_a_stacked[i].shape[-1],
                        module.lora_b_stacked[i].shape[-2],
                        rank,
                        module.lora_a_stacked[i].dtype,
                        "cpu",
                    )
                    lora.optimize()
                    subloras.append(lora)
                lora = PackedLoRALayerWeights.pack(subloras)
            model.loras[module_name] = lora
        return model

    def _match_target_modules(self, module_name: str):
        return any(
            re.match(
                r".*\.{target_module}$".format(target_module=target_module),
                module_name) or target_module == module_name
            for target_module in self.supported_lora_modules)

    def _register_packed_modules(self, module_full_name: str) -> None:
        parts = module_full_name.split(".")
        module_name = parts[-1]
        replacements = self.packed_modules_mapping.get(module_name)
        if not replacements:
            return
        prefix = ".".join(parts[:-1])
        self.packed_modules[module_full_name] = [
            prefix + "." + r if prefix else r for r in replacements
        ]

    def _create_merged_loras_inplace(self, lora_model: LoRAModel) -> None:
        for module_name, new_module_names in self.packed_modules.items():
            replacement_loras = []
            has_replacement = False
            for r in new_module_names:
                lora = lora_model.get_lora(r)
                replacement_loras.append(lora)
                if lora:
                    has_replacement = True
            if not has_replacement:
                continue
            for i in range(len(replacement_loras)):
                if replacement_loras[i]:
                    continue
                replacement_loras[i] = None
            lora_model.loras[module_name] = PackedLoRALayerWeights.pack(
                replacement_loras)


class LoRALRUCache(LRUCache[LoRAModel]):

    def __init__(self, capacity: int, deactivate_lora_fn: Callable[[Hashable],
                                                                   None]):
        super().__init__(capacity)
        self.deactivate_lora_fn = deactivate_lora_fn

    def _on_remove(self, key: Hashable, value: LoRAModel):
        logger.debug(f"Removing LoRA. int id: {key}")
        self.deactivate_lora_fn(key)
        return super()._on_remove(key, value)


class LRUCacheLoRAModelManager(LoRAModelManager):
    """A model manager that manages multiple LoRAs with LRU cache."""

    def __init__(
        self,
        model: nn.Module,
        max_num_seqs: int,
        max_num_batched_tokens: int,
        vocab_size: int,
        lora_config: LoRAConfig,
    ):
        super().__init__(model, max_num_seqs, max_num_batched_tokens,
                         vocab_size, lora_config)
        self._registered_loras: LoRALRUCache = LoRALRUCache(
            self.capacity, self.deactivate_lora)
        self._active_loras: LoRALRUCache = LoRALRUCache(
            self.lora_slots, self._deactivate_lora)

    def list_loras(self) -> Dict[int, LoRAModel]:
        """List all registered LoRAModels."""
        return dict(self._registered_loras.cache)

    def add_lora(self, lora: LoRAModel) -> bool:
        """Add a LoRAModel to the manager."""
        if lora.id not in self._registered_loras:
            self._add_lora(lora)
            was_added = True
        else:
            # We always touch to update the LRU cache order
            self._registered_loras.touch(lora.id)
            was_added = False
        return was_added

    def activate_lora(
        self,
        lora_id: int,
    ) -> bool:
        if lora_id not in self._active_loras and len(
                self._active_loras) >= self.lora_slots:
            self._active_loras.remove_oldest()
        result = super().activate_lora(lora_id)
        # We always touch to update the LRU cache order
        self._active_loras.touch(lora_id)
        return result

    def remove_oldest_lora(self) -> bool:
        if len(self._registered_loras) > 0:
            self._registered_loras.remove_oldest()
            return True
        return False


def create_lora_manager(
        model: nn.Module,
        max_num_seqs: int,
        max_num_batched_tokens: int,
        vocab_size: int,
        lora_config: LoRAConfig,
        lora_manager_cls: Type[LoRAModelManager] = LoRAModelManager,
        **kwargs) -> LoRAModelManager:
    """Create a LoRA adapter for a given model."""
    if not hasattr(model, "supported_lora_modules"):
        raise ValueError(f"Model {type(model)} is not supported for LoRA.")
    lora_manager = lora_manager_cls(
        model=model,
        max_num_seqs=max_num_seqs,
        max_num_batched_tokens=max_num_batched_tokens,
        vocab_size=vocab_size,
        lora_config=lora_config,
        **kwargs)
    return lora_manager<|MERGE_RESOLUTION|>--- conflicted
+++ resolved
@@ -14,11 +14,7 @@
 from vllm.utils import LRUCache, in_wsl
 
 from vllm.lora.layers import (BaseLayerWithLoRA, LoRAMapping, from_layer,
-<<<<<<< HEAD
-                              from_layer_sampler)
-=======
                               from_layer_logits_processor)
->>>>>>> c188ecb0
 from vllm.lora.lora import LoRALayerWeights, PackedLoRALayerWeights
 from vllm.lora.utils import parse_fine_tuned_lora_name, replace_submodule
 
