--- conflicted
+++ resolved
@@ -498,9 +498,6 @@
             seq.status = SequenceStatus.SWAPPED
 
     def mark_blocks_as_computed(self, seq_group: SequenceGroup):
-<<<<<<< HEAD
-        self.block_manager.mark_blocks_as_computed(seq_group)
-=======
         self.block_manager.mark_blocks_as_computed(seq_group)
 
     def _passed_delay(self, now: float) -> bool:
@@ -517,5 +514,4 @@
                 or not self.running)
         else:
             passed_delay = True
-        return passed_delay
->>>>>>> af9e5349
+        return passed_delay