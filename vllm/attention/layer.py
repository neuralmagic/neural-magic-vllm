--- conflicted
+++ resolved
@@ -93,20 +93,15 @@
         attn_metadata: AttentionMetadata,
         attn_type: AttentionType = AttentionType.DECODER,
     ) -> torch.Tensor:
-<<<<<<< HEAD
-        # TODO(mgoin): Add capacity for loading separate key and value scales
-        return self.impl.forward(query, key, value, kv_cache, attn_metadata,
-                                 self._key_scale, self._value_scale)
-=======
 
         return self.impl.forward(query,
                                  key,
                                  value,
                                  kv_cache,
                                  attn_metadata,
-                                 self._kv_scale,
+                                 self._key_scale,
+                                 self._value_scale,
                                  attn_type=attn_type)
->>>>>>> 6ae1597d
 
     def extra_repr(self) -> str:
         s = f"head_size={self.impl.head_size}"  # type: ignore
