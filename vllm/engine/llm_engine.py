import time
from typing import Dict, Iterable, List, Optional, Tuple, Type, Union

from transformers import PreTrainedTokenizer

import vllm
from vllm.lora.request import LoRARequest
from vllm.config import (CacheConfig, DeviceConfig, ModelConfig,
                         ParallelConfig, SchedulerConfig, LoRAConfig)
from vllm.core.scheduler import Scheduler, SchedulerOutputs
from vllm.engine.arg_utils import EngineArgs
from vllm.executor.executor_base import ExecutorBase
from vllm.engine.metrics import StatLogger, Stats
from vllm.engine.ray_utils import initialize_ray_cluster
from vllm.logger import init_logger
from vllm.outputs import RequestOutput
from vllm.sampling_params import SamplingParams
from vllm.sequence import (Logprob, SamplerOutput, Sequence, SequenceGroup,
                           SequenceGroupOutput, SequenceOutput, SequenceStatus)
from vllm.transformers_utils.tokenizer import detokenize_incrementally
from vllm.transformers_utils.tokenizer_group import (BaseTokenizerGroup,
                                                     get_tokenizer_group)
from vllm.utils import Counter

logger = init_logger(__name__)
_LOCAL_LOGGING_INTERVAL_SEC = 5


class LLMEngine:
    """An LLM engine that receives requests and generates texts.

    This is the main class for the vLLM engine. It receives requests
    from clients and generates texts from the LLM. It includes a tokenizer, a
    language model (possibly distributed across multiple GPUs), and GPU memory
    space allocated for intermediate states (aka KV cache). This class utilizes
    iteration-level scheduling and efficient memory management to maximize the
    serving throughput.

    The `LLM` class wraps this class for offline batched inference and the
    `AsyncLLMEngine` class wraps this class for online serving.

    NOTE: The config arguments are derived from the `EngineArgs` class. For the
    comprehensive list of arguments, see `EngineArgs`.

    Args:
        model_config: The configuration related to the LLM model.
        cache_config: The configuration related to the KV cache memory
            management.
        parallel_config: The configuration related to distributed execution.
        scheduler_config: The configuration related to the request scheduler.
        device_config: The configuration related to the device.
        executor_class: The model executor class for managing distributed
            execution.
        log_stats: Whether to log statistics.
    """

    def __init__(
        self,
        model_config: ModelConfig,
        cache_config: CacheConfig,
        parallel_config: ParallelConfig,
        scheduler_config: SchedulerConfig,
        device_config: DeviceConfig,
        lora_config: Optional[LoRAConfig],
        executor_class: Type[ExecutorBase],
        log_stats: bool,
    ) -> None:
        logger.info(
            f"Initializing an LLM engine (v{vllm.__version__}) with config: "
            f"model={model_config.model!r}, "
            f"tokenizer={model_config.tokenizer!r}, "
            f"tokenizer_mode={model_config.tokenizer_mode}, "
            f"revision={model_config.revision}, "
            f"tokenizer_revision={model_config.tokenizer_revision}, "
            f"trust_remote_code={model_config.trust_remote_code}, "
            f"dtype={model_config.dtype}, "
            f"max_seq_len={model_config.max_model_len}, "
            f"download_dir={model_config.download_dir!r}, "
            f"load_format={model_config.load_format}, "
            f"tensor_parallel_size={parallel_config.tensor_parallel_size}, "
            f"disable_custom_all_reduce="
            f"{parallel_config.disable_custom_all_reduce}, "
            f"quantization={model_config.quantization}, "
            f"sparsity={model_config.sparsity}, "
            f"enforce_eager={model_config.enforce_eager}, "
            f"kv_cache_dtype={cache_config.cache_dtype}, "
            f"device_config={device_config.device}, "
            f"seed={model_config.seed})")
        # TODO(woosuk): Print more configs in debug mode.

        self.model_config = model_config
        self.cache_config = cache_config
        self.lora_config = lora_config
        self.parallel_config = parallel_config
        self.scheduler_config = scheduler_config
        self.device_config = device_config
        self.log_stats = log_stats
        self._verify_args()

        self._init_tokenizer()
        self.seq_counter = Counter()

        self.model_executor = executor_class(model_config, cache_config,
                                             parallel_config, scheduler_config,
                                             device_config, lora_config)

        # Ping the tokenizer to ensure liveness if it runs in a
        # different process.
        self.tokenizer.ping()

        # Create the scheduler.
        # NOTE: the cache_config here have been updated with the numbers of
        # GPU and CPU blocks, which are profiled in the distributed executor.
        self.scheduler = Scheduler(scheduler_config, cache_config, lora_config)

        # Metric Logging.
        if self.log_stats:
            self.stat_logger = StatLogger(
                local_interval=_LOCAL_LOGGING_INTERVAL_SEC,
                labels=dict(model_name=model_config.model))
            self.stat_logger.info("cache_config", self.cache_config)

    @classmethod
    def from_engine_args(cls, engine_args: EngineArgs) -> "LLMEngine":
        """Creates an LLM engine from the engine arguments."""
        # Create the engine configs.
        engine_configs = engine_args.create_engine_configs()
        parallel_config = engine_configs[2]

        # Initialize the cluster and specify the executor class.
        if parallel_config.worker_use_ray:
            initialize_ray_cluster(parallel_config)
            from vllm.executor.ray_gpu_executor import RayGPUExecutor
            executor_class = RayGPUExecutor
        else:
            assert parallel_config.world_size == 1, (
                "Ray is required if parallel_config.world_size > 1.")
            from vllm.executor.gpu_executor import GPUExecutor
            executor_class = GPUExecutor

        # Create the LLM engine.
        engine = cls(*engine_configs,
                     executor_class=executor_class,
                     log_stats=not engine_args.disable_log_stats)
        return engine

    def __reduce__(self):
        # This is to ensure that the LLMEngine is not referenced in
        # the closure used to initialize Ray worker actors
        raise RuntimeError("LLMEngine should not be pickled!")

    def get_tokenizer(self) -> "PreTrainedTokenizer":
        return self.tokenizer.get_lora_tokenizer()

    def get_tokenizer_for_seq(self,
                              sequence: Sequence) -> "PreTrainedTokenizer":
        return self.tokenizer.get_lora_tokenizer(sequence.lora_request)

    def _init_tokenizer(self, **tokenizer_init_kwargs):
        init_kwargs = dict(
            tokenizer_id=self.model_config.tokenizer,
            enable_lora=bool(self.lora_config),
            max_num_seqs=self.scheduler_config.max_num_seqs,
            max_input_length=None,
            tokenizer_mode=self.model_config.tokenizer_mode,
            trust_remote_code=self.model_config.trust_remote_code,
            revision=self.model_config.tokenizer_revision)
        init_kwargs.update(tokenizer_init_kwargs)

        self.tokenizer: BaseTokenizerGroup = get_tokenizer_group(
            self.parallel_config.tokenizer_pool_config, **init_kwargs)
<<<<<<< HEAD
=======

        if len(self.get_tokenizer()) != self.model_config.get_vocab_size():
            logger.warning(
                f"The tokenizer's vocabulary size {len(self.get_tokenizer())}"
                f" does not match the model's vocabulary size "
                f"{self.model_config.get_vocab_size()}. This might "
                f"cause an error in decoding. Please change config.json "
                "to match the tokenizer's vocabulary size.")
>>>>>>> c188ecb0

    def _verify_args(self) -> None:
        self.model_config.verify_with_parallel_config(self.parallel_config)
        self.cache_config.verify_with_parallel_config(self.parallel_config)
        if self.lora_config:
            self.lora_config.verify_with_model_config(self.model_config)
            self.lora_config.verify_with_scheduler_config(
                self.scheduler_config)

    def encode_request(
        self,
        request_id: str,  # pylint: disable=unused-argument
        prompt: Optional[str],
        prompt_token_ids: Optional[List[int]] = None,
        lora_request: Optional[LoRARequest] = None,
    ):
        if prompt_token_ids is None:
            assert prompt is not None
            prompt_token_ids = self.tokenizer.encode(request_id=request_id,
                                                     prompt=prompt,
                                                     lora_request=lora_request)
        return prompt_token_ids

    def add_request(
        self,
        request_id: str,
        prompt: Optional[str],
        sampling_params: SamplingParams,
        prompt_token_ids: Optional[List[int]] = None,
        arrival_time: Optional[float] = None,
        lora_request: Optional[LoRARequest] = None,
    ) -> None:
        """Add a request to the engine's request pool.

        The request is added to the request pool and will be processed by the
        scheduler as `engine.step()` is called. The exact scheduling policy is
        determined by the scheduler.

        Args:
            request_id: The unique ID of the request.
            prompt: The prompt string. Can be None if prompt_token_ids is
                provided.
            sampling_params: The sampling parameters for text generation.
            prompt_token_ids: The token IDs of the prompt. If None, we
                use the tokenizer to convert the prompts to token IDs.
            arrival_time: The arrival time of the request. If None, we use
                the current monotonic time.

        Details:
            - Set arrival_time to the current time if it is None.
            - Set prompt_token_ids to the encoded prompt if it is None.
            - Create `best_of` number of :class:`~vllm.Sequence` objects.
            - Create a :class:`~vllm.SequenceGroup` object
              from the list of :class:`~vllm.Sequence`.
            - Add the :class:`~vllm.SequenceGroup` object to the scheduler.

        Example:
            >>> # initialize engine
            >>> engine = LLMEngine.from_engine_args(engine_args)
            >>> # set request arguments
            >>> example_prompt = "Who is the president of the United States?"
            >>> sampling_params = SamplingParams(temperature=0.0)
            >>> request_id = 0
            >>>
            >>> # add the request to the engine
            >>> engine.add_request(
            >>>    str(request_id),
            >>>    example_prompt,
            >>>    SamplingParams(temperature=0.0))
            >>> # continue the request processing
            >>> ...
        """
        if lora_request is not None and not self.lora_config:
            raise ValueError(f"Got lora_request {lora_request} but LoRA is "
                             "not enabled!")
        max_logprobs = self.get_model_config().max_logprobs
        if (sampling_params.logprobs
                and sampling_params.logprobs > max_logprobs) or (
                    sampling_params.prompt_logprobs
                    and sampling_params.prompt_logprobs > max_logprobs):
            raise ValueError(f"Cannot request more than "
                             f"{max_logprobs} logprobs.")
        if arrival_time is None:
            arrival_time = time.time()
        prompt_token_ids = self.encode_request(
            request_id=request_id,
            prompt=prompt,
            prompt_token_ids=prompt_token_ids,
            lora_request=lora_request)

        # Create the sequences.
        block_size = self.cache_config.block_size
        seq_id = next(self.seq_counter)
        eos_token_id = self.tokenizer.get_lora_tokenizer(
            lora_request).eos_token_id
        seq = Sequence(seq_id, prompt, prompt_token_ids, block_size,
                       eos_token_id, lora_request)

        # Defensive copy of SamplingParams, which are used by the sampler,
        # this doesn't deep-copy LogitsProcessor objects
        sampling_params = sampling_params.clone()

        # Create the sequence group.
        seq_group = SequenceGroup(request_id, [seq], sampling_params,
                                  arrival_time, lora_request)

        # Add the sequence group to the scheduler.
        self.scheduler.add_seq_group(seq_group)

    def abort_request(self, request_id: Union[str, Iterable[str]]) -> None:
        """Aborts a request(s) with the given ID.

        Args:
            request_id: The ID(s) of the request to abort.

        Details:
            - Refer to the
              :meth:`~vllm.core.scheduler.Scheduler.abort_seq_group`
              from class :class:`~vllm.core.scheduler.Scheduler`.

        Example:
            >>> # initialize engine and add a request with request_id
            >>> request_id = str(0)
            >>> # abort the request
            >>> engine.abort_request(request_id)
        """
        self.scheduler.abort_seq_group(request_id)

    def get_model_config(self) -> ModelConfig:
        """Gets the model configuration."""
        return self.model_config

    def get_num_unfinished_requests(self) -> int:
        """Gets the number of unfinished requests."""
        return self.scheduler.get_num_unfinished_seq_groups()

    def has_unfinished_requests(self) -> bool:
        """Returns True if there are unfinished requests."""
        return self.scheduler.has_unfinished_seqs()

    def _check_beam_search_early_stopping(
        self,
        early_stopping: Union[bool, str],
        sampling_params: SamplingParams,
        best_running_seq: Sequence,
        current_worst_seq: Sequence,
    ) -> bool:
        assert sampling_params.use_beam_search
        length_penalty = sampling_params.length_penalty
        if early_stopping is True:
            return True

        current_worst_score = current_worst_seq.get_beam_search_score(
            length_penalty=length_penalty,
            eos_token_id=current_worst_seq.eos_token_id)
        if early_stopping is False:
            highest_attainable_score = best_running_seq.get_beam_search_score(
                length_penalty=length_penalty,
                eos_token_id=best_running_seq.eos_token_id)
        else:
            assert early_stopping == "never"
            if length_penalty > 0.0:
                # If length_penalty > 0.0, beam search will prefer longer
                # sequences. The highest attainable score calculation is
                # based on the longest possible sequence length in this case.
                max_possible_length = max(
                    best_running_seq.get_prompt_len() +
                    sampling_params.max_tokens,
                    self.scheduler_config.max_model_len)
                highest_attainable_score = (
                    best_running_seq.get_beam_search_score(
                        length_penalty=length_penalty,
                        eos_token_id=best_running_seq.eos_token_id,
                        seq_len=max_possible_length))
            else:
                # Otherwise, beam search will prefer shorter sequences. The
                # highest attainable score calculation is based on the current
                # sequence length.
                highest_attainable_score = (
                    best_running_seq.get_beam_search_score(
                        length_penalty=length_penalty,
                        eos_token_id=best_running_seq.eos_token_id))
        return current_worst_score >= highest_attainable_score

    def _process_sequence_group_outputs(self, seq_group: SequenceGroup,
                                        outputs: SequenceGroupOutput) -> None:

        # Process prompt logprobs
        prompt_logprobs = outputs.prompt_logprobs
        if prompt_logprobs is not None:
            # We can pick any sequence for the prompt.
            seq = next(iter(seq_group.seqs_dict.values()))
            all_token_ids = seq.get_token_ids()
            for i, prompt_logprobs_for_token in enumerate(prompt_logprobs):
                self._decode_logprobs(seq, seq_group.sampling_params,
                                      prompt_logprobs_for_token,
                                      all_token_ids[:i])
            seq_group.prompt_logprobs = prompt_logprobs

        # Process samples
        samples = outputs.samples
        parent_seqs = seq_group.get_seqs(status=SequenceStatus.RUNNING)
        existing_finished_seqs = seq_group.get_finished_seqs()
        parent_child_dict = {
            parent_seq.seq_id: []
            for parent_seq in parent_seqs
        }
        for sample in samples:
            parent_child_dict[sample.parent_seq_id].append(sample)
        # List of (child, parent)
        child_seqs: List[Tuple[Sequence, Sequence]] = []

        # Process the child samples for each parent sequence
        for parent in parent_seqs:
            child_samples: List[SequenceOutput] = parent_child_dict[
                parent.seq_id]
            if len(child_samples) == 0:
                # This parent sequence has no children samples. Remove
                # the parent sequence from the sequence group since it will
                # not be used in the future iterations.
                parent.status = SequenceStatus.FINISHED_ABORTED
                seq_group.remove(parent.seq_id)
                self.scheduler.free_seq(parent)
                continue
            # Fork the parent sequence if there are multiple child samples.
            for child_sample in child_samples[:-1]:
                new_child_seq_id = next(self.seq_counter)
                child = parent.fork(new_child_seq_id)
                child.append_token_id(child_sample.output_token,
                                      child_sample.logprobs)
                child_seqs.append((child, parent))
            # Continue the parent sequence for the last child sample.
            # We reuse the parent sequence here to reduce redundant memory
            # copies, especially when using non-beam search sampling methods.
            last_child_sample = child_samples[-1]
            parent.append_token_id(last_child_sample.output_token,
                                   last_child_sample.logprobs)
            child_seqs.append((parent, parent))

        for seq, _ in child_seqs:
            self._decode_sequence(seq, seq_group.sampling_params)
            self._check_stop(seq, seq_group.sampling_params)

        # Non-beam search case
        if not seq_group.sampling_params.use_beam_search:
            # For newly created child sequences, add them to the sequence group
            # and fork them in block manager if they are not finished.
            for seq, parent in child_seqs:
                if seq is not parent:
                    seq_group.add(seq)
                    if not seq.is_finished():
                        self.scheduler.fork_seq(parent, seq)

            # Free the finished and selected parent sequences' memory in block
            # manager. Keep them in the sequence group as candidate output.
            # NOTE: we need to fork the new sequences before freeing the
            # old sequences.
            for seq, parent in child_seqs:
                if seq is parent and seq.is_finished():
                    self.scheduler.free_seq(seq)
            return

        # Beam search case
        # Select the child sequences to keep in the sequence group.
        selected_child_seqs = []
        unselected_child_seqs = []
        beam_width = seq_group.sampling_params.best_of
        length_penalty = seq_group.sampling_params.length_penalty

        # Select the newly finished sequences with the highest scores
        # to replace existing finished sequences.
        # Tuple of (seq, parent, is_new)
        existing_finished_seqs = [(seq, None, False)
                                  for seq in existing_finished_seqs]
        new_finished_seqs = [(seq, parent, True) for seq, parent in child_seqs
                             if seq.is_finished()]
        all_finished_seqs = existing_finished_seqs + new_finished_seqs
        # Sort the finished sequences by their scores.
        all_finished_seqs.sort(key=lambda x: x[0].get_beam_search_score(
            length_penalty=length_penalty, eos_token_id=x[0].eos_token_id),
                               reverse=True)
        for seq, parent, is_new in all_finished_seqs[:beam_width]:
            if is_new:
                # A newly generated child sequence finishes and has a high
                # score, so we will add it into the sequence group.
                selected_child_seqs.append((seq, parent))
        for seq, parent, is_new in all_finished_seqs[beam_width:]:
            if is_new:
                # A newly generated child sequence finishes but has a low
                # score, so we will not add it into the sequence group.
                # Additionally, if this sequence is a continuation of a
                # parent sequence, we will need remove the parent sequence
                # from the sequence group.
                unselected_child_seqs.append((seq, parent))
            else:
                # An existing finished sequence has a low score, so we will
                # remove it from the sequence group.
                seq_group.remove(seq.seq_id)

        # select the top beam_width sequences from the running
        # sequences for the next iteration to continue the beam
        # search.
        running_child_seqs = [(seq, parent) for seq, parent in child_seqs
                              if not seq.is_finished()]
        # Sort the running sequences by their scores.
        running_child_seqs.sort(key=lambda x: x[0].get_beam_search_score(
            length_penalty=length_penalty, eos_token_id=x[0].eos_token_id),
                                reverse=True)

        # Check if we can stop the beam search.
        if len(running_child_seqs) == 0:
            # No running sequences, stop the beam search.
            stop_beam_search = True
        elif len(all_finished_seqs) < beam_width:
            # Not enough finished sequences, continue the beam search.
            stop_beam_search = False
        else:
            # Check the early stopping criteria
            best_running_seq = running_child_seqs[0][0]
            current_worst_seq = all_finished_seqs[beam_width - 1][0]
            stop_beam_search = self._check_beam_search_early_stopping(
                seq_group.sampling_params.early_stopping,
                seq_group.sampling_params, best_running_seq, current_worst_seq)

        if stop_beam_search:
            # Stop the beam search and remove all the running sequences from
            # the sequence group.
            unselected_child_seqs.extend(running_child_seqs)
        else:
            # Continue the beam search and select the top beam_width sequences
            # to continue the beam search.
            selected_child_seqs.extend(running_child_seqs[:beam_width])
            # The remaining running sequences will not be used in the next
            # iteration. Again, if these sequences are continuations of
            # parent sequences, we will need to remove the parent sequences
            # from the sequence group.
            unselected_child_seqs.extend(running_child_seqs[beam_width:])

        # For newly created child sequences, add them to the sequence group
        # and fork them in block manager if they are not finished.
        for seq, parent in selected_child_seqs:
            if seq is not parent:
                seq_group.add(seq)
                if not seq.is_finished():
                    self.scheduler.fork_seq(parent, seq)

        # Free the finished and selected parent sequences' memory in block
        # manager. Keep them in the sequence group as candidate output.
        for seq, parent in selected_child_seqs:
            if seq is parent and seq.is_finished():
                self.scheduler.free_seq(seq)

        # Remove the unselected parent sequences from the sequence group and
        # free their memory in block manager.
        for seq, parent in unselected_child_seqs:
            if seq is parent:
                # Remove the parent sequence if it is not selected for next
                # iteration
                seq_group.remove(seq.seq_id)
                self.scheduler.free_seq(seq)

    def _process_model_outputs(
            self, output: SamplerOutput,
            scheduler_outputs: SchedulerOutputs) -> List[RequestOutput]:
        now = time.time()
        # Update the scheduled sequence groups with the model outputs.
        scheduled_seq_groups = scheduler_outputs.scheduled_seq_groups

        # If prefix caching is enabled, mark all blocks in the sequence groups
        # as completed so that future requests don't attempt to recompute them
        if self.cache_config.enable_prefix_caching:
            for seq_group in scheduled_seq_groups:
                self.scheduler.mark_blocks_as_computed(seq_group)

        for seq_group, outputs in zip(scheduled_seq_groups, output):
            self._process_sequence_group_outputs(seq_group, outputs)

        # Free the finished sequence groups.
        self.scheduler.free_finished_seq_groups()

        # Create the outputs.
        request_outputs: List[RequestOutput] = []
        for seq_group in scheduled_seq_groups:
            seq_group.maybe_set_first_token_time(now)
            request_output = RequestOutput.from_seq_group(seq_group)
            request_outputs.append(request_output)
        for seq_group in scheduler_outputs.ignored_seq_groups:
            request_output = RequestOutput.from_seq_group(seq_group)
            request_outputs.append(request_output)

        # Log stats.
        if self.log_stats:
            self.stat_logger.log(self._get_stats(scheduler_outputs))
        return request_outputs

    def step(self) -> List[RequestOutput]:
        """Performs one decoding iteration and returns newly generated results.

        .. figure:: https://i.imgur.com/sv2HssD.png
            :alt: Overview of the step function
            :align: center

            Overview of the step function.

        Details:
            - Step 1: Schedules the sequences to be executed in the next
              iteration and the token blocks to be swapped in/out/copy.

                - Depending on the scheduling policy,
                  sequences may be `preempted/reordered`.
                - A Sequence Group (SG) refer to a group of sequences
                  that are generated from the same prompt.

            - Step 2: Calls the distributed executor to execute the model.
            - Step 3: Processes the model output. This mainly includes:

                - Decodes the relevant outputs.
                - Updates the scheduled sequence groups with model outputs
                  based on its `sampling parameters` (`use_beam_search` or not).
                - Frees the finished sequence groups.

            - Finally, it creates and returns the newly generated results.

        Example:
            >>> # Please see the example/ folder for more detailed examples.
            >>>
            >>> # initialize engine and request arguments
            >>> engine = LLMEngine.from_engine_args(engine_args)
            >>> example_inputs = [(0, "What is LLM?",
            >>>    SamplingParams(temperature=0.0))]
            >>>
            >>> # Start the engine with an event loop
            >>> while True:
            >>>     if example_inputs:
            >>>         req_id, prompt, sampling_params = example_inputs.pop(0)
            >>>         engine.add_request(str(req_id), prompt, sampling_params)
            >>>
            >>>     # continue the request processing
            >>>     request_outputs = engine.step()
            >>>     for request_output in request_outputs:
            >>>         if request_output.finished:
            >>>             # return or show the request output
            >>>
            >>>     if not (engine.has_unfinished_requests() or example_inputs):
            >>>         break
        """
        seq_group_metadata_list, scheduler_outputs = self.scheduler.schedule()

        if not scheduler_outputs.is_empty():
            output = self.model_executor.execute_model(
                seq_group_metadata_list, scheduler_outputs.blocks_to_swap_in,
                scheduler_outputs.blocks_to_swap_out,
                scheduler_outputs.blocks_to_copy)
        else:
            output = []

        return self._process_model_outputs(output, scheduler_outputs)

    def do_log_stats(self) -> None:
        """Forced log when no requests active."""
        if self.log_stats:
            self.stat_logger.log(self._get_stats(scheduler_outputs=None))

    def _get_stats(self,
                   scheduler_outputs: Optional[SchedulerOutputs]) -> Stats:
        """Get Stats to be Logged to Prometheus."""
        now = time.time()

        # KV Cache Usage in %.
        num_total_gpu = self.cache_config.num_gpu_blocks
        num_free_gpu = self.scheduler.block_manager.get_num_free_gpu_blocks()
        gpu_cache_usage = 1.0 - (num_free_gpu / num_total_gpu)

        num_total_cpu = self.cache_config.num_cpu_blocks
        cpu_cache_usage = 0.
        if num_total_cpu > 0:
            num_free_cpu = self.scheduler.block_manager.get_num_free_cpu_blocks(
            )
            cpu_cache_usage = 1.0 - (num_free_cpu / num_total_cpu)

        # Scheduler State
        num_running = len(self.scheduler.running)
        num_swapped = len(self.scheduler.swapped)
        num_waiting = len(self.scheduler.waiting)

        # Iteration stats if we have scheduler output.
        num_prompt_tokens = 0
        num_generation_tokens = 0
        time_to_first_tokens = []
        time_per_output_tokens = []
        time_e2e_requests = []
        if scheduler_outputs is not None:
            prompt_run = scheduler_outputs.prompt_run

            # Number of Tokens.
            if prompt_run:
                num_prompt_tokens = sum(
                    len(seq_group.prompt_token_ids)
                    for seq_group in scheduler_outputs.scheduled_seq_groups)
                num_generation_tokens = sum(
                    seq_group.num_seqs()
                    for seq_group in scheduler_outputs.scheduled_seq_groups)
            else:
                num_generation_tokens = scheduler_outputs.num_batched_tokens

            # Latency Timings.
            time_last_iters = []
            for seq_group in scheduler_outputs.scheduled_seq_groups:
                # Time since last token.
                # (n.b. updates seq_group.metrics.last_token_time)
                time_last_iters.append(seq_group.get_last_latency(now))
                # Time since arrival for all finished requests.
                if seq_group.is_finished():
                    time_e2e_requests.append(now -
                                             seq_group.metrics.arrival_time)

            time_to_first_tokens = time_last_iters if prompt_run else []
            time_per_output_tokens = [] if prompt_run else time_last_iters

        return Stats(
            now=now,
            num_running=num_running,
            num_swapped=num_swapped,
            num_waiting=num_waiting,
            gpu_cache_usage=gpu_cache_usage,
            cpu_cache_usage=cpu_cache_usage,
            num_prompt_tokens=num_prompt_tokens,
            num_generation_tokens=num_generation_tokens,
            time_to_first_tokens=time_to_first_tokens,
            time_per_output_tokens=time_per_output_tokens,
            time_e2e_requests=time_e2e_requests,
        )

    def _decode_logprobs(self, seq: Sequence, prms: SamplingParams,
                         logprobs: Dict[int, Logprob],
                         all_input_ids: List[int]) -> None:
        if not logprobs:
            return
        for token_id, sample_logprob in logprobs.items():
            if (sample_logprob.decoded_token is None and token_id != -1):
                all_input_ids_with_logprob = all_input_ids[:-1] + [token_id]
                (_, new_text, prefix_offset,
                 read_offset) = detokenize_incrementally(
                     self.get_tokenizer_for_seq(seq),
                     all_input_ids=all_input_ids_with_logprob,
                     prev_tokens=seq.tokens,
                     prefix_offset=seq.prefix_offset,
                     read_offset=seq.read_offset,
                     skip_special_tokens=prms.skip_special_tokens,
                     spaces_between_special_tokens=prms.
                     spaces_between_special_tokens,
                 )
                sample_logprob.decoded_token = new_text

    def _decode_sequence(self, seq: Sequence, prms: SamplingParams) -> None:
        """Decodes the new token for a sequence."""
        all_input_ids = seq.get_token_ids()
        self._decode_logprobs(seq, prms, seq.output_logprobs[-1],
                              all_input_ids)

        (new_tokens, new_output_text, prefix_offset,
         read_offset) = detokenize_incrementally(
             self.get_tokenizer_for_seq(seq),
             all_input_ids=all_input_ids,
             prev_tokens=seq.tokens,
             prefix_offset=seq.prefix_offset,
             read_offset=seq.read_offset,
             skip_special_tokens=prms.skip_special_tokens,
             spaces_between_special_tokens=prms.spaces_between_special_tokens,
         )
        if seq.tokens is None:
            seq.tokens = new_tokens
        else:
            seq.tokens.extend(new_tokens)
        seq.prefix_offset = prefix_offset
        seq.read_offset = read_offset
        seq.output_text += new_output_text

    def _check_stop(self, seq: Sequence,
                    sampling_params: SamplingParams) -> None:
        """Stop the finished sequences."""
        for stop_str in sampling_params.stop:
            if seq.output_text.endswith(stop_str):
                self._finalize_sequence(seq, sampling_params, stop_str)
                seq.status = SequenceStatus.FINISHED_STOPPED
                return
        if seq.get_last_token_id() in sampling_params.stop_token_ids:
            stop_str = self.get_tokenizer_for_seq(seq).convert_ids_to_tokens(
                seq.get_last_token_id())
            self._finalize_sequence(seq, sampling_params, stop_str)
            seq.status = SequenceStatus.FINISHED_STOPPED
            return

        # Check if the sequence has reached max_model_len.
        if seq.get_len() > self.scheduler_config.max_model_len:
            seq.status = SequenceStatus.FINISHED_LENGTH_CAPPED
            return

        # Check if the sequence has reached max_tokens.
        if seq.get_output_len() == sampling_params.max_tokens:
            seq.status = SequenceStatus.FINISHED_LENGTH_CAPPED
            return

        # Check if the sequence has generated the EOS token.
        if ((not sampling_params.ignore_eos)
                and seq.get_last_token_id() == seq.eos_token_id):
            seq.status = SequenceStatus.FINISHED_STOPPED
            return

    def _finalize_sequence(self, seq: Sequence,
                           sampling_params: SamplingParams,
                           stop_string: str) -> None:
        if sampling_params.include_stop_str_in_output:
            return

        if stop_string and seq.output_text.endswith(stop_string):
            # Truncate the output text so that the stop string is
            # not included in the output.
            seq.output_text = seq.output_text[:-len(stop_string)]

    def add_lora(self, lora_request: LoRARequest) -> bool:
        return self.model_executor.add_lora(lora_request)

    def remove_lora(self, lora_id: int) -> bool:
        return self.model_executor.remove_lora(lora_id)

    def list_loras(self) -> List[int]:
        return self.model_executor.list_loras()

    def check_health(self) -> None:
        self.model_executor.check_health()<|MERGE_RESOLUTION|>--- conflicted
+++ resolved
@@ -169,8 +169,6 @@
 
         self.tokenizer: BaseTokenizerGroup = get_tokenizer_group(
             self.parallel_config.tokenizer_pool_config, **init_kwargs)
-<<<<<<< HEAD
-=======
 
         if len(self.get_tokenizer()) != self.model_config.get_vocab_size():
             logger.warning(
@@ -179,7 +177,6 @@
                 f"{self.model_config.get_vocab_size()}. This might "
                 f"cause an error in decoding. Please change config.json "
                 "to match the tokenizer's vocabulary size.")
->>>>>>> c188ecb0
 
     def _verify_args(self) -> None:
         self.model_config.verify_with_parallel_config(self.parallel_config)
