--- conflicted
+++ resolved
@@ -649,54 +649,6 @@
         if num_total_cpu > 0:
             num_free_cpu = self.scheduler.block_manager.get_num_free_cpu_blocks(
             )
-<<<<<<< HEAD
-            cpu_cache_usage = 1.0 - (num_free_cpu / num_total_cpu)
-
-        # Scheduler State
-        num_running = len(self.scheduler.running)
-        num_swapped = len(self.scheduler.swapped)
-        num_waiting = len(self.scheduler.waiting)
-
-        # Iteration stats.
-        num_prompt_tokens = 0
-        num_generation_tokens = 0
-        time_to_first_tokens = []
-        time_per_output_tokens = []
-        # Request stats for finished requests.
-        time_e2e_requests = []
-        time_inference_requests = []
-        time_queue_requests = []
-        num_prompt_tokens_requests = []
-        num_generation_tokens_requests = []
-        max_num_generation_tokens_requests = []
-        if scheduler_outputs is not None:
-            prompt_run = scheduler_outputs.num_prefill_groups > 0
-
-            # Number of Tokens.
-            if prompt_run:
-                num_prompt_tokens = sum(
-                    len(scheduled_seq_group.seq_group.prompt_token_ids)
-                    for scheduled_seq_group in
-                    scheduler_outputs.scheduled_seq_groups)
-                num_generation_tokens = sum(
-                    scheduled_seq_group.seq_group.num_seqs()
-                    for scheduled_seq_group in
-                    scheduler_outputs.scheduled_seq_groups)
-            else:
-                num_generation_tokens = scheduler_outputs.num_batched_tokens
-
-            # Request level data.
-            time_last_iters = []
-            for scheduled_seq_group in scheduler_outputs.scheduled_seq_groups:
-                seq_group = scheduled_seq_group.seq_group
-                # Time since last token.
-                # (n.b. updates seq_group.metrics.last_token_time)
-                time_last_iters.append(seq_group.get_last_latency(now))
-
-                # Log all metrics for finished requests.
-                if seq_group.is_finished():
-                    # Latency timings.
-=======
             cpu_cache_usage_sys = 1.0 - (num_free_cpu / num_total_cpu)
 
         # Iteration stats
@@ -708,9 +660,12 @@
         # Request stats
         #   Latency
         time_e2e_requests: List[float] = []
+        time_inference_requests: List[float] = []
+        time_queue_requests: List[float] = []
         #   Metadata
         num_prompt_tokens_requests: List[int] = []
         num_generation_tokens_requests: List[int] = []
+        max_num_generation_tokens_requests: List[int] = []
         best_of_requests: List[int] = []
         n_requests: List[int] = []
         finished_reason_requests: List[str] = []
@@ -758,7 +713,6 @@
                 # which can only happen once.
                 if seq_group.is_finished():
                     # Latency timings
->>>>>>> 93183d6b
                     time_e2e_requests.append(now -
                                              seq_group.metrics.arrival_time)
                     time_queue_requests.append(
@@ -809,28 +763,6 @@
 
         return Stats(
             now=now,
-<<<<<<< HEAD
-            # System stats.
-            num_running=num_running,
-            num_swapped=num_swapped,
-            num_waiting=num_waiting,
-            gpu_cache_usage=gpu_cache_usage,
-            cpu_cache_usage=cpu_cache_usage,
-            # Iteration stats.
-            prompt_run=prompt_run,
-            num_prompt_tokens=num_prompt_tokens,
-            num_generation_tokens=num_generation_tokens,
-            # Request stats.
-            time_to_first_tokens=time_to_first_tokens,
-            time_per_output_tokens=time_per_output_tokens,
-            time_e2e_requests=time_e2e_requests,
-            time_inference_requests=time_inference_requests,
-            time_queue_requests=time_queue_requests,
-            num_prompt_tokens_requests=num_prompt_tokens_requests,
-            num_generation_tokens_requests=num_generation_tokens_requests,
-            max_num_generation_tokens_requests=
-            max_num_generation_tokens_requests,
-=======
 
             # System stats
             #   Scheduler State
@@ -851,13 +783,16 @@
             # Request stats
             #   Latency
             time_e2e_requests=time_e2e_requests,
+            time_inference_requests=time_inference_requests,
+            time_queue_requests=time_queue_requests,
             #   Metadata
             num_prompt_tokens_requests=num_prompt_tokens_requests,
             num_generation_tokens_requests=num_generation_tokens_requests,
+            max_num_generation_tokens_requests=
+            max_num_generation_tokens_requests,
             best_of_requests=best_of_requests,
             n_requests=n_requests,
             finished_reason_requests=finished_reason_requests,
->>>>>>> 93183d6b
         )
 
     def add_lora(self, lora_request: LoRARequest) -> bool:
