--- conflicted
+++ resolved
@@ -504,11 +504,7 @@
         eos_token_id = self.tokenizer.get_lora_tokenizer(
             lora_request).eos_token_id
         seq = Sequence(seq_id, prompt, prompt_token_ids, block_size,
-<<<<<<< HEAD
-                       lora_request)
-=======
                        eos_token_id, lora_request)
->>>>>>> 385da2da
 
         # Defensive copy of SamplingParams, which are used by the sampler,
         # this doesn't deep-copy LogitsProcessor objects
