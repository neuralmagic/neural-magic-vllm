<<<<<<< HEAD
# This file has been modified by Neural Magic

import copy
from collections import defaultdict
import os
import time
import pickle
import importlib
from typing import (TYPE_CHECKING, Any, Dict, Iterable, List, Optional, Tuple,
                    Union)
=======
import time
from typing import Dict, Iterable, List, Optional, Tuple, Type, Union
>>>>>>> 54be8a0b

from transformers import PreTrainedTokenizer

import vllm
from vllm.lora.request import LoRARequest
from vllm.config import (CacheConfig, DeviceConfig, ModelConfig,
                         ParallelConfig, SchedulerConfig, LoRAConfig)
from vllm.core.scheduler import Scheduler, SchedulerOutputs
from vllm.engine.arg_utils import EngineArgs
from vllm.executor.executor_base import ExecutorBase
from vllm.engine.metrics import StatLogger, Stats
from vllm.engine.ray_utils import initialize_ray_cluster
from vllm.logger import init_logger
from vllm.outputs import RequestOutput
from vllm.sampling_params import SamplingParams
from vllm.sequence import (Logprob, SamplerOutput, Sequence, SequenceGroup,
                           SequenceGroupOutput, SequenceOutput, SequenceStatus)
from vllm.transformers_utils.tokenizer import (detokenize_incrementally,
                                               TokenizerGroup)
<<<<<<< HEAD
from vllm.utils import (Counter, set_cuda_visible_devices, get_ip,
                        get_open_port, get_distributed_init_method)

if ray:
    from ray.util.scheduling_strategies import PlacementGroupSchedulingStrategy

if TYPE_CHECKING:
    from ray.util.placement_group import PlacementGroup
=======
from vllm.utils import Counter
>>>>>>> 54be8a0b

logger = init_logger(__name__)
_LOCAL_LOGGING_INTERVAL_SEC = 5

<<<<<<< HEAD
# A map between the device type (in device config) to its worker module.
DEVICE_TO_WORKER_MODULE_MAP = {
    "cuda": "vllm.worker.worker",
    "neuron": "vllm.worker.neuron_worker",
}

# If the env var is set, it uses the Ray's compiled DAG API
# which optimizes the control plane overhead.
# Run VLLM with VLLM_USE_RAY_COMPILED_DAG=1 to enable it.
USE_RAY_COMPILED_DAG = bool(os.getenv("VLLM_USE_RAY_COMPILED_DAG", 0))

=======
>>>>>>> 54be8a0b

class LLMEngine:
    """An LLM engine that receives requests and generates texts.

    This is the main class for the vLLM engine. It receives requests
    from clients and generates texts from the LLM. It includes a tokenizer, a
    language model (possibly distributed across multiple GPUs), and GPU memory
    space allocated for intermediate states (aka KV cache). This class utilizes
    iteration-level scheduling and efficient memory management to maximize the
    serving throughput.

    The `LLM` class wraps this class for offline batched inference and the
    `AsyncLLMEngine` class wraps this class for online serving.

    NOTE: The config arguments are derived from the `EngineArgs` class. For the
    comprehensive list of arguments, see `EngineArgs`.

    Args:
        model_config: The configuration related to the LLM model.
        cache_config: The configuration related to the KV cache memory
            management.
        parallel_config: The configuration related to distributed execution.
        scheduler_config: The configuration related to the request scheduler.
        device_config: The configuration related to the device.
        executor_class: The model executor class for managing distributed
            execution.
        log_stats: Whether to log statistics.
    """

    def __init__(
        self,
        model_config: ModelConfig,
        cache_config: CacheConfig,
        parallel_config: ParallelConfig,
        scheduler_config: SchedulerConfig,
        device_config: DeviceConfig,
        lora_config: Optional[LoRAConfig],
        executor_class: Type[ExecutorBase],
        log_stats: bool,
    ) -> None:
        logger.info(
            f"Initializing an LLM engine (v{vllm.__version__}) with config: "
            f"model={model_config.model!r}, "
            f"tokenizer={model_config.tokenizer!r}, "
            f"tokenizer_mode={model_config.tokenizer_mode}, "
            f"revision={model_config.revision}, "
            f"tokenizer_revision={model_config.tokenizer_revision}, "
            f"trust_remote_code={model_config.trust_remote_code}, "
            f"dtype={model_config.dtype}, "
            f"max_seq_len={model_config.max_model_len}, "
            f"download_dir={model_config.download_dir!r}, "
            f"load_format={model_config.load_format}, "
            f"tensor_parallel_size={parallel_config.tensor_parallel_size}, "
            f"disable_custom_all_reduce="
            f"{parallel_config.disable_custom_all_reduce}, "
            f"quantization={model_config.quantization}, "
            f"sparsity={model_config.sparsity}, "
            f"enforce_eager={model_config.enforce_eager}, "
            f"kv_cache_dtype={cache_config.cache_dtype}, "
            f"device_config={device_config.device}, "
            f"seed={model_config.seed})")
        # TODO(woosuk): Print more configs in debug mode.

        self.model_config = model_config
        self.cache_config = cache_config
        self.lora_config = lora_config
        self.parallel_config = parallel_config
        self.scheduler_config = scheduler_config
        self.device_config = device_config
        self.log_stats = log_stats
        self._verify_args()

        self._init_tokenizer()
        self.seq_counter = Counter()

<<<<<<< HEAD
        # Create the parallel GPU workers.
        if self.parallel_config.worker_use_ray:
            # Disable Ray usage stats collection.
            ray_usage = os.environ.get("RAY_USAGE_STATS_ENABLED", "0")
            if ray_usage != "1":
                os.environ["RAY_USAGE_STATS_ENABLED"] = "0"
            # Pass additional arguments to initialize the worker
            additional_ray_args = {}
            if self.parallel_config.ray_workers_use_nsight:
                logger.info("Configuring Ray workers to use nsight.")
                additional_ray_args = {
                    "runtime_env": {
                        "nsight": {
                            "t": "cuda,cudnn,cublas",
                            "o": "'worker_process_%p'",
                            "cuda-graph-trace": "node",
                        }
                    }
                }
            self._init_workers_ray(placement_group, **additional_ray_args)
        else:
            self._init_workers()

        # Profile the memory usage and initialize the cache.
        self._init_cache()
=======
        self.model_executor = executor_class(model_config, cache_config,
                                             parallel_config, scheduler_config,
                                             device_config, lora_config)
>>>>>>> 54be8a0b

        # Create the scheduler.
        # NOTE: the cache_config here have been updated with the numbers of
        # GPU and CPU blocks, which are profiled in the distributed executor.
        self.scheduler = Scheduler(scheduler_config, cache_config, lora_config)

        # Metric Logging.
        if self.log_stats:
            self.stat_logger = StatLogger(
                local_interval=_LOCAL_LOGGING_INTERVAL_SEC,
                labels=dict(model_name=model_config.model))
            self.stat_logger.info("cache_config", self.cache_config)

    @classmethod
    def from_engine_args(cls, engine_args: EngineArgs) -> "LLMEngine":
        """Creates an LLM engine from the engine arguments."""
        # Create the engine configs.
        engine_configs = engine_args.create_engine_configs()
        parallel_config = engine_configs[2]

<<<<<<< HEAD
    def __reduce__(self):
        # This is to ensure that the LLMEngine is not referenced in
        # the closure used to initialize Ray worker actors
        raise RuntimeError("LLMEngine should not be pickled!")

    def get_tokenizer(self) -> "PreTrainedTokenizer":
        return self.tokenizer.get_lora_tokenizer()

    def get_tokenizer_for_seq(self,
                              sequence: Sequence) -> "PreTrainedTokenizer":
        return self.tokenizer.get_lora_tokenizer(sequence.lora_request)

    def _dispatch_worker(self):
        worker_module = DEVICE_TO_WORKER_MODULE_MAP[
            self.device_config.device_type]
        imported_worker = importlib.import_module(worker_module)
        Worker = imported_worker.Worker
        return Worker

    def _init_workers(self):
        # Lazy import the Worker to avoid importing torch.cuda/xformers
        # before CUDA_VISIBLE_DEVICES is set in the Worker
        Worker = self._dispatch_worker()

        assert self.parallel_config.world_size == 1, (
            "Ray is required if parallel_config.world_size > 1.")

        self.workers: List[Worker] = []
        distributed_init_method = get_distributed_init_method(
            get_ip(), get_open_port())
        self.driver_worker = Worker(
            self.model_config,
            self.parallel_config,
            self.scheduler_config,
            self.device_config,
            local_rank=0,
            rank=0,
            distributed_init_method=distributed_init_method,
            lora_config=self.lora_config,
            kv_cache_dtype=self.cache_config.cache_dtype,
            is_driver_worker=True,
        )
        self._run_workers("init_model")
        self._run_workers("load_model")
=======
        # Initialize the cluster and specify the executor class.
        if parallel_config.worker_use_ray:
            initialize_ray_cluster(parallel_config)
            from vllm.executor.ray_gpu_executor import RayGPUExecutor
            executor_class = RayGPUExecutor
        else:
            assert parallel_config.world_size == 1, (
                "Ray is required if parallel_config.world_size > 1.")
            from vllm.executor.gpu_executor import GPUExecutor
            executor_class = GPUExecutor

        # Create the LLM engine.
        engine = cls(*engine_configs,
                     executor_class=executor_class,
                     log_stats=not engine_args.disable_log_stats)
        return engine

    def __reduce__(self):
        # This is to ensure that the LLMEngine is not referenced in
        # the closure used to initialize Ray worker actors
        raise RuntimeError("LLMEngine should not be pickled!")

    def get_tokenizer(self) -> "PreTrainedTokenizer":
        return self.tokenizer.get_lora_tokenizer()

    def get_tokenizer_for_seq(self,
                              sequence: Sequence) -> "PreTrainedTokenizer":
        return self.tokenizer.get_lora_tokenizer(sequence.lora_request)
>>>>>>> 54be8a0b

    def _init_tokenizer(self, **tokenizer_init_kwargs):
        init_kwargs = dict(
            enable_lora=bool(self.lora_config),
            max_num_seqs=self.scheduler_config.max_num_seqs,
            max_input_length=None,
            tokenizer_mode=self.model_config.tokenizer_mode,
            trust_remote_code=self.model_config.trust_remote_code,
            revision=self.model_config.tokenizer_revision)
        init_kwargs.update(tokenizer_init_kwargs)
        self.tokenizer: TokenizerGroup = TokenizerGroup(
            self.model_config.tokenizer, **init_kwargs)

<<<<<<< HEAD
    def _init_workers_ray(self, placement_group: "PlacementGroup",
                          **ray_remote_kwargs):
        if self.parallel_config.tensor_parallel_size == 1:
            num_gpus = self.cache_config.gpu_memory_utilization
        else:
            num_gpus = 1

        self.driver_dummy_worker: RayWorkerVllm = None
        self.workers: List[RayWorkerVllm] = []

        driver_ip = get_ip()
        for bundle_id, bundle in enumerate(placement_group.bundle_specs):
            if not bundle.get("GPU", 0):
                continue
            scheduling_strategy = PlacementGroupSchedulingStrategy(
                placement_group=placement_group,
                placement_group_capture_child_tasks=True,
                placement_group_bundle_index=bundle_id,
            )
            worker = ray.remote(
                num_cpus=0,
                num_gpus=num_gpus,
                scheduling_strategy=scheduling_strategy,
                **ray_remote_kwargs,
            )(RayWorkerVllm).remote(self.model_config.trust_remote_code)

            worker_ip = ray.get(worker.get_node_ip.remote())
            if worker_ip == driver_ip and self.driver_dummy_worker is None:
                # If the worker is on the same node as the driver, we use it
                # as the resource holder for the driver process.
                self.driver_dummy_worker = worker
            else:
                self.workers.append(worker)

        if self.driver_dummy_worker is None:
            raise ValueError(
                "Ray does not allocate any GPUs on the driver node. Consider "
                "adjusting the Ray placement group or running the driver on a "
                "GPU node.")

        driver_node_id, driver_gpu_ids = ray.get(
            self.driver_dummy_worker.get_node_and_gpu_ids.remote())
        worker_node_and_gpu_ids = ray.get(
            [worker.get_node_and_gpu_ids.remote() for worker in self.workers])

        node_workers = defaultdict(list)
        node_gpus = defaultdict(list)

        node_workers[driver_node_id].append(0)
        node_gpus[driver_node_id].extend(driver_gpu_ids)
        for i, (node_id, gpu_ids) in enumerate(worker_node_and_gpu_ids,
                                               start=1):
            node_workers[node_id].append(i)
            node_gpus[node_id].extend(gpu_ids)
        for node_id, gpu_ids in node_gpus.items():
            node_gpus[node_id] = sorted(gpu_ids)

        # Set CUDA_VISIBLE_DEVICES for the driver.
        set_cuda_visible_devices(node_gpus[driver_node_id])
        for worker, (node_id, _) in zip(self.workers, worker_node_and_gpu_ids):
            worker.set_cuda_visible_devices.remote(node_gpus[node_id])

        distributed_init_method = get_distributed_init_method(
            driver_ip, get_open_port())

        # Lazy import the Worker to avoid importing torch.cuda/xformers
        # before CUDA_VISIBLE_DEVICES is set in the Worker
        Worker = self._dispatch_worker()

        # Initialize torch distributed process group for the workers.
        model_config = copy.deepcopy(self.model_config)
        parallel_config = copy.deepcopy(self.parallel_config)
        scheduler_config = copy.deepcopy(self.scheduler_config)
        device_config = copy.deepcopy(self.device_config)
        lora_config = copy.deepcopy(self.lora_config)
        kv_cache_dtype = self.cache_config.cache_dtype

        for rank, (worker, (node_id,
                            _)) in enumerate(zip(self.workers,
                                                 worker_node_and_gpu_ids),
                                             start=1):
            local_rank = node_workers[node_id].index(rank)
            worker.init_worker.remote(
                lambda rank=rank, local_rank=local_rank: Worker(
                    model_config,
                    parallel_config,
                    scheduler_config,
                    device_config,
                    local_rank,
                    rank,
                    distributed_init_method,
                    lora_config=lora_config,
                    kv_cache_dtype=kv_cache_dtype,
                ))

        driver_rank = 0
        driver_local_rank = node_workers[driver_node_id].index(driver_rank)
        self.driver_worker = Worker(
            self.model_config,
            self.parallel_config,
            self.scheduler_config,
            self.device_config,
            driver_local_rank,
            driver_rank,
            distributed_init_method,
            lora_config=self.lora_config,
            kv_cache_dtype=kv_cache_dtype,
            is_driver_worker=True,
        )

        # don't use cupy for eager mode
        self._run_workers("init_model",
                          cupy_port=get_open_port()
                          if not model_config.enforce_eager else None)
        self._run_workers(
            "load_model",
            max_concurrent_workers=self.parallel_config.
            max_parallel_loading_workers,
        )

=======
>>>>>>> 54be8a0b
    def _verify_args(self) -> None:
        self.model_config.verify_with_parallel_config(self.parallel_config)
        self.cache_config.verify_with_parallel_config(self.parallel_config)
        if self.lora_config:
            self.lora_config.verify_with_model_config(self.model_config)
            self.lora_config.verify_with_scheduler_config(
                self.scheduler_config)

    def encode_request(
        self,
        request_id: str,  # pylint: disable=unused-argument
        prompt: Optional[str],
        prompt_token_ids: Optional[List[int]] = None,
        lora_request: Optional[LoRARequest] = None,
    ):
        if prompt_token_ids is None:
            assert prompt is not None
            prompt_token_ids = self.tokenizer.encode(request_id=request_id,
                                                     prompt=prompt,
                                                     lora_request=lora_request)
        return prompt_token_ids

    def add_request(
        self,
        request_id: str,
        prompt: Optional[str],
        sampling_params: SamplingParams,
        prompt_token_ids: Optional[List[int]] = None,
        arrival_time: Optional[float] = None,
        lora_request: Optional[LoRARequest] = None,
    ) -> None:
        """Add a request to the engine's request pool.

        The request is added to the request pool and will be processed by the
        scheduler as `engine.step()` is called. The exact scheduling policy is
        determined by the scheduler.

        Args:
            request_id: The unique ID of the request.
            prompt: The prompt string. Can be None if prompt_token_ids is
                provided.
            sampling_params: The sampling parameters for text generation.
            prompt_token_ids: The token IDs of the prompt. If None, we
                use the tokenizer to convert the prompts to token IDs.
            arrival_time: The arrival time of the request. If None, we use
                the current monotonic time.

        Details:
            - Set arrival_time to the current time if it is None.
            - Set prompt_token_ids to the encoded prompt if it is None.
            - Create `best_of` number of :class:`~vllm.Sequence` objects.
            - Create a :class:`~vllm.SequenceGroup` object
              from the list of :class:`~vllm.Sequence`.
            - Add the :class:`~vllm.SequenceGroup` object to the scheduler.

        Example:
            >>> # initialize engine
            >>> engine = LLMEngine.from_engine_args(engine_args)
            >>> # set request arguments
            >>> example_prompt = "Who is the president of the United States?"
            >>> sampling_params = SamplingParams(temperature=0.0)
            >>> request_id = 0
            >>>
            >>> # add the request to the engine
            >>> engine.add_request(
            >>>    str(request_id),
            >>>    example_prompt,
            >>>    SamplingParams(temperature=0.0))
            >>> # continue the request processing
            >>> ...
        """
        if lora_request is not None and not self.lora_config:
            raise ValueError(f"Got lora_request {lora_request} but LoRA is "
                             "not enabled!")
        max_logprobs = self.get_model_config().max_logprobs
        if (sampling_params.logprobs
                and sampling_params.logprobs > max_logprobs) or (
                    sampling_params.prompt_logprobs
                    and sampling_params.prompt_logprobs > max_logprobs):
            raise ValueError(f"Cannot request more than "
                             f"{max_logprobs} logprobs.")
        if arrival_time is None:
            arrival_time = time.monotonic()
        prompt_token_ids = self.encode_request(
            request_id=request_id,
            prompt=prompt,
            prompt_token_ids=prompt_token_ids,
            lora_request=lora_request)

        # Create the sequences.
        block_size = self.cache_config.block_size
        seq_id = next(self.seq_counter)
        eos_token_id = self.tokenizer.get_lora_tokenizer(
            lora_request).eos_token_id
        seq = Sequence(seq_id, prompt, prompt_token_ids, block_size,
                       eos_token_id, lora_request)

        # Defensive copy of SamplingParams, which are used by the sampler,
        # this doesn't deep-copy LogitsProcessor objects
        sampling_params = sampling_params.clone()

        # Create the sequence group.
        seq_group = SequenceGroup(request_id, [seq], sampling_params,
                                  arrival_time, lora_request)

        # Add the sequence group to the scheduler.
        self.scheduler.add_seq_group(seq_group)

    def abort_request(self, request_id: Union[str, Iterable[str]]) -> None:
        """Aborts a request(s) with the given ID.

        Args:
            request_id: The ID(s) of the request to abort.

        Details:
            - Refer to the
              :meth:`~vllm.core.scheduler.Scheduler.abort_seq_group`
              from class :class:`~vllm.core.scheduler.Scheduler`.

        Example:
            >>> # initialize engine and add a request with request_id
            >>> request_id = str(0)
            >>> # abort the request
            >>> engine.abort_request(request_id)
        """
        self.scheduler.abort_seq_group(request_id)

    def get_model_config(self) -> ModelConfig:
        """Gets the model configuration."""
        return self.model_config

    def get_num_unfinished_requests(self) -> int:
        """Gets the number of unfinished requests."""
        return self.scheduler.get_num_unfinished_seq_groups()

    def has_unfinished_requests(self) -> bool:
        """Returns True if there are unfinished requests."""
        return self.scheduler.has_unfinished_seqs()

    def _check_beam_search_early_stopping(
        self,
        early_stopping: Union[bool, str],
        sampling_params: SamplingParams,
        best_running_seq: Sequence,
        current_worst_seq: Sequence,
    ) -> bool:
        assert sampling_params.use_beam_search
        length_penalty = sampling_params.length_penalty
        if early_stopping is True:
            return True

        current_worst_score = current_worst_seq.get_beam_search_score(
            length_penalty=length_penalty,
            eos_token_id=current_worst_seq.eos_token_id)
        if early_stopping is False:
            highest_attainable_score = best_running_seq.get_beam_search_score(
                length_penalty=length_penalty,
                eos_token_id=best_running_seq.eos_token_id)
        else:
            assert early_stopping == "never"
            if length_penalty > 0.0:
                # If length_penalty > 0.0, beam search will prefer longer
                # sequences. The highest attainable score calculation is
                # based on the longest possible sequence length in this case.
                max_possible_length = max(
                    best_running_seq.get_prompt_len() +
                    sampling_params.max_tokens,
                    self.scheduler_config.max_model_len)
                highest_attainable_score = (
                    best_running_seq.get_beam_search_score(
                        length_penalty=length_penalty,
                        eos_token_id=best_running_seq.eos_token_id,
                        seq_len=max_possible_length))
            else:
                # Otherwise, beam search will prefer shorter sequences. The
                # highest attainable score calculation is based on the current
                # sequence length.
                highest_attainable_score = (
                    best_running_seq.get_beam_search_score(
                        length_penalty=length_penalty,
                        eos_token_id=best_running_seq.eos_token_id))
        return current_worst_score >= highest_attainable_score

    def _process_sequence_group_outputs(self, seq_group: SequenceGroup,
                                        outputs: SequenceGroupOutput) -> None:

        # Process prompt logprobs
        prompt_logprobs = outputs.prompt_logprobs
        if prompt_logprobs is not None:
            # We can pick any sequence for the prompt.
            seq = next(iter(seq_group.seqs_dict.values()))
            all_token_ids = seq.get_token_ids()
            for i, prompt_logprobs_for_token in enumerate(prompt_logprobs):
                self._decode_logprobs(seq, seq_group.sampling_params,
                                      prompt_logprobs_for_token,
                                      all_token_ids[:i])
            seq_group.prompt_logprobs = prompt_logprobs

        # Process samples
        samples = outputs.samples
        parent_seqs = seq_group.get_seqs(status=SequenceStatus.RUNNING)
        existing_finished_seqs = seq_group.get_finished_seqs()
        parent_child_dict = {
            parent_seq.seq_id: []
            for parent_seq in parent_seqs
        }
        for sample in samples:
            parent_child_dict[sample.parent_seq_id].append(sample)
        # List of (child, parent)
        child_seqs: List[Tuple[Sequence, Sequence]] = []

        # Process the child samples for each parent sequence
        for parent in parent_seqs:
            child_samples: List[SequenceOutput] = parent_child_dict[
                parent.seq_id]
            if len(child_samples) == 0:
                # This parent sequence has no children samples. Remove
                # the parent sequence from the sequence group since it will
                # not be used in the future iterations.
                parent.status = SequenceStatus.FINISHED_ABORTED
                seq_group.remove(parent.seq_id)
                self.scheduler.free_seq(parent)
                continue
            # Fork the parent sequence if there are multiple child samples.
            for child_sample in child_samples[:-1]:
                new_child_seq_id = next(self.seq_counter)
                child = parent.fork(new_child_seq_id)
                child.append_token_id(child_sample.output_token,
                                      child_sample.logprobs)
                child_seqs.append((child, parent))
            # Continue the parent sequence for the last child sample.
            # We reuse the parent sequence here to reduce redundant memory
            # copies, especially when using non-beam search sampling methods.
            last_child_sample = child_samples[-1]
            parent.append_token_id(last_child_sample.output_token,
                                   last_child_sample.logprobs)
            child_seqs.append((parent, parent))

        for seq, _ in child_seqs:
            self._decode_sequence(seq, seq_group.sampling_params)
            self._check_stop(seq, seq_group.sampling_params)

        # Non-beam search case
        if not seq_group.sampling_params.use_beam_search:
            # For newly created child sequences, add them to the sequence group
            # and fork them in block manager if they are not finished.
            for seq, parent in child_seqs:
                if seq is not parent:
                    seq_group.add(seq)
                    if not seq.is_finished():
                        self.scheduler.fork_seq(parent, seq)

            # Free the finished and selected parent sequences' memory in block
            # manager. Keep them in the sequence group as candidate output.
            # NOTE: we need to fork the new sequences before freeing the
            # old sequences.
            for seq, parent in child_seqs:
                if seq is parent and seq.is_finished():
                    self.scheduler.free_seq(seq)
            return

        # Beam search case
        # Select the child sequences to keep in the sequence group.
        selected_child_seqs = []
        unselected_child_seqs = []
        beam_width = seq_group.sampling_params.best_of
        length_penalty = seq_group.sampling_params.length_penalty

        # Select the newly finished sequences with the highest scores
        # to replace existing finished sequences.
        # Tuple of (seq, parent, is_new)
        existing_finished_seqs = [(seq, None, False)
                                  for seq in existing_finished_seqs]
        new_finished_seqs = [(seq, parent, True) for seq, parent in child_seqs
                             if seq.is_finished()]
        all_finished_seqs = existing_finished_seqs + new_finished_seqs
        # Sort the finished sequences by their scores.
        all_finished_seqs.sort(key=lambda x: x[0].get_beam_search_score(
            length_penalty=length_penalty, eos_token_id=x[0].eos_token_id),
                               reverse=True)
        for seq, parent, is_new in all_finished_seqs[:beam_width]:
            if is_new:
                # A newly generated child sequence finishes and has a high
                # score, so we will add it into the sequence group.
                selected_child_seqs.append((seq, parent))
        for seq, parent, is_new in all_finished_seqs[beam_width:]:
            if is_new:
                # A newly generated child sequence finishes but has a low
                # score, so we will not add it into the sequence group.
                # Additionally, if this sequence is a continuation of a
                # parent sequence, we will need remove the parent sequence
                # from the sequence group.
                unselected_child_seqs.append((seq, parent))
            else:
                # An existing finished sequence has a low score, so we will
                # remove it from the sequence group.
                seq_group.remove(seq.seq_id)

        # select the top beam_width sequences from the running
        # sequences for the next iteration to continue the beam
        # search.
        running_child_seqs = [(seq, parent) for seq, parent in child_seqs
                              if not seq.is_finished()]
        # Sort the running sequences by their scores.
        running_child_seqs.sort(key=lambda x: x[0].get_beam_search_score(
            length_penalty=length_penalty, eos_token_id=x[0].eos_token_id),
                                reverse=True)

        # Check if we can stop the beam search.
        if len(running_child_seqs) == 0:
            # No running sequences, stop the beam search.
            stop_beam_search = True
        elif len(all_finished_seqs) < beam_width:
            # Not enough finished sequences, continue the beam search.
            stop_beam_search = False
        else:
            # Check the early stopping criteria
            best_running_seq = running_child_seqs[0][0]
            current_worst_seq = all_finished_seqs[beam_width - 1][0]
            stop_beam_search = self._check_beam_search_early_stopping(
                seq_group.sampling_params.early_stopping,
                seq_group.sampling_params, best_running_seq, current_worst_seq)

        if stop_beam_search:
            # Stop the beam search and remove all the running sequences from
            # the sequence group.
            unselected_child_seqs.extend(running_child_seqs)
        else:
            # Continue the beam search and select the top beam_width sequences
            # to continue the beam search.
            selected_child_seqs.extend(running_child_seqs[:beam_width])
            # The remaining running sequences will not be used in the next
            # iteration. Again, if these sequences are continuations of
            # parent sequences, we will need to remove the parent sequences
            # from the sequence group.
            unselected_child_seqs.extend(running_child_seqs[beam_width:])

        # For newly created child sequences, add them to the sequence group
        # and fork them in block manager if they are not finished.
        for seq, parent in selected_child_seqs:
            if seq is not parent:
                seq_group.add(seq)
                if not seq.is_finished():
                    self.scheduler.fork_seq(parent, seq)

        # Free the finished and selected parent sequences' memory in block
        # manager. Keep them in the sequence group as candidate output.
        for seq, parent in selected_child_seqs:
            if seq is parent and seq.is_finished():
                self.scheduler.free_seq(seq)

        # Remove the unselected parent sequences from the sequence group and
        # free their memory in block manager.
        for seq, parent in unselected_child_seqs:
            if seq is parent:
                # Remove the parent sequence if it is not selected for next
                # iteration
                seq_group.remove(seq.seq_id)
                self.scheduler.free_seq(seq)

    def _process_model_outputs(
            self, output: SamplerOutput,
            scheduler_outputs: SchedulerOutputs) -> List[RequestOutput]:
        now = time.time()
        # Update the scheduled sequence groups with the model outputs.
        scheduled_seq_groups = scheduler_outputs.scheduled_seq_groups

        # If prefix caching is enabled, mark all blocks in the sequence groups
        # as completed so that future requests don't attempt to recompute them
        if self.cache_config.enable_prefix_caching:
            for seq_group in scheduled_seq_groups:
                self.scheduler.mark_blocks_as_computed(seq_group)

        for seq_group, outputs in zip(scheduled_seq_groups, output):
            self._process_sequence_group_outputs(seq_group, outputs)

        # Free the finished sequence groups.
        self.scheduler.free_finished_seq_groups()

        # Create the outputs.
        request_outputs: List[RequestOutput] = []
        for seq_group in scheduled_seq_groups:
            seq_group.maybe_set_first_token_time(now)
            request_output = RequestOutput.from_seq_group(seq_group)
            request_outputs.append(request_output)
        for seq_group in scheduler_outputs.ignored_seq_groups:
            request_output = RequestOutput.from_seq_group(seq_group)
            request_outputs.append(request_output)

        # Log stats.
        if self.log_stats:
            self.stat_logger.log(self._get_stats(scheduler_outputs))

        return request_outputs

    def step(self) -> List[RequestOutput]:
        """Performs one decoding iteration and returns newly generated results.

        .. figure:: https://i.imgur.com/sv2HssD.png
            :alt: Overview of the step function
            :align: center

            Overview of the step function.

        Details:
            - Step 1: Schedules the sequences to be executed in the next
              iteration and the token blocks to be swapped in/out/copy.

                - Depending on the scheduling policy,
                  sequences may be `preempted/reordered`.
                - A Sequence Group (SG) refer to a group of sequences
                  that are generated from the same prompt.

            - Step 2: Calls the distributed executor to execute the model.
            - Step 3: Processes the model output. This mainly includes:

                - Decodes the relevant outputs.
                - Updates the scheduled sequence groups with model outputs
                  based on its `sampling parameters` (`use_beam_search` or not).
                - Frees the finished sequence groups.

            - Finally, it creates and returns the newly generated results.

        Example:
            >>> # Please see the example/ folder for more detailed examples.
            >>>
            >>> # initialize engine and request arguments
            >>> engine = LLMEngine.from_engine_args(engine_args)
            >>> example_inputs = [(0, "What is LLM?",
            >>>    SamplingParams(temperature=0.0))]
            >>>
            >>> # Start the engine with an event loop
            >>> while True:
            >>>     if example_inputs:
            >>>         req_id, prompt, sampling_params = example_inputs.pop(0)
            >>>         engine.add_request(str(req_id), prompt, sampling_params)
            >>>
            >>>     # continue the request processing
            >>>     request_outputs = engine.step()
            >>>     for request_output in request_outputs:
            >>>         if request_output.finished:
            >>>             # return or show the request output
            >>>
            >>>     if not (engine.has_unfinished_requests() or example_inputs):
            >>>         break
        """
        seq_group_metadata_list, scheduler_outputs = self.scheduler.schedule()

        if not scheduler_outputs.is_empty():
            output = self.model_executor.execute_model(
                seq_group_metadata_list, scheduler_outputs.blocks_to_swap_in,
                scheduler_outputs.blocks_to_swap_out,
                scheduler_outputs.blocks_to_copy)
        else:
            output = []

        return self._process_model_outputs(output, scheduler_outputs)

    def do_log_stats(self) -> None:
        """Forced log when no requests active."""
        if self.log_stats:
            self.stat_logger.log(self._get_stats(scheduler_outputs=None))

    def _get_stats(self,
                   scheduler_outputs: Optional[SchedulerOutputs]) -> Stats:
        """Get Stats to be Logged to Prometheus."""
        now = time.monotonic()

        # KV Cache Usage in %.
        num_total_gpu = self.cache_config.num_gpu_blocks
        num_free_gpu = self.scheduler.block_manager.get_num_free_gpu_blocks()
        gpu_cache_usage = 1.0 - (num_free_gpu / num_total_gpu)

        num_total_cpu = self.cache_config.num_cpu_blocks
        cpu_cache_usage = 0.
        if num_total_cpu > 0:
            num_free_cpu = self.scheduler.block_manager.get_num_free_cpu_blocks(
            )
            cpu_cache_usage = 1.0 - (num_free_cpu / num_total_cpu)

        # Scheduler State
        num_running = len(self.scheduler.running)
        num_swapped = len(self.scheduler.swapped)
        num_waiting = len(self.scheduler.waiting)

        # Iteration stats if we have scheduler output.
        num_prompt_tokens = 0
        num_generation_tokens = 0
        time_to_first_tokens = []
        time_per_output_tokens = []
        time_e2e_requests = []
        if scheduler_outputs is not None:
            prompt_run = scheduler_outputs.prompt_run

            # Number of Tokens.
            if prompt_run:
                num_prompt_tokens = sum(
                    len(seq_group.prompt_token_ids)
                    for seq_group in scheduler_outputs.scheduled_seq_groups)
                num_generation_tokens = sum(
                    seq_group.num_seqs()
                    for seq_group in scheduler_outputs.scheduled_seq_groups)
            else:
                num_generation_tokens = scheduler_outputs.num_batched_tokens

            # Latency Timings.
            time_last_iters = []
            for seq_group in scheduler_outputs.scheduled_seq_groups:
                # Time since last token.
                # (n.b. updates seq_group.metrics.last_token_time)
                time_last_iters.append(seq_group.get_last_latency(now))
                # Time since arrival for all finished requests.
                if seq_group.is_finished():
                    time_e2e_requests.append(now -
                                             seq_group.metrics.arrival_time)

            time_to_first_tokens = time_last_iters if prompt_run else []
            time_per_output_tokens = [] if prompt_run else time_last_iters

        return Stats(
            now=now,
            num_running=num_running,
            num_swapped=num_swapped,
            num_waiting=num_waiting,
            gpu_cache_usage=gpu_cache_usage,
            cpu_cache_usage=cpu_cache_usage,
            num_prompt_tokens=num_prompt_tokens,
            num_generation_tokens=num_generation_tokens,
            time_to_first_tokens=time_to_first_tokens,
            time_per_output_tokens=time_per_output_tokens,
            time_e2e_requests=time_e2e_requests,
        )

    def _decode_logprobs(self, seq: Sequence, prms: SamplingParams,
                         logprobs: Dict[int, Logprob],
                         all_input_ids: List[int]) -> None:
        if not logprobs:
            return
        for token_id, sample_logprob in logprobs.items():
            if (sample_logprob.decoded_token is None and token_id != -1):
                all_input_ids_with_logprob = all_input_ids[:-1] + [token_id]
                (_, new_text, prefix_offset,
                 read_offset) = detokenize_incrementally(
                     self.get_tokenizer_for_seq(seq),
                     all_input_ids=all_input_ids_with_logprob,
                     prev_tokens=seq.tokens,
                     prefix_offset=seq.prefix_offset,
                     read_offset=seq.read_offset,
                     skip_special_tokens=prms.skip_special_tokens,
                     spaces_between_special_tokens=prms.
                     spaces_between_special_tokens,
                 )
                sample_logprob.decoded_token = new_text

    def _decode_sequence(self, seq: Sequence, prms: SamplingParams) -> None:
        """Decodes the new token for a sequence."""
        all_input_ids = seq.get_token_ids()
        self._decode_logprobs(seq, prms, seq.output_logprobs[-1],
                              all_input_ids)

        (new_tokens, new_output_text, prefix_offset,
         read_offset) = detokenize_incrementally(
             self.get_tokenizer_for_seq(seq),
             all_input_ids=all_input_ids,
             prev_tokens=seq.tokens,
             prefix_offset=seq.prefix_offset,
             read_offset=seq.read_offset,
             skip_special_tokens=prms.skip_special_tokens,
             spaces_between_special_tokens=prms.spaces_between_special_tokens,
         )
        if seq.tokens is None:
            seq.tokens = new_tokens
        else:
            seq.tokens.extend(new_tokens)
        seq.prefix_offset = prefix_offset
        seq.read_offset = read_offset
        seq.output_text += new_output_text

    def _check_stop(self, seq: Sequence,
                    sampling_params: SamplingParams) -> None:
        """Stop the finished sequences."""
        for stop_str in sampling_params.stop:
            if seq.output_text.endswith(stop_str):
                self._finalize_sequence(seq, sampling_params, stop_str)
                seq.status = SequenceStatus.FINISHED_STOPPED
                return
        if seq.get_last_token_id() in sampling_params.stop_token_ids:
            stop_str = self.get_tokenizer_for_seq(seq).convert_ids_to_tokens(
                seq.get_last_token_id())
            self._finalize_sequence(seq, sampling_params, stop_str)
            seq.status = SequenceStatus.FINISHED_STOPPED
            return

        # Check if the sequence has reached max_model_len.
        if seq.get_len() > self.scheduler_config.max_model_len:
            seq.status = SequenceStatus.FINISHED_LENGTH_CAPPED
            return

        # Check if the sequence has reached max_tokens.
        if seq.get_output_len() == sampling_params.max_tokens:
            seq.status = SequenceStatus.FINISHED_LENGTH_CAPPED
            return

        # Check if the sequence has generated the EOS token.
        if ((not sampling_params.ignore_eos)
                and seq.get_last_token_id() == seq.eos_token_id):
            seq.status = SequenceStatus.FINISHED_STOPPED
            return

    def _finalize_sequence(self, seq: Sequence,
                           sampling_params: SamplingParams,
                           stop_string: str) -> None:
        if sampling_params.include_stop_str_in_output:
            return

        if stop_string and seq.output_text.endswith(stop_string):
            # Truncate the output text so that the stop string is
            # not included in the output.
            seq.output_text = seq.output_text[:-len(stop_string)]

    def add_lora(self, lora_request: LoRARequest) -> bool:
        return self.model_executor.add_lora(lora_request)

    def remove_lora(self, lora_id: int) -> bool:
        return self.model_executor.remove_lora(lora_id)

    def list_loras(self) -> List[int]:
        return self.model_executor.list_loras()

<<<<<<< HEAD
    def _run_workers(
        self,
        method: str,
        *args,
        driver_args: Optional[List[Any]] = None,
        driver_kwargs: Optional[Dict[str, Any]] = None,
        max_concurrent_workers: Optional[int] = None,
        use_ray_compiled_dag: bool = False,
        **kwargs,
    ) -> Any:
        """Runs the given method on all workers."""

        if max_concurrent_workers:
            raise NotImplementedError(
                "max_concurrent_workers is not supported yet.")

        if use_ray_compiled_dag:
            # Right now, compiled DAG can only accept a single
            # input. TODO(sang): Fix it.
            output_channels = self.forward_dag.execute(1)
        else:
            # Start the ray workers first.
            ray_worker_outputs = [
                worker.execute_method.remote(method, *args, **kwargs)
                for worker in self.workers
            ]

        if driver_args is None:
            driver_args = args
        if driver_kwargs is None:
            driver_kwargs = kwargs

        # Start the driver worker after all the ray workers.
        driver_worker_output = getattr(self.driver_worker,
                                       method)(*driver_args, **driver_kwargs)

        # Get the results of the ray workers.
        if self.workers:
            if use_ray_compiled_dag:
                try:
                    ray_worker_outputs = [
                        pickle.loads(chan.begin_read())
                        for chan in output_channels
                    ]
                finally:
                    # Has to call end_read in order to reuse the DAG.
                    for chan in output_channels:
                        chan.end_read()
            else:
                ray_worker_outputs = ray.get(ray_worker_outputs)

        return [driver_worker_output] + ray_worker_outputs

    def _compiled_ray_dag(self):
        import pkg_resources
        required_version = "2.9"
        current_version = pkg_resources.get_distribution("ray").version
        if current_version < required_version:
            raise ValueError(f"Ray version {required_version} or greater is "
                             f"required, but found {current_version}")

        from ray.dag import MultiOutputNode, InputNode
        assert self.parallel_config.worker_use_ray

        # Right now, compiled DAG requires at least 1 arg. We send
        # a dummy value for now. It will be fixed soon.
        with InputNode() as input_data:
            forward_dag = MultiOutputNode([
                worker.execute_model_compiled_dag_remote.bind(input_data)
                for worker in self.workers
            ])
        return forward_dag.experimental_compile()

    def check_health(self) -> None:
        """Raises an error if engine is unhealthy."""
        self._check_if_any_actor_is_dead()

    def _check_if_any_actor_is_dead(self):
        if not self.parallel_config.worker_use_ray:
            return

        if not self.workers:
            return

        dead_actors = []
        for actor in self.workers:
            actor_state = ray.state.actors(actor._ray_actor_id.hex())  # pylint: disable=protected-access
            if actor_state["State"] == "DEAD":
                dead_actors.append(actor)
        if dead_actors:
            raise RuntimeError("At least one Worker is dead. "
                               f"Dead Workers: {dead_actors}. ")
=======
    def check_health(self) -> None:
        self.model_executor.check_health()
>>>>>>> 54be8a0b
<|MERGE_RESOLUTION|>--- conflicted
+++ resolved
@@ -1,18 +1,5 @@
-<<<<<<< HEAD
-# This file has been modified by Neural Magic
-
-import copy
-from collections import defaultdict
-import os
-import time
-import pickle
-import importlib
-from typing import (TYPE_CHECKING, Any, Dict, Iterable, List, Optional, Tuple,
-                    Union)
-=======
 import time
 from typing import Dict, Iterable, List, Optional, Tuple, Type, Union
->>>>>>> 54be8a0b
 
 from transformers import PreTrainedTokenizer
 
@@ -32,36 +19,11 @@
                            SequenceGroupOutput, SequenceOutput, SequenceStatus)
 from vllm.transformers_utils.tokenizer import (detokenize_incrementally,
                                                TokenizerGroup)
-<<<<<<< HEAD
-from vllm.utils import (Counter, set_cuda_visible_devices, get_ip,
-                        get_open_port, get_distributed_init_method)
-
-if ray:
-    from ray.util.scheduling_strategies import PlacementGroupSchedulingStrategy
-
-if TYPE_CHECKING:
-    from ray.util.placement_group import PlacementGroup
-=======
 from vllm.utils import Counter
->>>>>>> 54be8a0b
 
 logger = init_logger(__name__)
 _LOCAL_LOGGING_INTERVAL_SEC = 5
 
-<<<<<<< HEAD
-# A map between the device type (in device config) to its worker module.
-DEVICE_TO_WORKER_MODULE_MAP = {
-    "cuda": "vllm.worker.worker",
-    "neuron": "vllm.worker.neuron_worker",
-}
-
-# If the env var is set, it uses the Ray's compiled DAG API
-# which optimizes the control plane overhead.
-# Run VLLM with VLLM_USE_RAY_COMPILED_DAG=1 to enable it.
-USE_RAY_COMPILED_DAG = bool(os.getenv("VLLM_USE_RAY_COMPILED_DAG", 0))
-
-=======
->>>>>>> 54be8a0b
 
 class LLMEngine:
     """An LLM engine that receives requests and generates texts.
@@ -137,37 +99,9 @@
         self._init_tokenizer()
         self.seq_counter = Counter()
 
-<<<<<<< HEAD
-        # Create the parallel GPU workers.
-        if self.parallel_config.worker_use_ray:
-            # Disable Ray usage stats collection.
-            ray_usage = os.environ.get("RAY_USAGE_STATS_ENABLED", "0")
-            if ray_usage != "1":
-                os.environ["RAY_USAGE_STATS_ENABLED"] = "0"
-            # Pass additional arguments to initialize the worker
-            additional_ray_args = {}
-            if self.parallel_config.ray_workers_use_nsight:
-                logger.info("Configuring Ray workers to use nsight.")
-                additional_ray_args = {
-                    "runtime_env": {
-                        "nsight": {
-                            "t": "cuda,cudnn,cublas",
-                            "o": "'worker_process_%p'",
-                            "cuda-graph-trace": "node",
-                        }
-                    }
-                }
-            self._init_workers_ray(placement_group, **additional_ray_args)
-        else:
-            self._init_workers()
-
-        # Profile the memory usage and initialize the cache.
-        self._init_cache()
-=======
         self.model_executor = executor_class(model_config, cache_config,
                                              parallel_config, scheduler_config,
                                              device_config, lora_config)
->>>>>>> 54be8a0b
 
         # Create the scheduler.
         # NOTE: the cache_config here have been updated with the numbers of
@@ -188,52 +122,6 @@
         engine_configs = engine_args.create_engine_configs()
         parallel_config = engine_configs[2]
 
-<<<<<<< HEAD
-    def __reduce__(self):
-        # This is to ensure that the LLMEngine is not referenced in
-        # the closure used to initialize Ray worker actors
-        raise RuntimeError("LLMEngine should not be pickled!")
-
-    def get_tokenizer(self) -> "PreTrainedTokenizer":
-        return self.tokenizer.get_lora_tokenizer()
-
-    def get_tokenizer_for_seq(self,
-                              sequence: Sequence) -> "PreTrainedTokenizer":
-        return self.tokenizer.get_lora_tokenizer(sequence.lora_request)
-
-    def _dispatch_worker(self):
-        worker_module = DEVICE_TO_WORKER_MODULE_MAP[
-            self.device_config.device_type]
-        imported_worker = importlib.import_module(worker_module)
-        Worker = imported_worker.Worker
-        return Worker
-
-    def _init_workers(self):
-        # Lazy import the Worker to avoid importing torch.cuda/xformers
-        # before CUDA_VISIBLE_DEVICES is set in the Worker
-        Worker = self._dispatch_worker()
-
-        assert self.parallel_config.world_size == 1, (
-            "Ray is required if parallel_config.world_size > 1.")
-
-        self.workers: List[Worker] = []
-        distributed_init_method = get_distributed_init_method(
-            get_ip(), get_open_port())
-        self.driver_worker = Worker(
-            self.model_config,
-            self.parallel_config,
-            self.scheduler_config,
-            self.device_config,
-            local_rank=0,
-            rank=0,
-            distributed_init_method=distributed_init_method,
-            lora_config=self.lora_config,
-            kv_cache_dtype=self.cache_config.cache_dtype,
-            is_driver_worker=True,
-        )
-        self._run_workers("init_model")
-        self._run_workers("load_model")
-=======
         # Initialize the cluster and specify the executor class.
         if parallel_config.worker_use_ray:
             initialize_ray_cluster(parallel_config)
@@ -262,7 +150,6 @@
     def get_tokenizer_for_seq(self,
                               sequence: Sequence) -> "PreTrainedTokenizer":
         return self.tokenizer.get_lora_tokenizer(sequence.lora_request)
->>>>>>> 54be8a0b
 
     def _init_tokenizer(self, **tokenizer_init_kwargs):
         init_kwargs = dict(
@@ -276,129 +163,6 @@
         self.tokenizer: TokenizerGroup = TokenizerGroup(
             self.model_config.tokenizer, **init_kwargs)
 
-<<<<<<< HEAD
-    def _init_workers_ray(self, placement_group: "PlacementGroup",
-                          **ray_remote_kwargs):
-        if self.parallel_config.tensor_parallel_size == 1:
-            num_gpus = self.cache_config.gpu_memory_utilization
-        else:
-            num_gpus = 1
-
-        self.driver_dummy_worker: RayWorkerVllm = None
-        self.workers: List[RayWorkerVllm] = []
-
-        driver_ip = get_ip()
-        for bundle_id, bundle in enumerate(placement_group.bundle_specs):
-            if not bundle.get("GPU", 0):
-                continue
-            scheduling_strategy = PlacementGroupSchedulingStrategy(
-                placement_group=placement_group,
-                placement_group_capture_child_tasks=True,
-                placement_group_bundle_index=bundle_id,
-            )
-            worker = ray.remote(
-                num_cpus=0,
-                num_gpus=num_gpus,
-                scheduling_strategy=scheduling_strategy,
-                **ray_remote_kwargs,
-            )(RayWorkerVllm).remote(self.model_config.trust_remote_code)
-
-            worker_ip = ray.get(worker.get_node_ip.remote())
-            if worker_ip == driver_ip and self.driver_dummy_worker is None:
-                # If the worker is on the same node as the driver, we use it
-                # as the resource holder for the driver process.
-                self.driver_dummy_worker = worker
-            else:
-                self.workers.append(worker)
-
-        if self.driver_dummy_worker is None:
-            raise ValueError(
-                "Ray does not allocate any GPUs on the driver node. Consider "
-                "adjusting the Ray placement group or running the driver on a "
-                "GPU node.")
-
-        driver_node_id, driver_gpu_ids = ray.get(
-            self.driver_dummy_worker.get_node_and_gpu_ids.remote())
-        worker_node_and_gpu_ids = ray.get(
-            [worker.get_node_and_gpu_ids.remote() for worker in self.workers])
-
-        node_workers = defaultdict(list)
-        node_gpus = defaultdict(list)
-
-        node_workers[driver_node_id].append(0)
-        node_gpus[driver_node_id].extend(driver_gpu_ids)
-        for i, (node_id, gpu_ids) in enumerate(worker_node_and_gpu_ids,
-                                               start=1):
-            node_workers[node_id].append(i)
-            node_gpus[node_id].extend(gpu_ids)
-        for node_id, gpu_ids in node_gpus.items():
-            node_gpus[node_id] = sorted(gpu_ids)
-
-        # Set CUDA_VISIBLE_DEVICES for the driver.
-        set_cuda_visible_devices(node_gpus[driver_node_id])
-        for worker, (node_id, _) in zip(self.workers, worker_node_and_gpu_ids):
-            worker.set_cuda_visible_devices.remote(node_gpus[node_id])
-
-        distributed_init_method = get_distributed_init_method(
-            driver_ip, get_open_port())
-
-        # Lazy import the Worker to avoid importing torch.cuda/xformers
-        # before CUDA_VISIBLE_DEVICES is set in the Worker
-        Worker = self._dispatch_worker()
-
-        # Initialize torch distributed process group for the workers.
-        model_config = copy.deepcopy(self.model_config)
-        parallel_config = copy.deepcopy(self.parallel_config)
-        scheduler_config = copy.deepcopy(self.scheduler_config)
-        device_config = copy.deepcopy(self.device_config)
-        lora_config = copy.deepcopy(self.lora_config)
-        kv_cache_dtype = self.cache_config.cache_dtype
-
-        for rank, (worker, (node_id,
-                            _)) in enumerate(zip(self.workers,
-                                                 worker_node_and_gpu_ids),
-                                             start=1):
-            local_rank = node_workers[node_id].index(rank)
-            worker.init_worker.remote(
-                lambda rank=rank, local_rank=local_rank: Worker(
-                    model_config,
-                    parallel_config,
-                    scheduler_config,
-                    device_config,
-                    local_rank,
-                    rank,
-                    distributed_init_method,
-                    lora_config=lora_config,
-                    kv_cache_dtype=kv_cache_dtype,
-                ))
-
-        driver_rank = 0
-        driver_local_rank = node_workers[driver_node_id].index(driver_rank)
-        self.driver_worker = Worker(
-            self.model_config,
-            self.parallel_config,
-            self.scheduler_config,
-            self.device_config,
-            driver_local_rank,
-            driver_rank,
-            distributed_init_method,
-            lora_config=self.lora_config,
-            kv_cache_dtype=kv_cache_dtype,
-            is_driver_worker=True,
-        )
-
-        # don't use cupy for eager mode
-        self._run_workers("init_model",
-                          cupy_port=get_open_port()
-                          if not model_config.enforce_eager else None)
-        self._run_workers(
-            "load_model",
-            max_concurrent_workers=self.parallel_config.
-            max_parallel_loading_workers,
-        )
-
-=======
->>>>>>> 54be8a0b
     def _verify_args(self) -> None:
         self.model_config.verify_with_parallel_config(self.parallel_config)
         self.cache_config.verify_with_parallel_config(self.parallel_config)
@@ -1028,100 +792,5 @@
     def list_loras(self) -> List[int]:
         return self.model_executor.list_loras()
 
-<<<<<<< HEAD
-    def _run_workers(
-        self,
-        method: str,
-        *args,
-        driver_args: Optional[List[Any]] = None,
-        driver_kwargs: Optional[Dict[str, Any]] = None,
-        max_concurrent_workers: Optional[int] = None,
-        use_ray_compiled_dag: bool = False,
-        **kwargs,
-    ) -> Any:
-        """Runs the given method on all workers."""
-
-        if max_concurrent_workers:
-            raise NotImplementedError(
-                "max_concurrent_workers is not supported yet.")
-
-        if use_ray_compiled_dag:
-            # Right now, compiled DAG can only accept a single
-            # input. TODO(sang): Fix it.
-            output_channels = self.forward_dag.execute(1)
-        else:
-            # Start the ray workers first.
-            ray_worker_outputs = [
-                worker.execute_method.remote(method, *args, **kwargs)
-                for worker in self.workers
-            ]
-
-        if driver_args is None:
-            driver_args = args
-        if driver_kwargs is None:
-            driver_kwargs = kwargs
-
-        # Start the driver worker after all the ray workers.
-        driver_worker_output = getattr(self.driver_worker,
-                                       method)(*driver_args, **driver_kwargs)
-
-        # Get the results of the ray workers.
-        if self.workers:
-            if use_ray_compiled_dag:
-                try:
-                    ray_worker_outputs = [
-                        pickle.loads(chan.begin_read())
-                        for chan in output_channels
-                    ]
-                finally:
-                    # Has to call end_read in order to reuse the DAG.
-                    for chan in output_channels:
-                        chan.end_read()
-            else:
-                ray_worker_outputs = ray.get(ray_worker_outputs)
-
-        return [driver_worker_output] + ray_worker_outputs
-
-    def _compiled_ray_dag(self):
-        import pkg_resources
-        required_version = "2.9"
-        current_version = pkg_resources.get_distribution("ray").version
-        if current_version < required_version:
-            raise ValueError(f"Ray version {required_version} or greater is "
-                             f"required, but found {current_version}")
-
-        from ray.dag import MultiOutputNode, InputNode
-        assert self.parallel_config.worker_use_ray
-
-        # Right now, compiled DAG requires at least 1 arg. We send
-        # a dummy value for now. It will be fixed soon.
-        with InputNode() as input_data:
-            forward_dag = MultiOutputNode([
-                worker.execute_model_compiled_dag_remote.bind(input_data)
-                for worker in self.workers
-            ])
-        return forward_dag.experimental_compile()
-
     def check_health(self) -> None:
-        """Raises an error if engine is unhealthy."""
-        self._check_if_any_actor_is_dead()
-
-    def _check_if_any_actor_is_dead(self):
-        if not self.parallel_config.worker_use_ray:
-            return
-
-        if not self.workers:
-            return
-
-        dead_actors = []
-        for actor in self.workers:
-            actor_state = ray.state.actors(actor._ray_actor_id.hex())  # pylint: disable=protected-access
-            if actor_state["State"] == "DEAD":
-                dead_actors.append(actor)
-        if dead_actors:
-            raise RuntimeError("At least one Worker is dead. "
-                               f"Dead Workers: {dead_actors}. ")
-=======
-    def check_health(self) -> None:
-        self.model_executor.check_health()
->>>>>>> 54be8a0b
+        self.model_executor.check_health()