import asyncio
import os
import time
from functools import partial
<<<<<<< HEAD
from typing import (Any, Dict, Iterable, List, Optional, Set, Tuple, Type,
                    Union, AsyncIterator, Callable)

from transformers import PreTrainedTokenizer
=======
from typing import (Callable, Dict, Iterable, List, Optional, Set, Tuple, Type,
                    Union, AsyncIterator)
>>>>>>> 54be8a0b

from transformers import PreTrainedTokenizer

from vllm.lora.request import LoRARequest
from vllm.config import ModelConfig
from vllm.engine.arg_utils import AsyncEngineArgs
from vllm.engine.llm_engine import LLMEngine
from vllm.engine.ray_utils import initialize_ray_cluster, ray
from vllm.logger import init_logger
from vllm.outputs import RequestOutput
from vllm.sampling_params import SamplingParams

logger = init_logger(__name__)
ENGINE_ITERATION_TIMEOUT_S = int(
    os.environ.get("VLLM_ENGINE_ITERATION_TIMEOUT_S", "60"))


class AsyncEngineDeadError(RuntimeError):
    pass


def _raise_exception_on_finish(
        task: asyncio.Task, error_callback: Callable[[Exception],
                                                     None]) -> None:
    msg = ("Task finished unexpectedly. This should never happen! "
           "Please open an issue on Github.")

    exception = None
    try:
        task.result()
        # NOTE: This will be thrown if task exits normally (which it should not)
        raise AsyncEngineDeadError(msg)
    except Exception as e:
        exception = e
        logger.error("Engine background task failed", exc_info=e)
        error_callback(exception)
        raise AsyncEngineDeadError(
            msg + " See stack trace above for the actual cause.") from e


class AsyncStream:
    """A stream of RequestOutputs for a request that can be
    iterated over asynchronously."""

    def __init__(self, request_id: str) -> None:
        self.request_id = request_id
        self._queue = asyncio.Queue()
        self._finished = False

    def put(self, item: Union[RequestOutput, Exception]) -> None:
        if self._finished:
            return
        self._queue.put_nowait(item)

    def finish(self) -> None:
        self._queue.put_nowait(StopAsyncIteration())
        self._finished = True

    @property
    def finished(self) -> bool:
        return self._finished

    def __aiter__(self):
        return self

    async def __anext__(self) -> RequestOutput:
        result = await self._queue.get()
        if isinstance(result, Exception):
            raise result
        return result


class RequestTracker:
    """Synchronous abstraction for tracking requests."""

    def __init__(self) -> None:
        self._request_streams: Dict[str, AsyncStream] = {}
        self._finished_requests: asyncio.Queue[str] = asyncio.Queue()
        self._new_requests: asyncio.Queue[Tuple[AsyncStream,
                                                dict]] = asyncio.Queue()
        self.new_requests_event = asyncio.Event()

    def __contains__(self, item):
        return item in self._request_streams

    def __len__(self) -> int:
        return len(self._request_streams)

    def propagate_exception(self,
                            exc: Exception,
                            request_id: Optional[str] = None) -> None:
        """Propagate an exception to request streams
        (all if request_id is None)."""
        if request_id is not None:
            self._request_streams[request_id].put(exc)
            self.abort_request(request_id)
        else:
            for rid, stream in self._request_streams.items():
                stream.put(exc)
                self.abort_request(rid)

    def process_request_output(self,
                               request_output: RequestOutput,
                               *,
                               verbose: bool = False) -> None:
        """Process a request output from the engine."""
        request_id = request_output.request_id

        self._request_streams[request_id].put(request_output)
        if request_output.finished:
            if verbose:
                logger.info(f"Finished request {request_id}.")
            self.abort_request(request_id)

    def process_exception(self,
                          request_id: str,
                          exception: Exception,
                          *,
                          verbose: bool = False) -> None:
        """Propagate an exception from the engine."""
        self._request_streams[request_id].put(exception)
        if verbose:
            logger.info(f"Finished request {request_id}.")
        self.abort_request(request_id)

    def add_request(self, request_id: str,
                    **engine_add_request_kwargs) -> AsyncStream:
        """Add a request to be sent to the engine on the next background
        loop iteration."""
        if request_id in self._request_streams:
            raise KeyError(f"Request {request_id} already exists.")

        stream = AsyncStream(request_id)
        self._new_requests.put_nowait((stream, {
            "request_id": request_id,
            **engine_add_request_kwargs
        }))

        self.new_requests_event.set()

        return stream

    def abort_request(self, request_id: str, *, verbose: bool = False) -> None:
        """Abort a request during next background loop iteration."""
        if verbose:
            logger.info(f"Aborted request {request_id}.")

        self._finished_requests.put_nowait(request_id)

        if request_id not in self._request_streams or self._request_streams[
                request_id].finished:
            # The request has already finished or been aborted.
            return

        self._request_streams[request_id].finish()

    def get_new_and_finished_requests(self) -> Tuple[List[Dict], Set[str]]:
        """Get the new requests and finished requests to be
        sent to the engine."""
        new_requests: List[Dict] = []
        finished_requests: Set[str] = set()

        while not self._finished_requests.empty():
            request_id = self._finished_requests.get_nowait()
            finished_requests.add(request_id)
            self._request_streams.pop(request_id, None)

        while not self._new_requests.empty():
            stream, new_request = self._new_requests.get_nowait()
            if stream.request_id in finished_requests:
                # The request has already been aborted.
                stream.finish()
                continue
            self._request_streams[stream.request_id] = stream
            new_requests.append(new_request)

        return new_requests, finished_requests

    async def wait_for_new_requests(self):
        if not self.has_new_requests():
            await self.new_requests_event.wait()
        self.new_requests_event.clear()

    def has_new_requests(self):
        return not self._new_requests.empty()


class _AsyncLLMEngine(LLMEngine):
    """Extension of LLMEngine to add async methods."""

    async def step_async(self) -> List[RequestOutput]:
        """Performs one decoding iteration and returns newly generated results.
        The workers are ran asynchronously if possible.

        This function performs one decoding iteration of the engine. It first
        schedules the sequences to be executed in the next iteration and the
        token blocks to be swapped in/out/copy. Then, it executes the model
        and updates the scheduler with the model outputs. Finally, it decodes
        the sequences and returns the newly generated results.
        """
        seq_group_metadata_list, scheduler_outputs = self.scheduler.schedule()

        if not scheduler_outputs.is_empty():
            # Execute the model.
            output = await self.model_executor.execute_model_async(
                seq_group_metadata_list, scheduler_outputs.blocks_to_swap_in,
                scheduler_outputs.blocks_to_swap_out,
                scheduler_outputs.blocks_to_copy)
        else:
            output = []

        return self._process_model_outputs(output, scheduler_outputs)

    async def encode_request_async(
        self,
        request_id: str,  # pylint: disable=unused-argument
        prompt: Optional[str],
        prompt_token_ids: Optional[List[int]] = None,
        lora_request: Optional[LoRARequest] = None,
    ):
        if prompt_token_ids is None:
            assert prompt is not None
            prompt_token_ids = await self.tokenizer.encode_async(
                request_id=request_id,
                prompt=prompt,
                lora_request=lora_request)
        return prompt_token_ids

    async def add_request_async(
        self,
        request_id: str,
        prompt: Optional[str],
        sampling_params: SamplingParams,
        prompt_token_ids: Optional[List[int]] = None,
        arrival_time: Optional[float] = None,
        lora_request: Optional[LoRARequest] = None,
    ) -> None:
        if lora_request is not None and not self.lora_config:
            raise ValueError(f"Got lora_request {lora_request} but LoRA is "
                             "not enabled!")
        if arrival_time is None:
            arrival_time = time.time()
        prompt_token_ids = await self.encode_request_async(
            request_id=request_id,
            prompt=prompt,
            prompt_token_ids=prompt_token_ids,
            lora_request=lora_request)

        return self.add_request(
            request_id,
            prompt=prompt,
            prompt_token_ids=prompt_token_ids,
            sampling_params=sampling_params,
            arrival_time=arrival_time,
            lora_request=lora_request,
        )

    async def check_health_async(self) -> None:
        self.model_executor.check_health()

    async def check_health_async(self):
        """Raises an error if engine is unhealthy."""
        self._check_if_any_actor_is_dead()


class AsyncLLMEngine:
    """An asynchronous wrapper for LLMEngine.

    This class is used to wrap the LLMEngine class to make it asynchronous. It
    uses asyncio to create a background loop that keeps processing incoming
    requests. The LLMEngine is kicked by the generate method when there
    are requests in the waiting queue. The generate method yields the outputs
    from the LLMEngine to the caller.

    NOTE: For the comprehensive list of arguments, see `LLMEngine`.

    Args:
        worker_use_ray: Whether to use Ray for model workers. Required for
            distributed execution. Should be the same as
            `parallel_config.worker_use_ray`.
        engine_use_ray: Whether to make LLMEngine a Ray actor. If so, the
            async frontend will be executed in a separate process as the
            model workers.
        log_requests: Whether to log the requests.
        max_log_len: Maximum number of prompt characters or prompt ID numbers
            being printed in log.
        start_engine_loop: If True, the background task to run the engine
            will be automatically started in the generate call.
        *args: Arguments for LLMEngine.
        *kwargs: Arguments for LLMEngine.
    """

    _engine_class: Type[_AsyncLLMEngine] = _AsyncLLMEngine

    def __init__(self,
                 worker_use_ray: bool,
                 engine_use_ray: bool,
                 *args,
                 log_requests: bool = True,
                 max_log_len: Optional[int] = None,
                 start_engine_loop: bool = True,
                 **kwargs) -> None:
        self.worker_use_ray = worker_use_ray
        self.engine_use_ray = engine_use_ray
        self.log_requests = log_requests
        self.max_log_len = max_log_len
        self.engine = self._init_engine(*args, **kwargs)

        self.background_loop = None
        # We need to keep a reference to unshielded
        # task as well to prevent it from being garbage
        # collected
        self._background_loop_unshielded = None
        self.start_engine_loop = start_engine_loop
        self._request_tracker: Optional[RequestTracker] = None
        self._errored_with: Optional[BaseException] = None
<<<<<<< HEAD
=======

    @classmethod
    def from_engine_args(cls,
                         engine_args: AsyncEngineArgs,
                         start_engine_loop: bool = True) -> "AsyncLLMEngine":
        """Creates an async LLM engine from the engine arguments."""
        # Create the engine configs.
        engine_configs = engine_args.create_engine_configs()
        parallel_config = engine_configs[2]
        if parallel_config.worker_use_ray or engine_args.engine_use_ray:
            initialize_ray_cluster(parallel_config)
            from vllm.executor.ray_gpu_executor import RayGPUExecutorAsync
            executor_class = RayGPUExecutorAsync
        else:
            assert parallel_config.world_size == 1, (
                "Ray is required if parallel_config.world_size > 1.")
            from vllm.executor.gpu_executor import GPUExecutorAsync
            executor_class = GPUExecutorAsync
        # Create the async LLM engine.
        engine = cls(parallel_config.worker_use_ray,
                     engine_args.engine_use_ray,
                     *engine_configs,
                     executor_class,
                     log_requests=not engine_args.disable_log_requests,
                     log_stats=not engine_args.disable_log_stats,
                     max_log_len=engine_args.max_log_len,
                     start_engine_loop=start_engine_loop)
        return engine
>>>>>>> 54be8a0b

    @property
    def is_running(self) -> bool:
        return (self.background_loop is not None
                and not self._background_loop_unshielded.done())

    @property
    def is_stopped(self) -> bool:
        return self.errored or (self.background_loop is not None
                                and self._background_loop_unshielded.done())

    @property
    def errored(self) -> bool:
        return self._errored_with is not None

    def set_errored(self, exc: Exception) -> None:
        self._errored_with = exc

    def _error_callback(self, exc: Exception) -> None:
        self.set_errored(exc)
        self._request_tracker.propagate_exception(exc)

    async def get_tokenizer(self) -> "PreTrainedTokenizer":
        if self.engine_use_ray:
            return await self.engine.get_tokenizer.remote()
        else:
            return self.engine.get_tokenizer()

    def start_background_loop(self) -> None:
        """Start the background loop."""
        if self.errored:
            raise AsyncEngineDeadError(
                "Background loop has errored already.") from self._errored_with
        if self.is_running:
            raise RuntimeError("Background loop is already running.")
        # Initialize the RequestTracker here so it uses the right event loop.
        self._request_tracker = RequestTracker()

        self._background_loop_unshielded = asyncio.get_event_loop(
        ).create_task(self.run_engine_loop())
        self._background_loop_unshielded.add_done_callback(
            partial(_raise_exception_on_finish,
                    error_callback=self._error_callback))
        self.background_loop = asyncio.shield(self._background_loop_unshielded)

    def _init_engine(self, *args,
                     **kwargs) -> Union[_AsyncLLMEngine, "ray.ObjectRef"]:
        if not self.engine_use_ray:
            engine_class = self._engine_class
        elif self.worker_use_ray:
            engine_class = ray.remote(num_cpus=0)(self._engine_class).remote
        else:
            # FIXME(woosuk): This is a bit hacky. Be careful when changing the
            # order of the arguments.
            cache_config = args[1]
            parallel_config = args[2]
            if parallel_config.tensor_parallel_size == 1:
                num_gpus = cache_config.gpu_memory_utilization
            else:
                num_gpus = 1
            engine_class = ray.remote(num_gpus=num_gpus)(
                self._engine_class).remote
        return engine_class(*args, **kwargs)

    async def engine_step(self) -> bool:
        """Kick the engine to process the waiting requests.

        Returns True if there are in-progress requests."""

        new_requests, finished_requests = (
            self._request_tracker.get_new_and_finished_requests())

        for new_request in new_requests:
            # Add the request into the vLLM engine's waiting queue.
            # TODO: Maybe add add_request_batch to reduce Ray overhead
            try:
                if self.engine_use_ray:
                    await self.engine.add_request.remote(**new_request)
                else:
                    await self.engine.add_request_async(**new_request)
            except ValueError as e:
                # TODO: use a vLLM specific error for failed validation
                self._request_tracker.process_exception(
                    new_request["request_id"],
                    e,
                    verbose=self.log_requests,
                )

        if finished_requests:
            await self._engine_abort(finished_requests)

        if self.engine_use_ray:
            request_outputs = await self.engine.step.remote()
        else:
            request_outputs = await self.engine.step_async()

        # Put the outputs into the corresponding streams.
        for request_output in request_outputs:
            self._request_tracker.process_request_output(
                request_output, verbose=self.log_requests)

        return len(request_outputs) > 0

    async def _engine_abort(self, request_ids: Iterable[str]):
        if self.engine_use_ray:
            await self.engine.abort_request.remote(request_ids)
        else:
            self.engine.abort_request(request_ids)

    async def run_engine_loop(self):
        has_requests_in_progress = False
        while True:
            if not has_requests_in_progress:
                logger.debug("Waiting for new requests...")
                await self._request_tracker.wait_for_new_requests()
                logger.debug("Got new requests!")

            # Abort if iteration takes too long due to unrecoverable errors
            # (eg. NCCL timeouts).
            try:
                has_requests_in_progress = await asyncio.wait_for(
                    self.engine_step(), ENGINE_ITERATION_TIMEOUT_S)
            except asyncio.TimeoutError as exc:
                logger.error(
                    "Engine iteration timed out. This should never happen!")
                self.set_errored(exc)
                raise
            await asyncio.sleep(0)

    async def add_request(
        self,
        request_id: str,
        prompt: Optional[str],
        sampling_params: SamplingParams,
        prompt_token_ids: Optional[List[int]] = None,
        arrival_time: Optional[float] = None,
        lora_request: Optional[LoRARequest] = None,
    ) -> AsyncStream:
        if self.log_requests:
            shortened_prompt = prompt
            shortened_token_ids = prompt_token_ids
            if self.max_log_len is not None:
                if shortened_prompt is not None:
                    shortened_prompt = shortened_prompt[:self.max_log_len]
                if shortened_token_ids is not None:
                    shortened_token_ids = shortened_token_ids[:self.
                                                              max_log_len]
            logger.info(f"Received request {request_id}: "
                        f"prompt: {shortened_prompt!r}, "
                        f"sampling_params: {sampling_params}, "
                        f"prompt_token_ids: {shortened_token_ids}, "
                        f"lora_request: {lora_request}.")

        if not self.is_running:
            if self.start_engine_loop:
                self.start_background_loop()
            else:
                raise AsyncEngineDeadError(
                    "Background loop is not running. If it was running, "
                    "inspect the output to find the stacktrace of the "
                    "error that caused the background loop to stop "
                    "(AsyncEngineDeadError).")

        if arrival_time is None:
            arrival_time = time.time()

        if self.engine_use_ray:
            prompt_token_ids = await self.engine.encode_request_async.remote(
                request_id=request_id,
                prompt=prompt,
                prompt_token_ids=prompt_token_ids,
                lora_request=lora_request)
        else:
            prompt_token_ids = await self.engine.encode_request_async(
                request_id=request_id,
                prompt=prompt,
                prompt_token_ids=prompt_token_ids,
                lora_request=lora_request)

        stream = self._request_tracker.add_request(
            request_id,
            prompt=prompt,
            sampling_params=sampling_params,
            prompt_token_ids=prompt_token_ids,
            arrival_time=arrival_time,
            lora_request=lora_request)

        return stream

    async def generate(
        self,
        prompt: Optional[str],
        sampling_params: SamplingParams,
        request_id: str,
        prompt_token_ids: Optional[List[int]] = None,
        lora_request: Optional[LoRARequest] = None,
    ) -> AsyncIterator[RequestOutput]:
        """Generate outputs for a request.

        Generate outputs for a request. This method is a coroutine. It adds the
        request into the waiting queue of the LLMEngine and streams the outputs
        from the LLMEngine to the caller.

        Args:
            prompt: The prompt string. Can be None if prompt_token_ids is
                provided.
            sampling_params: The sampling parameters of the request.
            request_id: The unique id of the request.
            prompt_token_ids: The token IDs of the prompt. If None, we
                use the tokenizer to convert the prompts to token IDs.
            lora_request: LoRA request to use for generation, if any.

        Yields:
            The output `RequestOutput` objects from the LLMEngine for the
            request.

        Details:
            - If the engine is not running, start the background loop,
              which iteratively invokes
              :meth:`~vllm.engine.async_llm_engine.AsyncLLMEngine.engine_step`
              to process the waiting requests.
            - Add the request to the engine's `RequestTracker`.
              On the next background loop, this request will be sent to
              the underlying engine.
              Also, a corresponding `AsyncStream` will be created.
            - Wait for the request outputs from `AsyncStream` and yield them.

        Example:
            >>> # Please refer to entrypoints/api_server.py for
            >>> # the complete example.
            >>>
            >>> # initialize the engine and the example input
            >>> engine = AsyncLLMEngine.from_engine_args(engine_args)
            >>> example_input = {
            >>>     "prompt": "What is LLM?",
            >>>     "stream": False, # assume the non-streaming case
            >>>     "temperature": 0.0,
            >>>     "request_id": 0,
            >>> }
            >>>
            >>> # start the generation
            >>> results_generator = engine.generate(
            >>>    example_input["prompt"],
            >>>    SamplingParams(temperature=example_input["temperature"]),
            >>>    example_input["request_id"])
            >>>
            >>> # get the results
            >>> final_output = None
            >>> async for request_output in results_generator:
            >>>     if await request.is_disconnected():
            >>>         # Abort the request if the client disconnects.
            >>>         await engine.abort(request_id)
            >>>         # Return or raise an error
            >>>         ...
            >>>     final_output = request_output
            >>>
            >>> # Process and return the final output
            >>> ...
        """
        # Preprocess the request.
        # This should not be used for logging, as it is monotonic time.
        arrival_time = time.monotonic()

        try:
            stream = await self.add_request(
                request_id,
                prompt,
                sampling_params,
                prompt_token_ids=prompt_token_ids,
                arrival_time=arrival_time,
                lora_request=lora_request,
            )

            async for request_output in stream:
                yield request_output
        except (Exception, asyncio.CancelledError) as e:
            # If there is an exception or coroutine is cancelled, abort the
            # request.
            self._abort(request_id)
            raise e

    async def abort(self, request_id: str) -> None:
        """Abort a request.

        Abort a submitted request. If the request is finished or not found,
        this method will be a no-op.

        Args:
            request_id: The unique id of the request.
        """
        if not self.is_running:
            raise AsyncEngineDeadError(
                "Background loop is not running. If it was running, "
                "inspect the output to find the stacktrace of the "
                "error that caused the background loop to stop "
                "(AsyncEngineDeadError).")

        return self._abort(request_id)

    def _abort(self, request_id: str) -> None:
        """Abort a request.

        Abort a submitted request. If the request is finished or not found,
        this method will be a no-op.

        Args:
            request_id: The unique id of the request.
        """
        self._request_tracker.abort_request(request_id,
                                            verbose=self.log_requests)

    async def get_model_config(self) -> ModelConfig:
        """Get the model configuration of the vLLM engine."""
        if self.engine_use_ray:
            return await self.engine.get_model_config.remote()
        else:
            return self.engine.get_model_config()

    async def do_log_stats(self) -> None:
        if self.engine_use_ray:
            await self.engine.do_log_stats.remote()
        else:
            self.engine.do_log_stats()

<<<<<<< HEAD
    async def check_health(self):
=======
    async def check_health(self) -> None:
>>>>>>> 54be8a0b
        """Raises an error if engine is unhealthy."""
        t = time.perf_counter()
        logger.debug("Starting health check...")
        if self.is_stopped:
            raise AsyncEngineDeadError("Background loop is stopped.")

        if self.engine_use_ray:
            try:
                await self.engine.check_health.remote()
            except ray.exceptions.RayActorError as e:
                raise RuntimeError("Engine is dead.") from e
        else:
            await self.engine.check_health_async()
        logger.debug(f"Health check took {time.perf_counter()-t}s")<|MERGE_RESOLUTION|>--- conflicted
+++ resolved
@@ -2,15 +2,8 @@
 import os
 import time
 from functools import partial
-<<<<<<< HEAD
-from typing import (Any, Dict, Iterable, List, Optional, Set, Tuple, Type,
-                    Union, AsyncIterator, Callable)
-
-from transformers import PreTrainedTokenizer
-=======
 from typing import (Callable, Dict, Iterable, List, Optional, Set, Tuple, Type,
                     Union, AsyncIterator)
->>>>>>> 54be8a0b
 
 from transformers import PreTrainedTokenizer
 
@@ -271,10 +264,6 @@
     async def check_health_async(self) -> None:
         self.model_executor.check_health()
 
-    async def check_health_async(self):
-        """Raises an error if engine is unhealthy."""
-        self._check_if_any_actor_is_dead()
-
 
 class AsyncLLMEngine:
     """An asynchronous wrapper for LLMEngine.
@@ -327,8 +316,6 @@
         self.start_engine_loop = start_engine_loop
         self._request_tracker: Optional[RequestTracker] = None
         self._errored_with: Optional[BaseException] = None
-<<<<<<< HEAD
-=======
 
     @classmethod
     def from_engine_args(cls,
@@ -357,7 +344,6 @@
                      max_log_len=engine_args.max_log_len,
                      start_engine_loop=start_engine_loop)
         return engine
->>>>>>> 54be8a0b
 
     @property
     def is_running(self) -> bool:
@@ -682,11 +668,7 @@
         else:
             self.engine.do_log_stats()
 
-<<<<<<< HEAD
-    async def check_health(self):
-=======
     async def check_health(self) -> None:
->>>>>>> 54be8a0b
         """Raises an error if engine is unhealthy."""
         t = time.perf_counter()
         logger.debug("Starting health check...")
