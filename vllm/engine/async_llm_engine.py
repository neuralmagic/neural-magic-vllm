--- conflicted
+++ resolved
@@ -325,16 +325,12 @@
         # Create the engine configs.
         engine_configs = engine_args.create_engine_configs()
         parallel_config = engine_configs[2]
-<<<<<<< HEAD
-        if parallel_config.worker_use_ray or engine_args.engine_use_ray:
-=======
         device_config = engine_configs[4]
 
         if device_config.device_type == "neuron":
             raise NotImplementedError("Neuron is not supported for "
                                       "async engine yet.")
         elif parallel_config.worker_use_ray or engine_args.engine_use_ray:
->>>>>>> af9e5349
             initialize_ray_cluster(parallel_config)
             from vllm.executor.ray_gpu_executor import RayGPUExecutorAsync
             executor_class = RayGPUExecutorAsync
