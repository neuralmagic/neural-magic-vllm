--- conflicted
+++ resolved
@@ -328,21 +328,6 @@
     ) -> "AsyncLLMEngine":
         """Creates an async LLM engine from the engine arguments."""
         # Create the engine configs.
-<<<<<<< HEAD
-        engine_configs = engine_args.create_engine_configs()
-        parallel_config = engine_configs[2]
-        device_config = engine_configs[4]
-
-        if device_config.device_type == "neuron":
-            raise NotImplementedError("Neuron is not supported for "
-                                      "async engine yet.")
-        elif parallel_config.worker_use_ray or engine_args.engine_use_ray:
-            initialize_ray_cluster(parallel_config)
-            from vllm.executor.ray_gpu_executor import RayGPUExecutorAsync
-            executor_class = RayGPUExecutorAsync
-        else:
-            assert parallel_config.world_size == 1, (
-=======
         engine_config = engine_args.create_engine_config()
 
         if engine_config.device_config.device_type == "neuron":
@@ -355,23 +340,15 @@
             executor_class = RayGPUExecutorAsync
         else:
             assert engine_config.parallel_config.world_size == 1, (
->>>>>>> b4543c8f
                 "Ray is required if parallel_config.world_size > 1.")
             from vllm.executor.gpu_executor import GPUExecutorAsync
             executor_class = GPUExecutorAsync
         # Create the async LLM engine.
         engine = cls(
-<<<<<<< HEAD
-            parallel_config.worker_use_ray,
-            engine_args.engine_use_ray,
-            *engine_configs,
-            executor_class,
-=======
             engine_config.parallel_config.worker_use_ray,
             engine_args.engine_use_ray,
             **engine_config.to_dict(),
             executor_class=executor_class,
->>>>>>> b4543c8f
             log_requests=not engine_args.disable_log_requests,
             log_stats=not engine_args.disable_log_stats,
             max_log_len=engine_args.max_log_len,
