# This file has been modified by Neural Magic

import argparse
import dataclasses
from dataclasses import dataclass
from typing import Optional, Tuple

from vllm.config import (CacheConfig, DeviceConfig, ModelConfig,
                         ParallelConfig, SchedulerConfig, LoRAConfig,
                         TokenizerPoolConfig)


@dataclass
class EngineArgs:
    """Arguments for vLLM engine."""
    model: str
    tokenizer: Optional[str] = None
    tokenizer_mode: str = 'auto'
    trust_remote_code: bool = False
    download_dir: Optional[str] = None
    load_format: str = 'auto'
    dtype: str = 'auto'
    kv_cache_dtype: str = 'auto'
    seed: int = 0
    max_model_len: Optional[int] = None
    worker_use_ray: bool = False
    pipeline_parallel_size: int = 1
    tensor_parallel_size: int = 1
    max_parallel_loading_workers: Optional[int] = None
    block_size: int = 16
    enable_prefix_caching: bool = False
    swap_space: int = 4  # GiB
    gpu_memory_utilization: float = 0.90
    max_num_batched_tokens: Optional[int] = None
    max_num_seqs: int = 256
<<<<<<< HEAD
    max_paddings: int = 256
=======
>>>>>>> c188ecb0
    max_logprobs: int = 5  # OpenAI default value
    disable_log_stats: bool = False
    revision: Optional[str] = None
    code_revision: Optional[str] = None
    tokenizer_revision: Optional[str] = None
    quantization: Optional[str] = None
    sparsity: Optional[str] = None
    enforce_eager: bool = False
    max_context_len_to_capture: int = 8192
    disable_custom_all_reduce: bool = False
    tokenizer_pool_size: int = 0
    tokenizer_pool_type: str = "ray"
    tokenizer_pool_extra_config: Optional[dict] = None
    enable_lora: bool = False
    max_loras: int = 1
    max_lora_rank: int = 16
    lora_extra_vocab_size: int = 256
    lora_dtype = 'auto'
    max_cpu_loras: Optional[int] = None
    device: str = 'auto'
    ray_workers_use_nsight: bool = False

    def __post_init__(self):
        if self.tokenizer is None:
            self.tokenizer = self.model

    @staticmethod
    def add_cli_args(
            parser: argparse.ArgumentParser) -> argparse.ArgumentParser:
        """Shared CLI arguments for vLLM engine."""

        # NOTE: If you update any of the arguments below, please also
        # make sure to update docs/source/models/engine_args.rst

        # Model arguments
        parser.add_argument(
            '--model',
            type=str,
            default='facebook/opt-125m',
            help='name or path of the huggingface model to use')
        parser.add_argument(
            '--tokenizer',
            type=str,
            default=EngineArgs.tokenizer,
            help='name or path of the huggingface tokenizer to use')
        parser.add_argument(
            '--revision',
            type=str,
            default=None,
            help='the specific model version to use. It can be a branch '
            'name, a tag name, or a commit id. If unspecified, will use '
            'the default version.')
        parser.add_argument(
            '--code-revision',
            type=str,
            default=None,
            help='the specific revision to use for the model code on '
            'Hugging Face Hub. It can be a branch name, a tag name, or a '
            'commit id. If unspecified, will use the default version.')
        parser.add_argument(
            '--tokenizer-revision',
            type=str,
            default=None,
            help='the specific tokenizer version to use. It can be a branch '
            'name, a tag name, or a commit id. If unspecified, will use '
            'the default version.')
        parser.add_argument('--tokenizer-mode',
                            type=str,
                            default=EngineArgs.tokenizer_mode,
                            choices=['auto', 'slow'],
                            help='tokenizer mode. "auto" will use the fast '
                            'tokenizer if available, and "slow" will '
                            'always use the slow tokenizer.')
        parser.add_argument('--trust-remote-code',
                            action='store_true',
                            help='trust remote code from huggingface')
        parser.add_argument('--download-dir',
                            type=str,
                            default=EngineArgs.download_dir,
                            help='directory to download and load the weights, '
                            'default to the default cache dir of '
                            'huggingface')
        parser.add_argument(
            '--load-format',
            type=str,
            default=EngineArgs.load_format,
            choices=['auto', 'pt', 'safetensors', 'npcache', 'dummy'],
            help='The format of the model weights to load. '
            '"auto" will try to load the weights in the safetensors format '
            'and fall back to the pytorch bin format if safetensors format '
            'is not available. '
            '"pt" will load the weights in the pytorch bin format. '
            '"safetensors" will load the weights in the safetensors format. '
            '"npcache" will load the weights in pytorch format and store '
            'a numpy cache to speed up the loading. '
            '"dummy" will initialize the weights with random values, '
            'which is mainly for profiling.')
        parser.add_argument(
            '--dtype',
            type=str,
            default=EngineArgs.dtype,
            choices=[
                'auto', 'half', 'float16', 'bfloat16', 'float', 'float32'
            ],
            help='data type for model weights and activations. '
            'The "auto" option will use FP16 precision '
            'for FP32 and FP16 models, and BF16 precision '
            'for BF16 models.')
        parser.add_argument(
            '--kv-cache-dtype',
            type=str,
            choices=['auto', 'fp8_e5m2'],
            default=EngineArgs.kv_cache_dtype,
            help='Data type for kv cache storage. If "auto", will use model '
            'data type. Note FP8 is not supported when cuda version is '
            'lower than 11.8.')
        parser.add_argument('--max-model-len',
                            type=int,
                            default=EngineArgs.max_model_len,
                            help='model context length. If unspecified, '
                            'will be automatically derived from the model.')
        # Parallel arguments
        parser.add_argument('--worker-use-ray',
                            action='store_true',
                            help='use Ray for distributed serving, will be '
                            'automatically set when using more than 1 GPU')
        parser.add_argument('--pipeline-parallel-size',
                            '-pp',
                            type=int,
                            default=EngineArgs.pipeline_parallel_size,
                            help='number of pipeline stages')
        parser.add_argument('--tensor-parallel-size',
                            '-tp',
                            type=int,
                            default=EngineArgs.tensor_parallel_size,
                            help='number of tensor parallel replicas')
        parser.add_argument(
            '--max-parallel-loading-workers',
            type=int,
            default=EngineArgs.max_parallel_loading_workers,
            help='load model sequentially in multiple batches, '
            'to avoid RAM OOM when using tensor '
            'parallel and large models')
        parser.add_argument(
            '--ray-workers-use-nsight',
            action='store_true',
            help='If specified, use nsight to profile ray workers')
        # KV cache arguments
        parser.add_argument('--block-size',
                            type=int,
                            default=EngineArgs.block_size,
                            choices=[8, 16, 32, 128],
                            help='token block size')

        parser.add_argument('--enable-prefix-caching',
                            action='store_true',
                            help='Enables automatic prefix caching')

        parser.add_argument('--seed',
                            type=int,
                            default=EngineArgs.seed,
                            help='random seed')
        parser.add_argument('--swap-space',
                            type=int,
                            default=EngineArgs.swap_space,
                            help='CPU swap space size (GiB) per GPU')
        parser.add_argument(
            '--gpu-memory-utilization',
            type=float,
            default=EngineArgs.gpu_memory_utilization,
            help='the fraction of GPU memory to be used for '
            'the model executor, which can range from 0 to 1.'
            'If unspecified, will use the default value of 0.9.')
        parser.add_argument('--max-num-batched-tokens',
                            type=int,
                            default=EngineArgs.max_num_batched_tokens,
                            help='maximum number of batched tokens per '
                            'iteration')
        parser.add_argument('--max-num-seqs',
                            type=int,
                            default=EngineArgs.max_num_seqs,
                            help='maximum number of sequences per iteration')
<<<<<<< HEAD
        parser.add_argument('--max-paddings',
                            type=int,
                            default=EngineArgs.max_paddings,
                            help='maximum number of paddings in a batch')
=======
>>>>>>> c188ecb0
        parser.add_argument(
            '--max-logprobs',
            type=int,
            default=EngineArgs.max_logprobs,
            help=('max number of log probs to return logprobs is specified in'
                  ' SamplingParams'))
        parser.add_argument('--disable-log-stats',
                            action='store_true',
                            help='disable logging statistics')
        # Quantization settings.
        parser.add_argument('--quantization',
                            '-q',
                            type=str,
                            choices=['awq', 'gptq', 'squeezellm', None],
                            default=EngineArgs.quantization,
                            help='Method used to quantize the weights. If '
                            'None, we first check the `quantization_config` '
                            'attribute in the model config file. If that is '
                            'None, we assume the model weights are not '
                            'quantized and use `dtype` to determine the data '
                            'type of the weights.')
        parser.add_argument(
            '--sparsity',
            '-s',
            type=str,
            choices=[None, 'sparse_w16a16', 'semi_structured_sparse_w16a16'],
            default=None,
            help='Method used to compress sparse weights. If '
            'None, we first check the `sparsity_config` attribute '
            'in the model config file. If that is None we assume '
            'the model weights are dense')
        parser.add_argument('--enforce-eager',
                            action='store_true',
                            help='Always use eager-mode PyTorch. If False, '
                            'will use eager mode and CUDA graph in hybrid '
                            'for maximal performance and flexibility.')
        parser.add_argument('--max-context-len-to-capture',
                            type=int,
                            default=EngineArgs.max_context_len_to_capture,
                            help='maximum context length covered by CUDA '
                            'graphs. When a sequence has context length '
                            'larger than this, we fall back to eager mode.')
        parser.add_argument('--disable-custom-all-reduce',
                            action='store_true',
                            default=EngineArgs.disable_custom_all_reduce,
                            help='See ParallelConfig')
        parser.add_argument('--tokenizer-pool-size',
                            type=int,
                            default=EngineArgs.tokenizer_pool_size,
                            help='Size of tokenizer pool to use for '
                            'asynchronous tokenization. If 0, will '
                            'use synchronous tokenization.')
        parser.add_argument('--tokenizer-pool-type',
                            type=str,
                            default=EngineArgs.tokenizer_pool_type,
                            help='Type of tokenizer pool to use for '
                            'asynchronous tokenization. Ignored '
                            'if tokenizer_pool_size is 0.')
        parser.add_argument('--tokenizer-pool-extra-config',
                            type=str,
                            default=EngineArgs.tokenizer_pool_extra_config,
                            help='Extra config for tokenizer pool. '
                            'This should be a JSON string that will be '
                            'parsed into a dictionary. Ignored if '
                            'tokenizer_pool_size is 0.')
        # LoRA related configs
        parser.add_argument('--enable-lora',
                            action='store_true',
                            help='If True, enable handling of LoRA adapters.')
        parser.add_argument('--max-loras',
                            type=int,
                            default=EngineArgs.max_loras,
                            help='Max number of LoRAs in a single batch.')
        parser.add_argument('--max-lora-rank',
                            type=int,
                            default=EngineArgs.max_lora_rank,
                            help='Max LoRA rank.')
        parser.add_argument(
            '--lora-extra-vocab-size',
            type=int,
            default=EngineArgs.lora_extra_vocab_size,
            help=('Maximum size of extra vocabulary that can be '
                  'present in a LoRA adapter (added to the base '
                  'model vocabulary).'))
        parser.add_argument(
            '--lora-dtype',
            type=str,
            default=EngineArgs.lora_dtype,
            choices=['auto', 'float16', 'bfloat16', 'float32'],
            help=('Data type for LoRA. If auto, will default to '
                  'base model dtype.'))
        parser.add_argument(
            '--max-cpu-loras',
            type=int,
            default=EngineArgs.max_cpu_loras,
            help=('Maximum number of LoRAs to store in CPU memory. '
                  'Must be >= than max_num_seqs. '
                  'Defaults to max_num_seqs.'))
        parser.add_argument("--device",
                            type=str,
                            default=EngineArgs.device,
                            choices=["auto", "cuda", "neuron"],
                            help='Device type for vLLM execution.')
        return parser

    @classmethod
    def from_cli_args(cls, args: argparse.Namespace) -> 'EngineArgs':
        # Get the list of attributes of this dataclass.
        attrs = [attr.name for attr in dataclasses.fields(cls)]
        # Set the attributes from the parsed arguments.
        engine_args = cls(**{attr: getattr(args, attr) for attr in attrs})
        return engine_args

    def create_engine_configs(
        self,
    ) -> Tuple[ModelConfig, CacheConfig, ParallelConfig, SchedulerConfig,
               DeviceConfig, Optional[LoRAConfig]]:
        device_config = DeviceConfig(self.device)
        model_config = ModelConfig(
<<<<<<< HEAD
            self.model,
            self.tokenizer,
            self.tokenizer_mode,
            self.trust_remote_code,
            self.download_dir,
            self.load_format,
            self.dtype,
            self.seed,
            self.revision,
            self.code_revision,
            self.tokenizer_revision,
            self.max_model_len,
            self.quantization,
            # UPSTREAM SYNC: Accept current.
            self.sparsity,
            self.enforce_eager,
            self.max_context_len_to_capture,
=======
            self.model, self.tokenizer, self.tokenizer_mode,
            self.trust_remote_code, self.download_dir, self.load_format,
            self.dtype, self.seed, self.revision, self.code_revision,
            self.tokenizer_revision, self.max_model_len, self.quantization,
            self.enforce_eager, self.max_context_len_to_capture,
>>>>>>> c188ecb0
            self.max_logprobs)
        cache_config = CacheConfig(self.block_size,
                                   self.gpu_memory_utilization,
                                   self.swap_space, self.kv_cache_dtype,
                                   model_config.get_sliding_window())
        parallel_config = ParallelConfig(
            self.pipeline_parallel_size, self.tensor_parallel_size,
            self.worker_use_ray, self.max_parallel_loading_workers,
            self.disable_custom_all_reduce,
            TokenizerPoolConfig.create_config(
                self.tokenizer_pool_size,
                self.tokenizer_pool_type,
                self.tokenizer_pool_extra_config,
            ), self.ray_workers_use_nsight)
        scheduler_config = SchedulerConfig(self.max_num_batched_tokens,
                                           self.max_num_seqs,
                                           model_config.max_model_len)
        lora_config = LoRAConfig(
            max_lora_rank=self.max_lora_rank,
            max_loras=self.max_loras,
            lora_extra_vocab_size=self.lora_extra_vocab_size,
            lora_dtype=self.lora_dtype,
            max_cpu_loras=self.max_cpu_loras if self.max_cpu_loras
            and self.max_cpu_loras > 0 else None) if self.enable_lora else None
        return (model_config, cache_config, parallel_config, scheduler_config,
                device_config, lora_config)


@dataclass
class AsyncEngineArgs(EngineArgs):
    """Arguments for asynchronous vLLM engine."""
    engine_use_ray: bool = False
    disable_log_requests: bool = False
    max_log_len: Optional[int] = None

    @staticmethod
    def add_cli_args(
            parser: argparse.ArgumentParser) -> argparse.ArgumentParser:
        parser = EngineArgs.add_cli_args(parser)
        parser.add_argument('--engine-use-ray',
                            action='store_true',
                            help='use Ray to start the LLM engine in a '
                            'separate process as the server process.')
        parser.add_argument('--disable-log-requests',
                            action='store_true',
                            help='disable logging requests')
        parser.add_argument('--max-log-len',
                            type=int,
                            default=None,
                            help='max number of prompt characters or prompt '
                            'ID numbers being printed in log. '
                            'Default: unlimited.')
        return parser<|MERGE_RESOLUTION|>--- conflicted
+++ resolved
@@ -1,4 +1,6 @@
 # This file has been modified by Neural Magic
+# UPSTREAM SYNC: Accept current - at minimum, sparsity argument must be maintained
+# but if upstream adds a new arg, keep it
 
 import argparse
 import dataclasses
@@ -33,16 +35,14 @@
     gpu_memory_utilization: float = 0.90
     max_num_batched_tokens: Optional[int] = None
     max_num_seqs: int = 256
-<<<<<<< HEAD
-    max_paddings: int = 256
-=======
->>>>>>> c188ecb0
     max_logprobs: int = 5  # OpenAI default value
     disable_log_stats: bool = False
     revision: Optional[str] = None
     code_revision: Optional[str] = None
     tokenizer_revision: Optional[str] = None
     quantization: Optional[str] = None
+    # UPSTREAM SYNC: Accept current - at minimum, sparsity argument must be maintained
+    # but if upstream adds a new arg, keep it
     sparsity: Optional[str] = None
     enforce_eager: bool = False
     max_context_len_to_capture: int = 8192
@@ -219,13 +219,6 @@
                             type=int,
                             default=EngineArgs.max_num_seqs,
                             help='maximum number of sequences per iteration')
-<<<<<<< HEAD
-        parser.add_argument('--max-paddings',
-                            type=int,
-                            default=EngineArgs.max_paddings,
-                            help='maximum number of paddings in a batch')
-=======
->>>>>>> c188ecb0
         parser.add_argument(
             '--max-logprobs',
             type=int,
@@ -247,6 +240,8 @@
                             'None, we assume the model weights are not '
                             'quantized and use `dtype` to determine the data '
                             'type of the weights.')
+        # UPSTREAM SYNC: Accept current - at minimum, sparsity argument must be maintained
+        # but if upstream adds a new arg, keep it
         parser.add_argument(
             '--sparsity',
             '-s',
@@ -345,7 +340,6 @@
                DeviceConfig, Optional[LoRAConfig]]:
         device_config = DeviceConfig(self.device)
         model_config = ModelConfig(
-<<<<<<< HEAD
             self.model,
             self.tokenizer,
             self.tokenizer_mode,
@@ -359,17 +353,11 @@
             self.tokenizer_revision,
             self.max_model_len,
             self.quantization,
-            # UPSTREAM SYNC: Accept current.
+            # UPSTREAM SYNC: Accept current - at minimum, sparsity argument must be maintained
+            # but if upstream adds a new arg, keep it
             self.sparsity,
             self.enforce_eager,
             self.max_context_len_to_capture,
-=======
-            self.model, self.tokenizer, self.tokenizer_mode,
-            self.trust_remote_code, self.download_dir, self.load_format,
-            self.dtype, self.seed, self.revision, self.code_revision,
-            self.tokenizer_revision, self.max_model_len, self.quantization,
-            self.enforce_eager, self.max_context_len_to_capture,
->>>>>>> c188ecb0
             self.max_logprobs)
         cache_config = CacheConfig(self.block_size,
                                    self.gpu_memory_utilization,
