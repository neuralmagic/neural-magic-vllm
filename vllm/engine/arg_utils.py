# This file has been modified by Neural Magic

import argparse
import dataclasses
from dataclasses import dataclass
from typing import Optional, Tuple

from vllm.config import (CacheConfig, DeviceConfig, ModelConfig,
                         ParallelConfig, SchedulerConfig, LoRAConfig,
                         TokenizerPoolConfig)


@dataclass
class EngineArgs:
    """Arguments for vLLM engine."""
    model: str
    tokenizer: Optional[str] = None
    tokenizer_mode: str = 'auto'
    trust_remote_code: bool = False
    download_dir: Optional[str] = None
    load_format: str = 'auto'
    dtype: str = 'auto'
    kv_cache_dtype: str = 'auto'
    seed: int = 0
    max_model_len: Optional[int] = None
    worker_use_ray: bool = False
    pipeline_parallel_size: int = 1
    tensor_parallel_size: int = 1
    max_parallel_loading_workers: Optional[int] = None
    block_size: int = 16
    enable_prefix_caching: bool = False
    swap_space: int = 4  # GiB
    gpu_memory_utilization: float = 0.90
    max_num_batched_tokens: Optional[int] = None
    max_num_seqs: int = 256
<<<<<<< HEAD
    max_paddings: int = 256
=======
>>>>>>> af9e5349
    max_logprobs: int = 5  # OpenAI default value
    disable_log_stats: bool = False
    revision: Optional[str] = None
    code_revision: Optional[str] = None
    tokenizer_revision: Optional[str] = None
    quantization: Optional[str] = None
    sparsity: Optional[str] = None
    enforce_eager: bool = False
    max_context_len_to_capture: int = 8192
    disable_custom_all_reduce: bool = False
    tokenizer_pool_size: int = 0
    tokenizer_pool_type: str = "ray"
    tokenizer_pool_extra_config: Optional[dict] = None
    enable_lora: bool = False
    max_loras: int = 1
    max_lora_rank: int = 16
    lora_extra_vocab_size: int = 256
    lora_dtype = 'auto'
    max_cpu_loras: Optional[int] = None
    device: str = 'auto'
    ray_workers_use_nsight: bool = False
<<<<<<< HEAD
=======
    scheduler_delay_factor: float = 0.0
>>>>>>> af9e5349

    def __post_init__(self):
        if self.tokenizer is None:
            self.tokenizer = self.model

    @staticmethod
    def add_cli_args(
            parser: argparse.ArgumentParser) -> argparse.ArgumentParser:
        """Shared CLI arguments for vLLM engine."""

        # NOTE: If you update any of the arguments below, please also
        # make sure to update docs/source/models/engine_args.rst

        # Model arguments
        parser.add_argument(
            '--model',
            type=str,
            default='facebook/opt-125m',
            help='name or path of the huggingface model to use')
        parser.add_argument(
            '--tokenizer',
            type=str,
            default=EngineArgs.tokenizer,
            help='name or path of the huggingface tokenizer to use')
        parser.add_argument(
            '--revision',
            type=str,
            default=None,
            help='the specific model version to use. It can be a branch '
            'name, a tag name, or a commit id. If unspecified, will use '
            'the default version.')
        parser.add_argument(
            '--code-revision',
            type=str,
            default=None,
            help='the specific revision to use for the model code on '
            'Hugging Face Hub. It can be a branch name, a tag name, or a '
            'commit id. If unspecified, will use the default version.')
        parser.add_argument(
            '--tokenizer-revision',
            type=str,
            default=None,
            help='the specific tokenizer version to use. It can be a branch '
            'name, a tag name, or a commit id. If unspecified, will use '
            'the default version.')
        parser.add_argument('--tokenizer-mode',
                            type=str,
                            default=EngineArgs.tokenizer_mode,
                            choices=['auto', 'slow'],
                            help='tokenizer mode. "auto" will use the fast '
                            'tokenizer if available, and "slow" will '
                            'always use the slow tokenizer.')
        parser.add_argument('--trust-remote-code',
                            action='store_true',
                            help='trust remote code from huggingface')
        parser.add_argument('--download-dir',
                            type=str,
                            default=EngineArgs.download_dir,
                            help='directory to download and load the weights, '
                            'default to the default cache dir of '
                            'huggingface')
        parser.add_argument(
            '--load-format',
            type=str,
            default=EngineArgs.load_format,
            choices=['auto', 'pt', 'safetensors', 'npcache', 'dummy'],
            help='The format of the model weights to load. '
            '"auto" will try to load the weights in the safetensors format '
            'and fall back to the pytorch bin format if safetensors format '
            'is not available. '
            '"pt" will load the weights in the pytorch bin format. '
            '"safetensors" will load the weights in the safetensors format. '
            '"npcache" will load the weights in pytorch format and store '
            'a numpy cache to speed up the loading. '
            '"dummy" will initialize the weights with random values, '
            'which is mainly for profiling.')
        parser.add_argument(
            '--dtype',
            type=str,
            default=EngineArgs.dtype,
            choices=[
                'auto', 'half', 'float16', 'bfloat16', 'float', 'float32'
            ],
            help='data type for model weights and activations. '
            'The "auto" option will use FP16 precision '
            'for FP32 and FP16 models, and BF16 precision '
            'for BF16 models.')
        parser.add_argument(
            '--kv-cache-dtype',
            type=str,
            choices=['auto', 'fp8_e5m2'],
            default=EngineArgs.kv_cache_dtype,
            help='Data type for kv cache storage. If "auto", will use model '
            'data type. Note FP8 is not supported when cuda version is '
            'lower than 11.8.')
        parser.add_argument('--max-model-len',
                            type=int,
                            default=EngineArgs.max_model_len,
                            help='model context length. If unspecified, '
                            'will be automatically derived from the model.')
        # Parallel arguments
        parser.add_argument('--worker-use-ray',
                            action='store_true',
                            help='use Ray for distributed serving, will be '
                            'automatically set when using more than 1 GPU')
        parser.add_argument('--pipeline-parallel-size',
                            '-pp',
                            type=int,
                            default=EngineArgs.pipeline_parallel_size,
                            help='number of pipeline stages')
        parser.add_argument('--tensor-parallel-size',
                            '-tp',
                            type=int,
                            default=EngineArgs.tensor_parallel_size,
                            help='number of tensor parallel replicas')
        parser.add_argument(
            '--max-parallel-loading-workers',
            type=int,
            default=EngineArgs.max_parallel_loading_workers,
            help='load model sequentially in multiple batches, '
            'to avoid RAM OOM when using tensor '
            'parallel and large models')
        parser.add_argument(
            '--ray-workers-use-nsight',
            action='store_true',
            help='If specified, use nsight to profile ray workers')
        # KV cache arguments
        parser.add_argument('--block-size',
                            type=int,
                            default=EngineArgs.block_size,
                            choices=[8, 16, 32, 128],
                            help='token block size')

        parser.add_argument('--enable-prefix-caching',
                            action='store_true',
                            help='Enables automatic prefix caching')

        parser.add_argument('--seed',
                            type=int,
                            default=EngineArgs.seed,
                            help='random seed')
        parser.add_argument('--swap-space',
                            type=int,
                            default=EngineArgs.swap_space,
                            help='CPU swap space size (GiB) per GPU')
        parser.add_argument(
            '--gpu-memory-utilization',
            type=float,
            default=EngineArgs.gpu_memory_utilization,
            help='the fraction of GPU memory to be used for '
            'the model executor, which can range from 0 to 1.'
            'If unspecified, will use the default value of 0.9.')
        parser.add_argument('--max-num-batched-tokens',
                            type=int,
                            default=EngineArgs.max_num_batched_tokens,
                            help='maximum number of batched tokens per '
                            'iteration')
        parser.add_argument('--max-num-seqs',
                            type=int,
                            default=EngineArgs.max_num_seqs,
                            help='maximum number of sequences per iteration')
<<<<<<< HEAD
        parser.add_argument('--max-paddings',
                            type=int,
                            default=EngineArgs.max_paddings,
                            help='maximum number of paddings in a batch')
=======
>>>>>>> af9e5349
        parser.add_argument(
            '--max-logprobs',
            type=int,
            default=EngineArgs.max_logprobs,
            help=('max number of log probs to return logprobs is specified in'
                  ' SamplingParams'))
        parser.add_argument('--disable-log-stats',
                            action='store_true',
                            help='disable logging statistics')
        # Quantization settings.
        parser.add_argument('--quantization',
                            '-q',
                            type=str,
                            choices=['awq', 'gptq', 'squeezellm', None],
                            default=EngineArgs.quantization,
                            help='Method used to quantize the weights. If '
                            'None, we first check the `quantization_config` '
                            'attribute in the model config file. If that is '
                            'None, we assume the model weights are not '
                            'quantized and use `dtype` to determine the data '
                            'type of the weights.')
        parser.add_argument(
            '--sparsity',
            '-s',
            type=str,
            choices=[None, 'sparse_w16a16', 'semi_structured_sparse_w16a16'],
            default=None,
            help='Method used to compress sparse weights. If '
            'None, we first check the `sparsity_config` attribute '
            'in the model config file. If that is None we assume '
            'the model weights are dense')
        parser.add_argument('--enforce-eager',
                            action='store_true',
                            help='Always use eager-mode PyTorch. If False, '
                            'will use eager mode and CUDA graph in hybrid '
                            'for maximal performance and flexibility.')
        parser.add_argument('--max-context-len-to-capture',
                            type=int,
                            default=EngineArgs.max_context_len_to_capture,
                            help='maximum context length covered by CUDA '
                            'graphs. When a sequence has context length '
                            'larger than this, we fall back to eager mode.')
        parser.add_argument('--disable-custom-all-reduce',
                            action='store_true',
                            default=EngineArgs.disable_custom_all_reduce,
                            help='See ParallelConfig')
        parser.add_argument('--tokenizer-pool-size',
                            type=int,
                            default=EngineArgs.tokenizer_pool_size,
                            help='Size of tokenizer pool to use for '
                            'asynchronous tokenization. If 0, will '
                            'use synchronous tokenization.')
        parser.add_argument('--tokenizer-pool-type',
                            type=str,
                            default=EngineArgs.tokenizer_pool_type,
                            help='Type of tokenizer pool to use for '
                            'asynchronous tokenization. Ignored '
                            'if tokenizer_pool_size is 0.')
        parser.add_argument('--tokenizer-pool-extra-config',
                            type=str,
                            default=EngineArgs.tokenizer_pool_extra_config,
                            help='Extra config for tokenizer pool. '
                            'This should be a JSON string that will be '
                            'parsed into a dictionary. Ignored if '
                            'tokenizer_pool_size is 0.')
        # LoRA related configs
        parser.add_argument('--enable-lora',
                            action='store_true',
                            help='If True, enable handling of LoRA adapters.')
        parser.add_argument('--max-loras',
                            type=int,
                            default=EngineArgs.max_loras,
                            help='Max number of LoRAs in a single batch.')
        parser.add_argument('--max-lora-rank',
                            type=int,
                            default=EngineArgs.max_lora_rank,
                            help='Max LoRA rank.')
        parser.add_argument(
            '--lora-extra-vocab-size',
            type=int,
            default=EngineArgs.lora_extra_vocab_size,
            help=('Maximum size of extra vocabulary that can be '
                  'present in a LoRA adapter (added to the base '
                  'model vocabulary).'))
        parser.add_argument(
            '--lora-dtype',
            type=str,
            default=EngineArgs.lora_dtype,
            choices=['auto', 'float16', 'bfloat16', 'float32'],
            help=('Data type for LoRA. If auto, will default to '
                  'base model dtype.'))
        parser.add_argument(
            '--max-cpu-loras',
            type=int,
            default=EngineArgs.max_cpu_loras,
            help=('Maximum number of LoRAs to store in CPU memory. '
                  'Must be >= than max_num_seqs. '
                  'Defaults to max_num_seqs.'))
        parser.add_argument("--device",
                            type=str,
                            default=EngineArgs.device,
                            choices=["auto", "cuda", "neuron"],
                            help='Device type for vLLM execution.')
<<<<<<< HEAD
=======
        parser.add_argument(
            '--scheduler-delay-factor',
            type=float,
            default=EngineArgs.scheduler_delay_factor,
            help='Apply a delay (of delay factor multiplied by previous'
            'prompt latency) before scheduling next prompt.')
>>>>>>> af9e5349
        return parser

    @classmethod
    def from_cli_args(cls, args: argparse.Namespace) -> 'EngineArgs':
        # Get the list of attributes of this dataclass.
        attrs = [attr.name for attr in dataclasses.fields(cls)]
        # Set the attributes from the parsed arguments.
        engine_args = cls(**{attr: getattr(args, attr) for attr in attrs})
        return engine_args

    def create_engine_configs(
        self,
    ) -> Tuple[ModelConfig, CacheConfig, ParallelConfig, SchedulerConfig,
               DeviceConfig, Optional[LoRAConfig]]:
        device_config = DeviceConfig(self.device)
        model_config = ModelConfig(
<<<<<<< HEAD
            self.model,
            self.tokenizer,
            self.tokenizer_mode,
            self.trust_remote_code,
            self.download_dir,
            self.load_format,
            self.dtype,
            self.seed,
            self.revision,
            self.code_revision,
            self.tokenizer_revision,
            self.max_model_len,
            self.quantization,
            # UPSTREAM SYNC: Accept current.
            self.sparsity,
            self.enforce_eager,
            self.max_context_len_to_capture,
=======
            self.model, self.tokenizer, self.tokenizer_mode,
            self.trust_remote_code, self.download_dir, self.load_format,
            self.dtype, self.seed, self.revision, self.code_revision,
            self.tokenizer_revision, self.max_model_len, self.quantization,
            self.enforce_eager, self.max_context_len_to_capture,
>>>>>>> af9e5349
            self.max_logprobs)
        cache_config = CacheConfig(self.block_size,
                                   self.gpu_memory_utilization,
                                   self.swap_space, self.kv_cache_dtype,
                                   model_config.get_sliding_window())
        parallel_config = ParallelConfig(
            self.pipeline_parallel_size, self.tensor_parallel_size,
            self.worker_use_ray, self.max_parallel_loading_workers,
            self.disable_custom_all_reduce,
            TokenizerPoolConfig.create_config(
                self.tokenizer_pool_size,
                self.tokenizer_pool_type,
                self.tokenizer_pool_extra_config,
            ), self.ray_workers_use_nsight)
        scheduler_config = SchedulerConfig(self.max_num_batched_tokens,
                                           self.max_num_seqs,
                                           model_config.max_model_len,
                                           self.scheduler_delay_factor)
        lora_config = LoRAConfig(
            max_lora_rank=self.max_lora_rank,
            max_loras=self.max_loras,
            lora_extra_vocab_size=self.lora_extra_vocab_size,
            lora_dtype=self.lora_dtype,
            max_cpu_loras=self.max_cpu_loras if self.max_cpu_loras
            and self.max_cpu_loras > 0 else None) if self.enable_lora else None
        return (model_config, cache_config, parallel_config, scheduler_config,
                device_config, lora_config)


@dataclass
class AsyncEngineArgs(EngineArgs):
    """Arguments for asynchronous vLLM engine."""
    engine_use_ray: bool = False
    disable_log_requests: bool = False
    max_log_len: Optional[int] = None

    @staticmethod
    def add_cli_args(
            parser: argparse.ArgumentParser) -> argparse.ArgumentParser:
        parser = EngineArgs.add_cli_args(parser)
        parser.add_argument('--engine-use-ray',
                            action='store_true',
                            help='use Ray to start the LLM engine in a '
                            'separate process as the server process.')
        parser.add_argument('--disable-log-requests',
                            action='store_true',
                            help='disable logging requests')
        parser.add_argument('--max-log-len',
                            type=int,
                            default=None,
                            help='max number of prompt characters or prompt '
                            'ID numbers being printed in log. '
                            'Default: unlimited.')
        return parser<|MERGE_RESOLUTION|>--- conflicted
+++ resolved
@@ -33,10 +33,6 @@
     gpu_memory_utilization: float = 0.90
     max_num_batched_tokens: Optional[int] = None
     max_num_seqs: int = 256
-<<<<<<< HEAD
-    max_paddings: int = 256
-=======
->>>>>>> af9e5349
     max_logprobs: int = 5  # OpenAI default value
     disable_log_stats: bool = False
     revision: Optional[str] = None
@@ -58,10 +54,7 @@
     max_cpu_loras: Optional[int] = None
     device: str = 'auto'
     ray_workers_use_nsight: bool = False
-<<<<<<< HEAD
-=======
     scheduler_delay_factor: float = 0.0
->>>>>>> af9e5349
 
     def __post_init__(self):
         if self.tokenizer is None:
@@ -223,13 +216,6 @@
                             type=int,
                             default=EngineArgs.max_num_seqs,
                             help='maximum number of sequences per iteration')
-<<<<<<< HEAD
-        parser.add_argument('--max-paddings',
-                            type=int,
-                            default=EngineArgs.max_paddings,
-                            help='maximum number of paddings in a batch')
-=======
->>>>>>> af9e5349
         parser.add_argument(
             '--max-logprobs',
             type=int,
@@ -333,15 +319,12 @@
                             default=EngineArgs.device,
                             choices=["auto", "cuda", "neuron"],
                             help='Device type for vLLM execution.')
-<<<<<<< HEAD
-=======
         parser.add_argument(
             '--scheduler-delay-factor',
             type=float,
             default=EngineArgs.scheduler_delay_factor,
             help='Apply a delay (of delay factor multiplied by previous'
             'prompt latency) before scheduling next prompt.')
->>>>>>> af9e5349
         return parser
 
     @classmethod
@@ -358,31 +341,12 @@
                DeviceConfig, Optional[LoRAConfig]]:
         device_config = DeviceConfig(self.device)
         model_config = ModelConfig(
-<<<<<<< HEAD
-            self.model,
-            self.tokenizer,
-            self.tokenizer_mode,
-            self.trust_remote_code,
-            self.download_dir,
-            self.load_format,
-            self.dtype,
-            self.seed,
-            self.revision,
-            self.code_revision,
-            self.tokenizer_revision,
-            self.max_model_len,
-            self.quantization,
-            # UPSTREAM SYNC: Accept current.
-            self.sparsity,
-            self.enforce_eager,
-            self.max_context_len_to_capture,
-=======
             self.model, self.tokenizer, self.tokenizer_mode,
             self.trust_remote_code, self.download_dir, self.load_format,
             self.dtype, self.seed, self.revision, self.code_revision,
             self.tokenizer_revision, self.max_model_len, self.quantization,
-            self.enforce_eager, self.max_context_len_to_capture,
->>>>>>> af9e5349
+            # UPSTREAM SYNC: make sure sparsity argument is included.
+            self.sparsity, self.enforce_eager, self.max_context_len_to_capture,
             self.max_logprobs)
         cache_config = CacheConfig(self.block_size,
                                    self.gpu_memory_utilization,
