import argparse
import dataclasses
from dataclasses import dataclass
from typing import Optional, Tuple

from vllm.config import (CacheConfig, DeviceConfig, ModelConfig,
                         ParallelConfig, SchedulerConfig, LoRAConfig)


@dataclass
class EngineArgs:
    """Arguments for vLLM engine."""
    model: str
    tokenizer: Optional[str] = None
    tokenizer_mode: str = 'auto'
    trust_remote_code: bool = False
    download_dir: Optional[str] = None
    load_format: str = 'auto'
    dtype: str = 'auto'
    kv_cache_dtype: str = 'auto'
    seed: int = 0
    max_model_len: Optional[int] = None
    worker_use_ray: bool = False
    pipeline_parallel_size: int = 1
    tensor_parallel_size: int = 1
    max_parallel_loading_workers: Optional[int] = None
    block_size: int = 16
    swap_space: int = 4  # GiB
    gpu_memory_utilization: float = 0.90
    max_num_batched_tokens: Optional[int] = None
    max_num_seqs: int = 256
    max_paddings: int = 256
    disable_log_stats: bool = False
    revision: Optional[str] = None
    tokenizer_revision: Optional[str] = None
    quantization: Optional[str] = None
    sparsity: Optional[str] = None
    enforce_eager: bool = False
    max_context_len_to_capture: int = 8192
    disable_custom_all_reduce: bool = False
    enable_lora: bool = False
    max_loras: int = 1
    max_lora_rank: int = 16
    lora_extra_vocab_size: int = 256
    lora_dtype = 'auto'
    max_cpu_loras: Optional[int] = None
    device: str = 'cuda'

    def __post_init__(self):
        if self.tokenizer is None:
            self.tokenizer = self.model

    @staticmethod
    def add_cli_args(
            parser: argparse.ArgumentParser) -> argparse.ArgumentParser:
        """Shared CLI arguments for vLLM engine."""

        # NOTE: If you update any of the arguments below, please also
        # make sure to update docs/source/models/engine_args.rst

        # Model arguments
        parser.add_argument(
            '--model',
            type=str,
            default='facebook/opt-125m',
            help='name or path of the huggingface model to use')
        parser.add_argument(
            '--tokenizer',
            type=str,
            default=EngineArgs.tokenizer,
            help='name or path of the huggingface tokenizer to use')
        parser.add_argument(
            '--revision',
            type=str,
            default=None,
            help='the specific model version to use. It can be a branch '
            'name, a tag name, or a commit id. If unspecified, will use '
            'the default version.')
        parser.add_argument(
            '--tokenizer-revision',
            type=str,
            default=None,
            help='the specific tokenizer version to use. It can be a branch '
            'name, a tag name, or a commit id. If unspecified, will use '
            'the default version.')
        parser.add_argument('--tokenizer-mode',
                            type=str,
                            default=EngineArgs.tokenizer_mode,
                            choices=['auto', 'slow'],
                            help='tokenizer mode. "auto" will use the fast '
                            'tokenizer if available, and "slow" will '
                            'always use the slow tokenizer.')
        parser.add_argument('--trust-remote-code',
                            action='store_true',
                            help='trust remote code from huggingface')
        parser.add_argument('--download-dir',
                            type=str,
                            default=EngineArgs.download_dir,
                            help='directory to download and load the weights, '
                            'default to the default cache dir of '
                            'huggingface')
        parser.add_argument(
            '--load-format',
            type=str,
            default=EngineArgs.load_format,
            choices=['auto', 'pt', 'safetensors', 'npcache', 'dummy'],
            help='The format of the model weights to load. '
            '"auto" will try to load the weights in the safetensors format '
            'and fall back to the pytorch bin format if safetensors format '
            'is not available. '
            '"pt" will load the weights in the pytorch bin format. '
            '"safetensors" will load the weights in the safetensors format. '
            '"npcache" will load the weights in pytorch format and store '
            'a numpy cache to speed up the loading. '
            '"dummy" will initialize the weights with random values, '
            'which is mainly for profiling.')
        parser.add_argument(
            '--dtype',
            type=str,
            default=EngineArgs.dtype,
            choices=[
                'auto', 'half', 'float16', 'bfloat16', 'float', 'float32'
            ],
            help='data type for model weights and activations. '
            'The "auto" option will use FP16 precision '
            'for FP32 and FP16 models, and BF16 precision '
            'for BF16 models.')
        parser.add_argument(
            '--kv-cache-dtype',
            type=str,
            choices=['auto', 'fp8_e5m2'],
            default=EngineArgs.kv_cache_dtype,
            help='Data type for kv cache storage. If "auto", will use model '
            'data type. Note FP8 is not supported when cuda version is '
            'lower than 11.8.')
        parser.add_argument('--max-model-len',
                            type=int,
                            default=EngineArgs.max_model_len,
                            help='model context length. If unspecified, '
                            'will be automatically derived from the model.')
        # Parallel arguments
        parser.add_argument('--worker-use-ray',
                            action='store_true',
                            help='use Ray for distributed serving, will be '
                            'automatically set when using more than 1 GPU')
        parser.add_argument('--pipeline-parallel-size',
                            '-pp',
                            type=int,
                            default=EngineArgs.pipeline_parallel_size,
                            help='number of pipeline stages')
        parser.add_argument('--tensor-parallel-size',
                            '-tp',
                            type=int,
                            default=EngineArgs.tensor_parallel_size,
                            help='number of tensor parallel replicas')
        parser.add_argument(
            '--max-parallel-loading-workers',
            type=int,
            default=EngineArgs.max_parallel_loading_workers,
            help='load model sequentially in multiple batches, '
            'to avoid RAM OOM when using tensor '
            'parallel and large models')
        # KV cache arguments
        parser.add_argument('--block-size',
                            type=int,
                            default=EngineArgs.block_size,
                            choices=[8, 16, 32],
                            help='token block size')
        # TODO(woosuk): Support fine-grained seeds (e.g., seed per request).
        parser.add_argument('--seed',
                            type=int,
                            default=EngineArgs.seed,
                            help='random seed')
        parser.add_argument('--swap-space',
                            type=int,
                            default=EngineArgs.swap_space,
                            help='CPU swap space size (GiB) per GPU')
        parser.add_argument(
            '--gpu-memory-utilization',
            type=float,
            default=EngineArgs.gpu_memory_utilization,
            help='the fraction of GPU memory to be used for '
            'the model executor, which can range from 0 to 1.'
            'If unspecified, will use the default value of 0.9.')
        parser.add_argument('--max-num-batched-tokens',
                            type=int,
                            default=EngineArgs.max_num_batched_tokens,
                            help='maximum number of batched tokens per '
                            'iteration')
        parser.add_argument('--max-num-seqs',
                            type=int,
                            default=EngineArgs.max_num_seqs,
                            help='maximum number of sequences per iteration')
        parser.add_argument('--max-paddings',
                            type=int,
                            default=EngineArgs.max_paddings,
                            help='maximum number of paddings in a batch')
        parser.add_argument('--disable-log-stats',
                            action='store_true',
                            help='disable logging statistics')
        # Quantization settings.
        parser.add_argument('--quantization',
                            '-q',
                            type=str,
                            choices=['awq', 'gptq', 'squeezellm', None],
                            default=EngineArgs.quantization,
                            help='Method used to quantize the weights. If '
                            'None, we first check the `quantization_config` '
                            'attribute in the model config file. If that is '
                            'None, we assume the model weights are not '
                            'quantized and use `dtype` to determine the data '
                            'type of the weights.')
        parser.add_argument(
            '--sparsity',
            '-s',
            type=str,
            choices=['sparse_w16a16', None],
            default=None,
            help='Method used to compress sparse weights. If '
            'None, we first check the `sparsity_config` attribute '
            'in the model config file. If that is None we assume '
            'the model weights are dense')
        parser.add_argument('--enforce-eager',
                            action='store_true',
                            help='Always use eager-mode PyTorch. If False, '
                            'will use eager mode and CUDA graph in hybrid '
                            'for maximal performance and flexibility.')
        parser.add_argument('--max-context-len-to-capture',
                            type=int,
                            default=EngineArgs.max_context_len_to_capture,
                            help='maximum context length covered by CUDA '
                            'graphs. When a sequence has context length '
                            'larger than this, we fall back to eager mode.')
        parser.add_argument('--disable-custom-all-reduce',
                            action='store_true',
                            default=EngineArgs.disable_custom_all_reduce,
                            help='See ParallelConfig')
        # LoRA related configs
        parser.add_argument('--enable-lora',
                            action='store_true',
                            help='If True, enable handling of LoRA adapters.')
        parser.add_argument('--max-loras',
                            type=int,
                            default=EngineArgs.max_loras,
                            help='Max number of LoRAs in a single batch.')
        parser.add_argument('--max-lora-rank',
                            type=int,
                            default=EngineArgs.max_lora_rank,
                            help='Max LoRA rank.')
        parser.add_argument(
            '--lora-extra-vocab-size',
            type=int,
            default=EngineArgs.lora_extra_vocab_size,
            help=('Maximum size of extra vocabulary that can be '
                  'present in a LoRA adapter (added to the base '
                  'model vocabulary).'))
        parser.add_argument(
            '--lora-dtype',
            type=str,
            default=EngineArgs.lora_dtype,
            choices=['auto', 'float16', 'bfloat16', 'float32'],
            help=('Data type for LoRA. If auto, will default to '
                  'base model dtype.'))
        parser.add_argument(
            '--max-cpu-loras',
            type=int,
            default=EngineArgs.max_cpu_loras,
            help=('Maximum number of LoRAs to store in CPU memory. '
                  'Must be >= than max_num_seqs. '
                  'Defaults to max_num_seqs.'))
        parser.add_argument(
            "--device",
            type=str,
            default=EngineArgs.device,
            choices=["cuda"],
            help=('Device type for vLLM execution. '
                  'Currently, only CUDA-compatible devices are supported.'))
        return parser

    @classmethod
    def from_cli_args(cls, args: argparse.Namespace) -> 'EngineArgs':
        # Get the list of attributes of this dataclass.
        attrs = [attr.name for attr in dataclasses.fields(cls)]
        # Set the attributes from the parsed arguments.
        engine_args = cls(**{attr: getattr(args, attr) for attr in attrs})
        return engine_args

    def create_engine_configs(
        self,
    ) -> Tuple[ModelConfig, CacheConfig, ParallelConfig, SchedulerConfig,
<<<<<<< HEAD
               Optional[LoRAConfig]]:
        model_config = ModelConfig(
            self.model, self.tokenizer, self.tokenizer_mode,
            self.trust_remote_code, self.download_dir, self.load_format,
            self.dtype, self.seed, self.revision, self.tokenizer_revision,
            self.max_model_len, self.quantization, self.sparsity,
            self.enforce_eager, self.max_context_len_to_capture)
=======
               DeviceConfig, Optional[LoRAConfig]]:
        device_config = DeviceConfig(self.device)
        model_config = ModelConfig(self.model, self.tokenizer,
                                   self.tokenizer_mode, self.trust_remote_code,
                                   self.download_dir, self.load_format,
                                   self.dtype, self.seed, self.revision,
                                   self.tokenizer_revision, self.max_model_len,
                                   self.quantization, self.enforce_eager,
                                   self.max_context_len_to_capture)
>>>>>>> 5c976a7e
        cache_config = CacheConfig(self.block_size,
                                   self.gpu_memory_utilization,
                                   self.swap_space, self.kv_cache_dtype,
                                   model_config.get_sliding_window())
        parallel_config = ParallelConfig(self.pipeline_parallel_size,
                                         self.tensor_parallel_size,
                                         self.worker_use_ray,
                                         self.max_parallel_loading_workers,
                                         self.disable_custom_all_reduce)
        scheduler_config = SchedulerConfig(self.max_num_batched_tokens,
                                           self.max_num_seqs,
                                           model_config.max_model_len,
                                           self.max_paddings)
        lora_config = LoRAConfig(
            max_lora_rank=self.max_lora_rank,
            max_loras=self.max_loras,
            lora_extra_vocab_size=self.lora_extra_vocab_size,
            lora_dtype=self.lora_dtype,
            max_cpu_loras=self.max_cpu_loras if self.max_cpu_loras
            and self.max_cpu_loras > 0 else None) if self.enable_lora else None
        return (model_config, cache_config, parallel_config, scheduler_config,
                device_config, lora_config)


@dataclass
class AsyncEngineArgs(EngineArgs):
    """Arguments for asynchronous vLLM engine."""
    engine_use_ray: bool = False
    disable_log_requests: bool = False
    max_log_len: Optional[int] = None

    @staticmethod
    def add_cli_args(
            parser: argparse.ArgumentParser) -> argparse.ArgumentParser:
        parser = EngineArgs.add_cli_args(parser)
        parser.add_argument('--engine-use-ray',
                            action='store_true',
                            help='use Ray to start the LLM engine in a '
                            'separate process as the server process.')
        parser.add_argument('--disable-log-requests',
                            action='store_true',
                            help='disable logging requests')
        parser.add_argument('--max-log-len',
                            type=int,
                            default=None,
                            help='max number of prompt characters or prompt '
                            'ID numbers being printed in log. '
                            'Default: unlimited.')
        return parser<|MERGE_RESOLUTION|>--- conflicted
+++ resolved
@@ -288,25 +288,14 @@
     def create_engine_configs(
         self,
     ) -> Tuple[ModelConfig, CacheConfig, ParallelConfig, SchedulerConfig,
-<<<<<<< HEAD
-               Optional[LoRAConfig]]:
+               DeviceConfig, Optional[LoRAConfig]]:
+        device_config = DeviceConfig(self.device)
         model_config = ModelConfig(
             self.model, self.tokenizer, self.tokenizer_mode,
             self.trust_remote_code, self.download_dir, self.load_format,
             self.dtype, self.seed, self.revision, self.tokenizer_revision,
             self.max_model_len, self.quantization, self.sparsity,
             self.enforce_eager, self.max_context_len_to_capture)
-=======
-               DeviceConfig, Optional[LoRAConfig]]:
-        device_config = DeviceConfig(self.device)
-        model_config = ModelConfig(self.model, self.tokenizer,
-                                   self.tokenizer_mode, self.trust_remote_code,
-                                   self.download_dir, self.load_format,
-                                   self.dtype, self.seed, self.revision,
-                                   self.tokenizer_revision, self.max_model_len,
-                                   self.quantization, self.enforce_eager,
-                                   self.max_context_len_to_capture)
->>>>>>> 5c976a7e
         cache_config = CacheConfig(self.block_size,
                                    self.gpu_memory_utilization,
                                    self.swap_space, self.kv_cache_dtype,
