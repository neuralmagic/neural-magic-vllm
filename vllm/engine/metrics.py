from vllm.logger import init_logger
from prometheus_client import Counter, Gauge, Histogram, Info, REGISTRY, disable_created_metrics

import time
import numpy as np
from typing import Dict, List
from dataclasses import dataclass

logger = init_logger(__name__)

disable_created_metrics()

# The begin-* and end* here are used by the documentation generator
# to extract the metrics definitions.


# begin-metrics-definitions
<<<<<<< HEAD
gauge_avg_prompt_throughput = Gauge("vllm:avg_prompt_throughput_toks_per_s",
                                    "Average prefill throughput in tokens/s.")
gauge_avg_generation_throughput = Gauge(
    "vllm:avg_generation_throughput_toks_per_s",
    "Average generation throughput in tokens/s.")
counter_prompt_tokens = Counter("vllm:prompt_tokens_total",
                                "Number of prefill tokens processed.")
counter_generation_tokens = Counter("vllm:generation_tokens_total",
                                    "Number of generation tokens processed.")

gauge_scheduler_running = Gauge(
    "vllm:num_requests_running",
    "Number of requests currently running on GPU.")
gauge_scheduler_swapped = Gauge("vllm:num_requests_swapped",
                                "Number of requests swapped to CPU.")
gauge_scheduler_waiting = Gauge("vllm:num_requests_waiting",
                                "Number of requests waiting to be processed.")

gauge_gpu_cache_usage = Gauge(
    "vllm:gpu_cache_usage_perc",
    "GPU KV-cache usage. 1 means 100 percent usage.")
gauge_cpu_cache_usage = Gauge(
    "vllm:cpu_cache_usage_perc",
    "CPU KV-cache usage. 1 means 100 percent usage.")


gauge_gpu_memory_usage = Gauge(
    "vllm:gpu_memory_usage_perc",
    "GPU memory usage. 1 means 100 percent usage.")

histogram_time_to_first_token = Histogram(
    "vllm:time_to_first_token_seconds",
    "Histogram of time to first token in seconds.",
    buckets=[
        0.001, 0.005, 0.01, 0.02, 0.04, 0.06, 0.08, 0.1, 0.25, 0.5, 0.75, 1.0,
        2.5, 5.0, 7.5, 10.0
    ])
histogram_time_per_output_tokens = Histogram(
    "vllm:time_per_output_token_seconds",
    "Histogram of time per output token in seconds.",
    buckets=[
        0.01, 0.025, 0.05, 0.075, 0.1, 0.15, 0.2, 0.3, 0.4, 0.5, 0.75, 1.0, 2.5
    ])
histogram_e2e_request_latency = Histogram(
    "vllm:e2e_request_latency_seconds",
    "Histogram of end to end request latency in seconds.",
    buckets=[1.0, 2.5, 5.0, 10.0, 15.0, 20.0, 30.0, 40.0, 50.0, 60.0])
=======
class Metrics:

    def __init__(self, labelnames: List[str]):
        # Unregister any existing vLLM collectors
        for collector in list(REGISTRY._collector_to_names):
            if hasattr(collector, "_name") and "vllm" in collector._name:
                REGISTRY.unregister(collector)

        # Config Information
        self.info_cache_config = Info(
            name='vllm:cache_config',
            documentation='information of cache_config')

        # System stats
        self.gauge_scheduler_running = Gauge(
            name="vllm:num_requests_running",
            documentation="Number of requests currently running on GPU.",
            labelnames=labelnames)
        self.gauge_scheduler_swapped = Gauge(
            name="vllm:num_requests_swapped",
            documentation="Number of requests swapped to CPU.",
            labelnames=labelnames)
        self.gauge_scheduler_waiting = Gauge(
            name="vllm:num_requests_waiting",
            documentation="Number of requests waiting to be processed.",
            labelnames=labelnames)
        self.gauge_gpu_cache_usage = Gauge(
            name="vllm:gpu_cache_usage_perc",
            documentation="GPU KV-cache usage. 1 means 100 percent usage.",
            labelnames=labelnames)
        self.gauge_cpu_cache_usage = Gauge(
            name="vllm:cpu_cache_usage_perc",
            documentation="CPU KV-cache usage. 1 means 100 percent usage.",
            labelnames=labelnames)

        # Raw stats from last model iteration
        self.counter_prompt_tokens = Counter(
            name="vllm:prompt_tokens_total",
            documentation="Number of prefill tokens processed.",
            labelnames=labelnames)
        self.counter_generation_tokens = Counter(
            name="vllm:generation_tokens_total",
            documentation="Number of generation tokens processed.",
            labelnames=labelnames)
        self.histogram_time_to_first_token = Histogram(
            name="vllm:time_to_first_token_seconds",
            documentation="Histogram of time to first token in seconds.",
            labelnames=labelnames,
            buckets=[
                0.001, 0.005, 0.01, 0.02, 0.04, 0.06, 0.08, 0.1, 0.25, 0.5,
                0.75, 1.0, 2.5, 5.0, 7.5, 10.0
            ])
        self.histogram_time_per_output_token = Histogram(
            name="vllm:time_per_output_token_seconds",
            documentation="Histogram of time per output token in seconds.",
            labelnames=labelnames,
            buckets=[
                0.01, 0.025, 0.05, 0.075, 0.1, 0.15, 0.2, 0.3, 0.4, 0.5, 0.75,
                1.0, 2.5
            ])
        self.histogram_e2e_request_latency = Histogram(
            name="vllm:e2e_request_latency_seconds",
            documentation="Histogram of end to end request latency in seconds.",
            labelnames=labelnames,
            buckets=[1.0, 2.5, 5.0, 10.0, 15.0, 20.0, 30.0, 40.0, 50.0, 60.0])

        # Legacy metrics
        self.gauge_avg_prompt_throughput = Gauge(
            name="vllm:avg_prompt_throughput_toks_per_s",
            documentation="Average prefill throughput in tokens/s.",
            labelnames=labelnames,
        )
        self.gauge_avg_generation_throughput = Gauge(
            name="vllm:avg_generation_throughput_toks_per_s",
            documentation="Average generation throughput in tokens/s.",
            labelnames=labelnames,
        )


>>>>>>> 3ae527f9
# end-metrics-definitions


@dataclass
class Stats:
    """Created by LLMEngine for use by StatLogger."""
    now: float

    # System stats.
    num_running: int
    num_waiting: int
    num_swapped: int
    gpu_cache_usage: float
    cpu_cache_usage: float
    
    # gpu_memory_usage: float

    # Raw stats from last model iteration.
    num_prompt_tokens: int
    num_generation_tokens: int
    time_to_first_tokens: List[float]
    time_per_output_tokens: List[float]
    time_e2e_requests: List[float]


class StatLogger:
    """StatLogger is used LLMEngine to log to Promethus and Stdout."""

    def __init__(self, local_interval: float, labels: Dict[str, str]) -> None:
        # Metadata for logging locally.
        self.last_local_log = time.monotonic()
        self.local_interval = local_interval

        # Tracked stats over current local logging interval.
        self.num_prompt_tokens: List[int] = []
        self.num_generation_tokens: List[int] = []

        # Prometheus metrics
        self.labels = labels
        self.metrics = Metrics(labelnames=list(labels.keys()))

    def info(self, type: str, obj: object) -> None:
        if type == "cache_config":
            self.metrics.info_cache_config.info(obj.metrics_info())

    def _get_throughput(self, tracked_stats: List[int], now: float) -> float:
        return float(np.sum(tracked_stats) / (now - self.last_local_log))

    def _local_interval_elapsed(self, now: float) -> bool:
        elapsed_time = now - self.last_local_log
        return elapsed_time > self.local_interval

    def _log_prometheus(self, stats: Stats) -> None:
        # Set system stat gauges.
<<<<<<< HEAD
        gauge_scheduler_running.set(labels, stats.num_running)
        gauge_scheduler_swapped.set(labels, stats.num_swapped)
        gauge_scheduler_waiting.set(labels, stats.num_waiting)
        gauge_gpu_cache_usage.set(labels, stats.gpu_cache_usage)
        gauge_cpu_cache_usage.set(labels, stats.cpu_cache_usage)
        # gauge_gpu_memory_usage.set(labels, stats.gpu_memory_usage)
=======
        self.metrics.gauge_scheduler_running.labels(**self.labels).set(
            stats.num_running)
        self.metrics.gauge_scheduler_swapped.labels(**self.labels).set(
            stats.num_swapped)
        self.metrics.gauge_scheduler_waiting.labels(**self.labels).set(
            stats.num_waiting)
        self.metrics.gauge_gpu_cache_usage.labels(**self.labels).set(
            stats.gpu_cache_usage)
        self.metrics.gauge_cpu_cache_usage.labels(**self.labels).set(
            stats.cpu_cache_usage)
>>>>>>> 3ae527f9

        # Add to token counters.
        self.metrics.counter_prompt_tokens.labels(**self.labels).inc(
            stats.num_prompt_tokens)
        self.metrics.counter_generation_tokens.labels(**self.labels).inc(
            stats.num_generation_tokens)

        # Observe request level latencies in histograms.
        for ttft in stats.time_to_first_tokens:
            self.metrics.histogram_time_to_first_token.labels(
                **self.labels).observe(ttft)
        for tpot in stats.time_per_output_tokens:
            self.metrics.histogram_time_per_output_token.labels(
                **self.labels).observe(tpot)
        for e2e in stats.time_e2e_requests:
            self.metrics.histogram_e2e_request_latency.labels(
                **self.labels).observe(e2e)

    def _log_prometheus_interval(self, prompt_throughput: float,
                                 generation_throughput: float) -> None:
        # Logs metrics to prometheus that are computed every logging_interval.
        # Support legacy gauge metrics that make throughput calculations on the vLLM side.
        # Moving forward, we should use counters like counter_prompt_tokens, counter_generation_tokens
        # Which log raw data and calculate summaries using rate() on the grafana/prometheus side.
        # See https://github.com/vllm-project/vllm/pull/2316#discussion_r1464204666
        self.metrics.gauge_avg_prompt_throughput.labels(
            **self.labels).set(prompt_throughput)
        self.metrics.gauge_avg_generation_throughput.labels(
            **self.labels).set(generation_throughput)

    def log(self, stats: Stats) -> None:
        """Called by LLMEngine.
           Logs to prometheus and tracked stats every iteration. 
           Logs to Stdout every self.local_interval seconds."""

        # Log to prometheus.
        self._log_prometheus(stats)

        # Save tracked stats for token counters.
        self.num_prompt_tokens.append(stats.num_prompt_tokens)
        self.num_generation_tokens.append(stats.num_generation_tokens)

        # Log locally every local_interval seconds.
        if self._local_interval_elapsed(stats.now):

            # Compute summary metrics for tracked stats (and log them to promethus if applicable).
            prompt_throughput = self._get_throughput(self.num_prompt_tokens,
                                                     now=stats.now)
            generation_throughput = self._get_throughput(
                self.num_generation_tokens, now=stats.now)
            self._log_prometheus_interval(
                prompt_throughput=prompt_throughput,
                generation_throughput=generation_throughput)

            # Log to stdout.
            logger.info(
                f"Avg prompt throughput: {prompt_throughput:.1f} tokens/s, "
                f"Avg generation throughput: {generation_throughput:.1f} tokens/s, "
                f"Running: {stats.num_running} reqs, "
                f"Swapped: {stats.num_swapped} reqs, "
                f"Pending: {stats.num_waiting} reqs, "
                f"GPU KV cache usage: {stats.gpu_cache_usage * 100:.1f}%, "
                f"CPU KV cache usage: {stats.cpu_cache_usage * 100:.1f}%")

            # Reset tracked stats for next interval.
            self.num_prompt_tokens = []
            self.num_generation_tokens = []
            self.last_local_log = stats.now<|MERGE_RESOLUTION|>--- conflicted
+++ resolved
@@ -15,55 +15,6 @@
 
 
 # begin-metrics-definitions
-<<<<<<< HEAD
-gauge_avg_prompt_throughput = Gauge("vllm:avg_prompt_throughput_toks_per_s",
-                                    "Average prefill throughput in tokens/s.")
-gauge_avg_generation_throughput = Gauge(
-    "vllm:avg_generation_throughput_toks_per_s",
-    "Average generation throughput in tokens/s.")
-counter_prompt_tokens = Counter("vllm:prompt_tokens_total",
-                                "Number of prefill tokens processed.")
-counter_generation_tokens = Counter("vllm:generation_tokens_total",
-                                    "Number of generation tokens processed.")
-
-gauge_scheduler_running = Gauge(
-    "vllm:num_requests_running",
-    "Number of requests currently running on GPU.")
-gauge_scheduler_swapped = Gauge("vllm:num_requests_swapped",
-                                "Number of requests swapped to CPU.")
-gauge_scheduler_waiting = Gauge("vllm:num_requests_waiting",
-                                "Number of requests waiting to be processed.")
-
-gauge_gpu_cache_usage = Gauge(
-    "vllm:gpu_cache_usage_perc",
-    "GPU KV-cache usage. 1 means 100 percent usage.")
-gauge_cpu_cache_usage = Gauge(
-    "vllm:cpu_cache_usage_perc",
-    "CPU KV-cache usage. 1 means 100 percent usage.")
-
-
-gauge_gpu_memory_usage = Gauge(
-    "vllm:gpu_memory_usage_perc",
-    "GPU memory usage. 1 means 100 percent usage.")
-
-histogram_time_to_first_token = Histogram(
-    "vllm:time_to_first_token_seconds",
-    "Histogram of time to first token in seconds.",
-    buckets=[
-        0.001, 0.005, 0.01, 0.02, 0.04, 0.06, 0.08, 0.1, 0.25, 0.5, 0.75, 1.0,
-        2.5, 5.0, 7.5, 10.0
-    ])
-histogram_time_per_output_tokens = Histogram(
-    "vllm:time_per_output_token_seconds",
-    "Histogram of time per output token in seconds.",
-    buckets=[
-        0.01, 0.025, 0.05, 0.075, 0.1, 0.15, 0.2, 0.3, 0.4, 0.5, 0.75, 1.0, 2.5
-    ])
-histogram_e2e_request_latency = Histogram(
-    "vllm:e2e_request_latency_seconds",
-    "Histogram of end to end request latency in seconds.",
-    buckets=[1.0, 2.5, 5.0, 10.0, 15.0, 20.0, 30.0, 40.0, 50.0, 60.0])
-=======
 class Metrics:
 
     def __init__(self, labelnames: List[str]):
@@ -99,51 +50,23 @@
             documentation="CPU KV-cache usage. 1 means 100 percent usage.",
             labelnames=labelnames)
 
-        # Raw stats from last model iteration
-        self.counter_prompt_tokens = Counter(
-            name="vllm:prompt_tokens_total",
-            documentation="Number of prefill tokens processed.",
-            labelnames=labelnames)
-        self.counter_generation_tokens = Counter(
-            name="vllm:generation_tokens_total",
-            documentation="Number of generation tokens processed.",
-            labelnames=labelnames)
-        self.histogram_time_to_first_token = Histogram(
-            name="vllm:time_to_first_token_seconds",
-            documentation="Histogram of time to first token in seconds.",
-            labelnames=labelnames,
-            buckets=[
-                0.001, 0.005, 0.01, 0.02, 0.04, 0.06, 0.08, 0.1, 0.25, 0.5,
-                0.75, 1.0, 2.5, 5.0, 7.5, 10.0
-            ])
-        self.histogram_time_per_output_token = Histogram(
-            name="vllm:time_per_output_token_seconds",
-            documentation="Histogram of time per output token in seconds.",
-            labelnames=labelnames,
-            buckets=[
-                0.01, 0.025, 0.05, 0.075, 0.1, 0.15, 0.2, 0.3, 0.4, 0.5, 0.75,
-                1.0, 2.5
-            ])
-        self.histogram_e2e_request_latency = Histogram(
-            name="vllm:e2e_request_latency_seconds",
-            documentation="Histogram of end to end request latency in seconds.",
-            labelnames=labelnames,
-            buckets=[1.0, 2.5, 5.0, 10.0, 15.0, 20.0, 30.0, 40.0, 50.0, 60.0])
-
-        # Legacy metrics
-        self.gauge_avg_prompt_throughput = Gauge(
-            name="vllm:avg_prompt_throughput_toks_per_s",
-            documentation="Average prefill throughput in tokens/s.",
-            labelnames=labelnames,
-        )
-        self.gauge_avg_generation_throughput = Gauge(
-            name="vllm:avg_generation_throughput_toks_per_s",
-            documentation="Average generation throughput in tokens/s.",
-            labelnames=labelnames,
-        )
-
-
->>>>>>> 3ae527f9
+histogram_time_to_first_token = Histogram(
+    "vllm:time_to_first_token_seconds",
+    "Histogram of time to first token in seconds.",
+    buckets=[
+        0.001, 0.005, 0.01, 0.02, 0.04, 0.06, 0.08, 0.1, 0.25, 0.5, 0.75, 1.0,
+        2.5, 5.0, 7.5, 10.0
+    ])
+histogram_time_per_output_tokens = Histogram(
+    "vllm:time_per_output_token_seconds",
+    "Histogram of time per output token in seconds.",
+    buckets=[
+        0.01, 0.025, 0.05, 0.075, 0.1, 0.15, 0.2, 0.3, 0.4, 0.5, 0.75, 1.0, 2.5
+    ])
+histogram_e2e_request_latency = Histogram(
+    "vllm:e2e_request_latency_seconds",
+    "Histogram of end to end request latency in seconds.",
+    buckets=[1.0, 2.5, 5.0, 10.0, 15.0, 20.0, 30.0, 40.0, 50.0, 60.0])
 # end-metrics-definitions
 
 
@@ -198,25 +121,11 @@
 
     def _log_prometheus(self, stats: Stats) -> None:
         # Set system stat gauges.
-<<<<<<< HEAD
         gauge_scheduler_running.set(labels, stats.num_running)
         gauge_scheduler_swapped.set(labels, stats.num_swapped)
         gauge_scheduler_waiting.set(labels, stats.num_waiting)
         gauge_gpu_cache_usage.set(labels, stats.gpu_cache_usage)
         gauge_cpu_cache_usage.set(labels, stats.cpu_cache_usage)
-        # gauge_gpu_memory_usage.set(labels, stats.gpu_memory_usage)
-=======
-        self.metrics.gauge_scheduler_running.labels(**self.labels).set(
-            stats.num_running)
-        self.metrics.gauge_scheduler_swapped.labels(**self.labels).set(
-            stats.num_swapped)
-        self.metrics.gauge_scheduler_waiting.labels(**self.labels).set(
-            stats.num_waiting)
-        self.metrics.gauge_gpu_cache_usage.labels(**self.labels).set(
-            stats.gpu_cache_usage)
-        self.metrics.gauge_cpu_cache_usage.labels(**self.labels).set(
-            stats.cpu_cache_usage)
->>>>>>> 3ae527f9
 
         # Add to token counters.
         self.metrics.counter_prompt_tokens.labels(**self.labels).inc(
