--- conflicted
+++ resolved
@@ -57,7 +57,6 @@
     local_rank: int = -1,
     backend: str = "nccl",
 ):
-<<<<<<< HEAD
     logger_data = {
         "world_size": world_size,
         "rank": rank,
@@ -65,14 +64,10 @@
         "distributed_init_method": distributed_init_method,
         "backend": backend,
     }
-    logger.debug(f"{world_size=} {rank=} {local_rank=} "
-                 f"{distributed_init_method=} {backend=}", extra=logger_data)
-=======
     logger.debug(
         "world_size=%d rank=%d local_rank=%d "
         "distributed_init_method=%s backend=%s", world_size, rank, local_rank,
-        distributed_init_method, backend)
->>>>>>> a88081bf
+        distributed_init_method, backend, extra=logger_data)
     if not torch.distributed.is_initialized():
         assert distributed_init_method is not None, (
             "distributed_init_method must be provided when initializing "
