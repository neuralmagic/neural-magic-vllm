--- conflicted
+++ resolved
@@ -65,17 +65,10 @@
     # https://platform.openai.com/docs/api-reference/chat/create
     messages: List[Dict[str, str]]
     model: str
-<<<<<<< HEAD
-    messages: List[Dict[str, str]]
-    temperature: Optional[float] = 0.7
-    top_p: Optional[float] = 1.0
-    n: Optional[int] = 1
-=======
     frequency_penalty: Optional[float] = 0.0
     logit_bias: Optional[Dict[str, float]] = None
     logprobs: Optional[bool] = False
     top_logprobs: Optional[int] = None
->>>>>>> af9e5349
     max_tokens: Optional[int] = None
     n: Optional[int] = 1
     presence_penalty: Optional[float] = 0.0
@@ -83,16 +76,8 @@
     seed: Optional[int] = None
     stop: Optional[Union[str, List[str]]] = Field(default_factory=list)
     stream: Optional[bool] = False
-<<<<<<< HEAD
-    logprobs: Optional[bool] = False
-    top_logprobs: Optional[int] = None
-    presence_penalty: Optional[float] = 0.0
-    frequency_penalty: Optional[float] = 0.0
-    logit_bias: Optional[Dict[str, float]] = None
-=======
     temperature: Optional[float] = 0.7
     top_p: Optional[float] = 1.0
->>>>>>> af9e5349
     user: Optional[str] = None
 
     # doc: begin-chat-completion-sampling-params
@@ -104,24 +89,6 @@
     length_penalty: Optional[float] = 1.0
     early_stopping: Optional[bool] = False
     ignore_eos: Optional[bool] = False
-<<<<<<< HEAD
-    use_beam_search: Optional[bool] = False
-    early_stopping: Optional[bool] = False
-    stop_token_ids: Optional[List[int]] = Field(default_factory=list)
-    skip_special_tokens: Optional[bool] = True
-    spaces_between_special_tokens: Optional[bool] = True
-    add_generation_prompt: Optional[bool] = True
-    echo: Optional[bool] = False
-    repetition_penalty: Optional[float] = 1.0
-    min_p: Optional[float] = 0.0
-    include_stop_str_in_output: Optional[bool] = False
-    length_penalty: Optional[float] = 1.0
-    guided_json: Optional[Union[str, dict, BaseModel]] = None
-    guided_regex: Optional[str] = None
-    guided_choice: Optional[List[str]] = None
-    guided_grammar: Optional[str] = None
-    response_format: Optional[ResponseFormat] = None
-=======
     stop_token_ids: Optional[List[int]] = Field(default_factory=list)
     skip_special_tokens: Optional[bool] = True
     spaces_between_special_tokens: Optional[bool] = True
@@ -168,7 +135,6 @@
     )
 
     # doc: end-chat-completion-extra-params
->>>>>>> af9e5349
 
     def to_sampling_params(self) -> SamplingParams:
         if self.logprobs and not self.top_logprobs:
@@ -252,29 +218,15 @@
 
     # doc: begin-completion-sampling-params
     use_beam_search: Optional[bool] = False
-<<<<<<< HEAD
-=======
     top_k: Optional[int] = -1
     min_p: Optional[float] = 0.0
     repetition_penalty: Optional[float] = 1.0
     length_penalty: Optional[float] = 1.0
->>>>>>> af9e5349
     early_stopping: Optional[bool] = False
     stop_token_ids: Optional[List[int]] = Field(default_factory=list)
     ignore_eos: Optional[bool] = False
     skip_special_tokens: Optional[bool] = True
     spaces_between_special_tokens: Optional[bool] = True
-<<<<<<< HEAD
-    repetition_penalty: Optional[float] = 1.0
-    min_p: Optional[float] = 0.0
-    include_stop_str_in_output: Optional[bool] = False
-    length_penalty: Optional[float] = 1.0
-    guided_json: Optional[Union[str, dict, BaseModel]] = None
-    guided_regex: Optional[str] = None
-    guided_choice: Optional[List[str]] = None
-    guided_grammar: Optional[str] = None
-    response_format: Optional[ResponseFormat] = None
-=======
     # doc: end-completion-sampling-params
 
     # doc: begin-completion-extra-params
@@ -312,7 +264,6 @@
     )
 
     # doc: end-completion-extra-params
->>>>>>> af9e5349
 
     def to_sampling_params(self):
         echo_without_generation = self.echo and self.max_tokens == 0
