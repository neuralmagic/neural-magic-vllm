# Adapted from
# https://github.com/lm-sys/FastChat/blob/168ccc29d3f7edc50823016105c024fe2282732a/fastchat/protocol/openai_api_protocol.py
import time
from typing import Dict, List, Literal, Optional, Union

from pydantic import BaseModel, Field, model_validator

from vllm.utils import random_uuid
from vllm.sampling_params import SamplingParams

import torch


class ErrorResponse(BaseModel):
    object: str = "error"
    message: str
    type: str
    param: Optional[str] = None
    code: int


class ModelPermission(BaseModel):
    id: str = Field(default_factory=lambda: f"modelperm-{random_uuid()}")
    object: str = "model_permission"
    created: int = Field(default_factory=lambda: int(time.time()))
    allow_create_engine: bool = False
    allow_sampling: bool = True
    allow_logprobs: bool = True
    allow_search_indices: bool = False
    allow_view: bool = True
    allow_fine_tuning: bool = False
    organization: str = "*"
    group: Optional[str] = None
    is_blocking: str = False


class ModelCard(BaseModel):
    id: str
    object: str = "model"
    created: int = Field(default_factory=lambda: int(time.time()))
    owned_by: str = "vllm"
    root: Optional[str] = None
    parent: Optional[str] = None
    permission: List[ModelPermission] = Field(default_factory=list)


class ModelList(BaseModel):
    object: str = "list"
    data: List[ModelCard] = Field(default_factory=list)


class UsageInfo(BaseModel):
    prompt_tokens: int = 0
    total_tokens: int = 0
    completion_tokens: Optional[int] = 0


class ResponseFormat(BaseModel):
    # type must be "json_object" or "text"
    type: str = Literal["text", "json_object"]


class ChatCompletionRequest(BaseModel):
    model: str
    messages: List[Dict[str, str]]
    temperature: Optional[float] = 0.7
    top_p: Optional[float] = 1.0
    n: Optional[int] = 1
    max_tokens: Optional[int] = None
    seed: Optional[int] = None
    stop: Optional[Union[str, List[str]]] = Field(default_factory=list)
    stream: Optional[bool] = False
    logprobs: Optional[bool] = False
    top_logprobs: Optional[int] = None
    presence_penalty: Optional[float] = 0.0
    frequency_penalty: Optional[float] = 0.0
    logit_bias: Optional[Dict[str, float]] = None
    user: Optional[str] = None
    # Additional parameters supported by vLLM
    best_of: Optional[int] = None
    top_k: Optional[int] = -1
    ignore_eos: Optional[bool] = False
    use_beam_search: Optional[bool] = False
    early_stopping: Optional[bool] = False
    stop_token_ids: Optional[List[int]] = Field(default_factory=list)
    skip_special_tokens: Optional[bool] = True
    spaces_between_special_tokens: Optional[bool] = True
    add_generation_prompt: Optional[bool] = True
    echo: Optional[bool] = False
    repetition_penalty: Optional[float] = 1.0
    min_p: Optional[float] = 0.0
    include_stop_str_in_output: Optional[bool] = False
    length_penalty: Optional[float] = 1.0
    guided_json: Optional[Union[str, dict, BaseModel]] = None
    guided_regex: Optional[str] = None
    guided_choice: Optional[List[str]] = None
<<<<<<< HEAD
=======
    guided_grammar: Optional[str] = None
    response_format: Optional[ResponseFormat] = None
>>>>>>> 93348d94

    def to_sampling_params(self) -> SamplingParams:
        if self.logprobs and not self.top_logprobs:
            raise ValueError("Top logprobs must be set when logprobs is.")

        logits_processors = None
        if self.logit_bias:

            def logit_bias_logits_processor(
                    token_ids: List[int],
                    logits: torch.Tensor) -> torch.Tensor:
                for token_id, bias in self.logit_bias.items():
                    # Clamp the bias between -100 and 100 per OpenAI API spec
                    bias = min(100, max(-100, bias))
                    logits[int(token_id)] += bias
                return logits

            logits_processors = [logit_bias_logits_processor]

        return SamplingParams(
            n=self.n,
            presence_penalty=self.presence_penalty,
            frequency_penalty=self.frequency_penalty,
            repetition_penalty=self.repetition_penalty,
            temperature=self.temperature,
            top_p=self.top_p,
            min_p=self.min_p,
            seed=self.seed,
            stop=self.stop,
            stop_token_ids=self.stop_token_ids,
            max_tokens=self.max_tokens,
            logprobs=self.top_logprobs if self.logprobs else None,
            prompt_logprobs=self.top_logprobs if self.echo else None,
            best_of=self.best_of,
            top_k=self.top_k,
            ignore_eos=self.ignore_eos,
            use_beam_search=self.use_beam_search,
            early_stopping=self.early_stopping,
            skip_special_tokens=self.skip_special_tokens,
            spaces_between_special_tokens=self.spaces_between_special_tokens,
            include_stop_str_in_output=self.include_stop_str_in_output,
            length_penalty=self.length_penalty,
            logits_processors=logits_processors,
        )

    @model_validator(mode="before")
    @classmethod
    def check_guided_decoding_count(cls, data):
        guide_count = sum([
            "guided_json" in data and data["guided_json"] is not None,
            "guided_regex" in data and data["guided_regex"] is not None,
            "guided_choice" in data and data["guided_choice"] is not None
        ])
        if guide_count > 1:
            raise ValueError(
                "You can only use one kind of guided decoding "
                "('guided_json', 'guided_regex' or 'guided_choice').")
        return data


class CompletionRequest(BaseModel):
    model: str
    # a string, array of strings, array of tokens, or array of token arrays
    prompt: Union[List[int], List[List[int]], str, List[str]]
    suffix: Optional[str] = None
    max_tokens: Optional[int] = 16
    temperature: Optional[float] = 1.0
    top_p: Optional[float] = 1.0
    n: Optional[int] = 1
    stream: Optional[bool] = False
    logprobs: Optional[int] = None
    echo: Optional[bool] = False
    stop: Optional[Union[str, List[str]]] = Field(default_factory=list)
    seed: Optional[int] = None
    presence_penalty: Optional[float] = 0.0
    frequency_penalty: Optional[float] = 0.0
    best_of: Optional[int] = None
    logit_bias: Optional[Dict[str, float]] = None
    user: Optional[str] = None
    # Additional parameters supported by vLLM
    top_k: Optional[int] = -1
    ignore_eos: Optional[bool] = False
    use_beam_search: Optional[bool] = False
    early_stopping: Optional[bool] = False
    stop_token_ids: Optional[List[int]] = Field(default_factory=list)
    skip_special_tokens: Optional[bool] = True
    spaces_between_special_tokens: Optional[bool] = True
    repetition_penalty: Optional[float] = 1.0
    min_p: Optional[float] = 0.0
    include_stop_str_in_output: Optional[bool] = False
    length_penalty: Optional[float] = 1.0
    guided_json: Optional[Union[str, dict, BaseModel]] = None
    guided_regex: Optional[str] = None
    guided_choice: Optional[List[str]] = None
<<<<<<< HEAD
=======
    guided_grammar: Optional[str] = None
    response_format: Optional[ResponseFormat] = None
>>>>>>> 93348d94

    def to_sampling_params(self):
        echo_without_generation = self.echo and self.max_tokens == 0

        logits_processors = None
        if self.logit_bias:

            def logit_bias_logits_processor(
                    token_ids: List[int],
                    logits: torch.Tensor) -> torch.Tensor:
                for token_id, bias in self.logit_bias.items():
                    # Clamp the bias between -100 and 100 per OpenAI API spec
                    bias = min(100, max(-100, bias))
                    logits[int(token_id)] += bias
                return logits

            logits_processors = [logit_bias_logits_processor]

        return SamplingParams(
            n=self.n,
            best_of=self.best_of,
            presence_penalty=self.presence_penalty,
            frequency_penalty=self.frequency_penalty,
            repetition_penalty=self.repetition_penalty,
            temperature=self.temperature,
            top_p=self.top_p,
            top_k=self.top_k,
            min_p=self.min_p,
            seed=self.seed,
            stop=self.stop,
            stop_token_ids=self.stop_token_ids,
            ignore_eos=self.ignore_eos,
            max_tokens=self.max_tokens if not echo_without_generation else 1,
            logprobs=self.logprobs,
            use_beam_search=self.use_beam_search,
            early_stopping=self.early_stopping,
            prompt_logprobs=self.logprobs if self.echo else None,
            skip_special_tokens=self.skip_special_tokens,
            spaces_between_special_tokens=(self.spaces_between_special_tokens),
            include_stop_str_in_output=self.include_stop_str_in_output,
            length_penalty=self.length_penalty,
            logits_processors=logits_processors,
        )

    @model_validator(mode="before")
    @classmethod
    def check_guided_decoding_count(cls, data):
        guide_count = sum([
            "guided_json" in data and data["guided_json"] is not None,
            "guided_regex" in data and data["guided_regex"] is not None,
            "guided_choice" in data and data["guided_choice"] is not None
        ])
        if guide_count > 1:
            raise ValueError(
                "You can only use one kind of guided decoding "
                "('guided_json', 'guided_regex' or 'guided_choice').")
        return data


class LogProbs(BaseModel):
    text_offset: List[int] = Field(default_factory=list)
    token_logprobs: List[Optional[float]] = Field(default_factory=list)
    tokens: List[str] = Field(default_factory=list)
    top_logprobs: Optional[List[Optional[Dict[int, float]]]] = None


class CompletionResponseChoice(BaseModel):
    index: int
    text: str
    logprobs: Optional[LogProbs] = None
    finish_reason: Optional[Literal["stop", "length"]] = None


class CompletionResponse(BaseModel):
    id: str = Field(default_factory=lambda: f"cmpl-{random_uuid()}")
    object: str = "text_completion"
    created: int = Field(default_factory=lambda: int(time.time()))
    model: str
    choices: List[CompletionResponseChoice]
    usage: UsageInfo


class CompletionResponseStreamChoice(BaseModel):
    index: int
    text: str
    logprobs: Optional[LogProbs] = None
    finish_reason: Optional[Literal["stop", "length"]] = None


class CompletionStreamResponse(BaseModel):
    id: str = Field(default_factory=lambda: f"cmpl-{random_uuid()}")
    object: str = "text_completion"
    created: int = Field(default_factory=lambda: int(time.time()))
    model: str
    choices: List[CompletionResponseStreamChoice]
    usage: Optional[UsageInfo] = Field(default=None)


class ChatMessage(BaseModel):
    role: str
    content: str


class ChatCompletionResponseChoice(BaseModel):
    index: int
    message: ChatMessage
    logprobs: Optional[LogProbs] = None
    finish_reason: Optional[Literal["stop", "length"]] = None


class ChatCompletionResponse(BaseModel):
    id: str = Field(default_factory=lambda: f"chatcmpl-{random_uuid()}")
    object: str = "chat.completion"
    created: int = Field(default_factory=lambda: int(time.time()))
    model: str
    choices: List[ChatCompletionResponseChoice]
    usage: UsageInfo


class DeltaMessage(BaseModel):
    role: Optional[str] = None
    content: Optional[str] = None


class ChatCompletionResponseStreamChoice(BaseModel):
    index: int
    delta: DeltaMessage
    logprobs: Optional[LogProbs] = None
    finish_reason: Optional[Literal["stop", "length"]] = None


class ChatCompletionStreamResponse(BaseModel):
    id: str = Field(default_factory=lambda: f"chatcmpl-{random_uuid()}")
    object: str = "chat.completion.chunk"
    created: int = Field(default_factory=lambda: int(time.time()))
    model: str
    choices: List[ChatCompletionResponseStreamChoice]
    usage: Optional[UsageInfo] = Field(default=None)<|MERGE_RESOLUTION|>--- conflicted
+++ resolved
@@ -94,11 +94,8 @@
     guided_json: Optional[Union[str, dict, BaseModel]] = None
     guided_regex: Optional[str] = None
     guided_choice: Optional[List[str]] = None
-<<<<<<< HEAD
-=======
     guided_grammar: Optional[str] = None
     response_format: Optional[ResponseFormat] = None
->>>>>>> 93348d94
 
     def to_sampling_params(self) -> SamplingParams:
         if self.logprobs and not self.top_logprobs:
@@ -193,11 +190,8 @@
     guided_json: Optional[Union[str, dict, BaseModel]] = None
     guided_regex: Optional[str] = None
     guided_choice: Optional[List[str]] = None
-<<<<<<< HEAD
-=======
     guided_grammar: Optional[str] = None
     response_format: Optional[ResponseFormat] = None
->>>>>>> 93348d94
 
     def to_sampling_params(self):
         echo_without_generation = self.echo and self.max_tokens == 0
