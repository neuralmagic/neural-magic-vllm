--- conflicted
+++ resolved
@@ -4,11 +4,8 @@
 from http import HTTPStatus
 from typing import Dict, List, Optional, Union
 
-<<<<<<< HEAD
-=======
 from pydantic import conint
 
->>>>>>> b4543c8f
 from vllm.engine.async_llm_engine import AsyncLLMEngine
 from vllm.entrypoints.openai.protocol import (ChatCompletionRequest,
                                               CompletionRequest, ErrorResponse,
