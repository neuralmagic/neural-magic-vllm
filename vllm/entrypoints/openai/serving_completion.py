import asyncio
import time
from fastapi import Request
from typing import (AsyncGenerator, AsyncIterator, Callable, List, Optional,
                    Dict, Tuple)
from vllm.logger import init_logger
from vllm.utils import random_uuid
from vllm.engine.async_llm_engine import AsyncLLMEngine
from vllm.entrypoints.openai.protocol import (
    CompletionRequest,
    CompletionResponse,
    CompletionResponseChoice,
    CompletionResponseStreamChoice,
    CompletionStreamResponse,
    LogProbs,
    UsageInfo,
)
from vllm.outputs import RequestOutput
from vllm.entrypoints.openai.serving_engine import OpenAIServing, LoRA
<<<<<<< HEAD
from vllm.model_executor.guided_decoding import get_guided_decoding_logits_processor
=======
from vllm.model_executor.guided_decoding import (
    get_guided_decoding_logits_processor)
>>>>>>> 657061fd

logger = init_logger(__name__)

TypeTokenIDs = List[int]
TypeTopLogProbs = List[Optional[Dict[int, float]]]
TypeCreateLogProbsFn = Callable[
    [TypeTokenIDs, TypeTopLogProbs, Optional[int], int], LogProbs]


def parse_prompt_format(prompt) -> Tuple[bool, list]:
    # get the prompt, openai supports the following
    # "a string, array of strings, array of tokens, or array of token arrays."
    prompt_is_tokens = False
    prompts = [prompt]  # case 1: a string
    if isinstance(prompt, list):
        if len(prompt) == 0:
            raise ValueError("please provide at least one prompt")
        elif isinstance(prompt[0], str):
            prompt_is_tokens = False
            prompts = prompt  # case 2: array of strings
        elif isinstance(prompt[0], int):
            prompt_is_tokens = True
            prompts = [prompt]  # case 3: array of tokens
        elif isinstance(prompt[0], list) and isinstance(prompt[0][0], int):
            prompt_is_tokens = True
            prompts = prompt  # case 4: array of token arrays
        else:
            raise ValueError("prompt must be a string, array of strings, "
                             "array of tokens, or array of token arrays")
    return prompt_is_tokens, prompts


def merge_async_iterators(*iterators):
    """Merge multiple asynchronous iterators into a single iterator.

    This method handle the case where some iterators finish before others.
    When it yields, it yields a tuple (i, item) where i is the index of the
    iterator that yields the item.
    """
    queue = asyncio.Queue()

    finished = [False] * len(iterators)

    async def producer(i, iterator):
        try:
            async for item in iterator:
                await queue.put((i, item))
        except Exception as e:
            await queue.put(e)
        finished[i] = True

    _tasks = [
        asyncio.create_task(producer(i, iterator))
        for i, iterator in enumerate(iterators)
    ]

    async def consumer():
        while not all(finished) or not queue.empty():
            item = await queue.get()
            if isinstance(item, Exception):
                raise item
            yield item
        await asyncio.gather(*_tasks)

    return consumer()


class OpenAIServingCompletion(OpenAIServing):

    def __init__(self,
                 engine: AsyncLLMEngine,
                 served_model: str,
                 lora_modules: Optional[List[LoRA]] = None):
        super().__init__(engine=engine,
                         served_model=served_model,
                         lora_modules=lora_modules)

    async def create_completion(self, request: CompletionRequest,
                                raw_request: Request):
        """Completion API similar to OpenAI's API.

        See https://platform.openai.com/docs/api-reference/completions/create
        for the API specification. This API mimics the OpenAI Completion API.

        NOTE: Currently we do not support the following feature:
            - suffix (the language models we currently support do not support
            suffix)
        """
        error_check_ret = await self._check_model(request)
        if error_check_ret is not None:
            return error_check_ret

        # Return error for unsupported features.
        if request.suffix is not None:
            return self.create_error_response(
                "suffix is not currently supported")

        model_name = request.model
        request_id = f"cmpl-{random_uuid()}"
        created_time = int(time.monotonic())

        # Schedule the request and get the result generator.
        generators = []
        try:
            sampling_params = request.to_sampling_params()
            lora_request = self._maybe_get_lora(request)
            guided_decode_logit_processor = (
                await get_guided_decoding_logits_processor(
<<<<<<< HEAD
                    request, self.engine.get_tokenizer()))
=======
                    request, await self.engine.get_tokenizer()))
>>>>>>> 657061fd
            if guided_decode_logit_processor is not None:
                if sampling_params.logits_processors is None:
                    sampling_params.logits_processors = []
                sampling_params.logits_processors.append(
                    guided_decode_logit_processor)
            prompt_is_tokens, prompts = parse_prompt_format(request.prompt)

            for i, prompt in enumerate(prompts):
                if prompt_is_tokens:
                    input_ids = self._validate_prompt_and_tokenize(
                        request, prompt_ids=prompt)
                else:
                    input_ids = self._validate_prompt_and_tokenize(
                        request, prompt=prompt)

                generators.append(
                    self.engine.generate(prompt,
                                         sampling_params,
                                         f"{request_id}-{i}",
                                         prompt_token_ids=input_ids,
                                         lora_request=lora_request))
        except ValueError as e:
            # TODO: Use a vllm-specific Validation Error
            return self.create_error_response(str(e))

        result_generator: AsyncIterator[Tuple[
            int, RequestOutput]] = merge_async_iterators(*generators)

        # Similar to the OpenAI API, when n != best_of, we do not stream the
        # results. In addition, we do not stream the results when use
        # beam search.
        stream = (request.stream
                  and (request.best_of is None or request.n == request.best_of)
                  and not request.use_beam_search)

        # Streaming response
        if stream:
            return self.completion_stream_generator(request,
                                                    raw_request,
                                                    result_generator,
                                                    request_id,
                                                    created_time,
                                                    model_name,
                                                    num_prompts=len(prompts))

        # Non-streaming response
        final_res_batch: RequestOutput = [None] * len(prompts)
        try:
            async for i, res in result_generator:
                if await raw_request.is_disconnected():
                    # Abort the request if the client disconnects.
                    await self.engine.abort(f"{request_id}-{i}")
                    return self.create_error_response("Client disconnected")
                final_res_batch[i] = res
            response = self.request_output_to_completion_response(
                final_res_batch, request, request_id, created_time, model_name)
        except ValueError as e:
            # TODO: Use a vllm-specific Validation Error
            return self.create_error_response(str(e))

        # When user requests streaming but we don't stream, we still need to
        # return a streaming response with a single event.
        if request.stream:
            response_json = response.model_dump_json()

            async def fake_stream_generator() -> AsyncGenerator[str, None]:
                yield f"data: {response_json}\n\n"
                yield "data: [DONE]\n\n"

            return fake_stream_generator()

        return response

    async def completion_stream_generator(
        self,
        request: CompletionRequest,
        raw_request: Request,
        result_generator: AsyncIterator[Tuple[int, RequestOutput]],
        request_id: str,
        created_time: int,
        model_name: str,
        num_prompts: int,
    ) -> AsyncGenerator[str, None]:
        previous_texts = [""] * request.n * num_prompts
        previous_num_tokens = [0] * request.n * num_prompts
        has_echoed = [False] * request.n * num_prompts

        try:
            async for prompt_idx, res in result_generator:

                # Abort the request if the client disconnects.
                if await raw_request.is_disconnected():
                    await self.engine.abort(f"{request_id}-{prompt_idx}")
                    raise StopAsyncIteration()

                for output in res.outputs:
                    i = output.index + prompt_idx * request.n
<<<<<<< HEAD
                    # TODO(simon): optimize the performance by avoiding full text O(n^2) sending.
=======
                    # TODO(simon): optimize the performance by avoiding full
                    # text O(n^2) sending.
>>>>>>> 657061fd

                    if request.echo and request.max_tokens == 0:
                        # only return the prompt
                        delta_text = res.prompt
                        delta_token_ids = res.prompt_token_ids
                        top_logprobs = res.prompt_logprobs
                        has_echoed[i] = True
<<<<<<< HEAD
                    elif request.echo and request.max_tokens > 0 and not has_echoed[
                            i]:
                        # echo the prompt and first token
                        delta_text = res.prompt + output.text
                        delta_token_ids = res.prompt_token_ids + output.token_ids
=======
                    elif (request.echo and request.max_tokens > 0
                          and not has_echoed[i]):
                        # echo the prompt and first token
                        delta_text = res.prompt + output.text
                        delta_token_ids = (res.prompt_token_ids +
                                           output.token_ids)
>>>>>>> 657061fd
                        top_logprobs = res.prompt_logprobs + (output.logprobs
                                                              or [])
                        has_echoed[i] = True
                    else:
                        # return just the delta
                        delta_text = output.text[len(previous_texts[i]):]
                        delta_token_ids = output.token_ids[
                            previous_num_tokens[i]:]
                        top_logprobs = output.logprobs[previous_num_tokens[
                            i]:] if output.logprobs else None

                    if request.logprobs is not None:
<<<<<<< HEAD
                        assert top_logprobs is not None, "top_logprobs must be provided when logprobs is requested"
=======
                        assert top_logprobs is not None, (
                            "top_logprobs must be provided when logprobs "
                            "is requested")
>>>>>>> 657061fd
                        logprobs = self._create_logprobs(
                            token_ids=delta_token_ids,
                            top_logprobs=top_logprobs,
                            num_output_top_logprobs=request.logprobs,
                            initial_text_offset=len(previous_texts[i]),
                        )
                    else:
                        logprobs = None

                    previous_texts[i] = output.text
                    previous_num_tokens[i] = len(output.token_ids)
                    finish_reason = output.finish_reason
                    response_json = CompletionStreamResponse(
                        id=request_id,
                        created=created_time,
                        model=model_name,
                        choices=[
                            CompletionResponseStreamChoice(
                                index=i,
                                text=delta_text,
                                logprobs=logprobs,
                                finish_reason=finish_reason,
                            )
                        ]).model_dump_json()
                    yield f"data: {response_json}\n\n"

                    if output.finish_reason is not None:  # return final usage
                        logprobs = LogProbs(
                        ) if request.logprobs is not None else None
                        prompt_tokens = len(res.prompt_token_ids)
                        completion_tokens = len(output.token_ids)
                        final_usage = UsageInfo(
                            prompt_tokens=prompt_tokens,
                            completion_tokens=completion_tokens,
                            total_tokens=prompt_tokens + completion_tokens,
                        )
                        response_json = CompletionStreamResponse(
                            id=request_id,
                            created=created_time,
                            model=model_name,
                            choices=[
                                CompletionResponseStreamChoice(
                                    index=i,
                                    text="",
                                    logprobs=logprobs,
                                    finish_reason=output.finish_reason,
                                )
                            ],
                            usage=final_usage,
                        ).model_dump_json()
                        yield f"data: {response_json}\n\n"
        except ValueError as e:
            # TODO: Use a vllm-specific Validation Error
            data = self.create_streaming_error_response(str(e))
            print("yield", f"data: {data}\n\n")
            yield f"data: {data}\n\n"

        print("yield", "data: [DONE]\n\n")
        yield "data: [DONE]\n\n"

    def request_output_to_completion_response(
        self,
        final_res_batch: List[RequestOutput],
        request: CompletionRequest,
        request_id: str,
        created_time: int,
        model_name: str,
    ) -> CompletionResponse:
        choices = []
        num_prompt_tokens = 0
        num_generated_tokens = 0
        for final_res in final_res_batch:
            assert final_res is not None
            prompt_token_ids = final_res.prompt_token_ids
            prompt_logprobs = final_res.prompt_logprobs
            prompt_text = final_res.prompt

            for output in final_res.outputs:
                if request.echo and request.max_tokens == 0:
                    token_ids = prompt_token_ids
                    top_logprobs = prompt_logprobs
                    output_text = prompt_text
                elif request.echo and request.max_tokens > 0:
                    token_ids = prompt_token_ids + output.token_ids
                    top_logprobs = prompt_logprobs + output.logprobs
                    output_text = prompt_text + output.text
                else:
                    token_ids = output.token_ids
                    top_logprobs = output.logprobs
                    output_text = output.text

                if request.logprobs is not None:
                    logprobs = self._create_logprobs(
                        token_ids=token_ids,
                        top_logprobs=top_logprobs,
                        num_output_top_logprobs=request.logprobs,
                    )
                else:
                    logprobs = None

                choice_data = CompletionResponseChoice(
                    index=len(choices),
                    text=output_text,
                    logprobs=logprobs,
                    finish_reason=output.finish_reason,
                )
                choices.append(choice_data)

            num_prompt_tokens += len(prompt_token_ids)
            num_generated_tokens += sum(
                len(output.token_ids) for output in final_res.outputs)

        usage = UsageInfo(
            prompt_tokens=num_prompt_tokens,
            completion_tokens=num_generated_tokens,
            total_tokens=num_prompt_tokens + num_generated_tokens,
        )

        return CompletionResponse(
            id=request_id,
            created=created_time,
            model=model_name,
            choices=choices,
            usage=usage,
        )<|MERGE_RESOLUTION|>--- conflicted
+++ resolved
@@ -17,12 +17,8 @@
 )
 from vllm.outputs import RequestOutput
 from vllm.entrypoints.openai.serving_engine import OpenAIServing, LoRA
-<<<<<<< HEAD
-from vllm.model_executor.guided_decoding import get_guided_decoding_logits_processor
-=======
 from vllm.model_executor.guided_decoding import (
     get_guided_decoding_logits_processor)
->>>>>>> 657061fd
 
 logger = init_logger(__name__)
 
@@ -131,11 +127,7 @@
             lora_request = self._maybe_get_lora(request)
             guided_decode_logit_processor = (
                 await get_guided_decoding_logits_processor(
-<<<<<<< HEAD
-                    request, self.engine.get_tokenizer()))
-=======
                     request, await self.engine.get_tokenizer()))
->>>>>>> 657061fd
             if guided_decode_logit_processor is not None:
                 if sampling_params.logits_processors is None:
                     sampling_params.logits_processors = []
@@ -233,12 +225,8 @@
 
                 for output in res.outputs:
                     i = output.index + prompt_idx * request.n
-<<<<<<< HEAD
-                    # TODO(simon): optimize the performance by avoiding full text O(n^2) sending.
-=======
                     # TODO(simon): optimize the performance by avoiding full
                     # text O(n^2) sending.
->>>>>>> 657061fd
 
                     if request.echo and request.max_tokens == 0:
                         # only return the prompt
@@ -246,20 +234,12 @@
                         delta_token_ids = res.prompt_token_ids
                         top_logprobs = res.prompt_logprobs
                         has_echoed[i] = True
-<<<<<<< HEAD
-                    elif request.echo and request.max_tokens > 0 and not has_echoed[
-                            i]:
-                        # echo the prompt and first token
-                        delta_text = res.prompt + output.text
-                        delta_token_ids = res.prompt_token_ids + output.token_ids
-=======
                     elif (request.echo and request.max_tokens > 0
                           and not has_echoed[i]):
                         # echo the prompt and first token
                         delta_text = res.prompt + output.text
                         delta_token_ids = (res.prompt_token_ids +
                                            output.token_ids)
->>>>>>> 657061fd
                         top_logprobs = res.prompt_logprobs + (output.logprobs
                                                               or [])
                         has_echoed[i] = True
@@ -272,13 +252,9 @@
                             i]:] if output.logprobs else None
 
                     if request.logprobs is not None:
-<<<<<<< HEAD
-                        assert top_logprobs is not None, "top_logprobs must be provided when logprobs is requested"
-=======
                         assert top_logprobs is not None, (
                             "top_logprobs must be provided when logprobs "
                             "is requested")
->>>>>>> 657061fd
                         logprobs = self._create_logprobs(
                             token_ids=delta_token_ids,
                             top_logprobs=top_logprobs,
