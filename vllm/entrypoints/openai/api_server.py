--- conflicted
+++ resolved
@@ -18,13 +18,9 @@
 import vllm
 from vllm.engine.arg_utils import AsyncEngineArgs
 from vllm.engine.async_llm_engine import AsyncLLMEngine
-<<<<<<< HEAD
-from vllm.entrypoints.openai.protocol import CompletionRequest, ChatCompletionRequest, ErrorResponse
-=======
 from vllm.entrypoints.openai.protocol import (CompletionRequest,
                                               ChatCompletionRequest,
                                               ErrorResponse)
->>>>>>> 657061fd
 from vllm.logger import init_logger
 from vllm.entrypoints.openai.serving_chat import OpenAIServingChat
 from vllm.entrypoints.openai.serving_completion import OpenAIServingCompletion
