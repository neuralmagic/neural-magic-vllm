# This file has been modified by Neural Magic

# formatting
yapf==0.32.0
toml==0.10.2
tomli==2.0.1
ruff==0.1.5
codespell==2.2.6

# type checking
mypy==0.991
types-PyYAML
types-requests
types-setuptools

# testing
pytest
pytest-forked
pytest-asyncio
pytest-rerunfailures
<<<<<<< HEAD
=======
pytest-shard
>>>>>>> 93348d94
httpx
einops # required for MPT
openai
requests
ray
peft

# Benchmarking
aiohttp<|MERGE_RESOLUTION|>--- conflicted
+++ resolved
@@ -18,10 +18,7 @@
 pytest-forked
 pytest-asyncio
 pytest-rerunfailures
-<<<<<<< HEAD
-=======
 pytest-shard
->>>>>>> 93348d94
 httpx
 einops # required for MPT
 openai
