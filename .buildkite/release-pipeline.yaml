steps:
  - label: "Build wheel - CUDA {{matrix.cuda_version}}"
    agents:
      queue: cpu_queue
    commands:
      - "DOCKER_BUILDKIT=1 docker build --build-arg max_jobs=16 --build-arg USE_SCCACHE=1 --build-arg CUDA_VERSION={{matrix.cuda_version}} --tag vllm-ci:build-image --target build --progress plain ."
      - "mkdir artifacts"
      - "docker run --rm -v $(pwd)/artifacts:/artifacts_host vllm-ci:build-image bash -c 'cp -r dist /artifacts_host && chmod -R a+rw /artifacts_host'"
      # rename the files to change linux -> manylinux1
      - "for f in artifacts/dist/*.whl; do mv -- \"$$f\" \"$${f/linux/manylinux1}\"; done"
      - "aws s3 cp --recursive artifacts/dist s3://vllm-wheels/$BUILDKITE_COMMIT/"
      - "aws s3 cp --recursive artifacts/dist s3://vllm-wheels/nightly/"
    matrix:
      setup:
        cuda_version:
<<<<<<< HEAD
=======
          - "12.1.0"
        python_version:
          - "3.10"
          - "3.11"

  - block: "Build wheels full"

  - label: "Build wheel - Python {{matrix.python_version}}, CUDA {{matrix.cuda_version}}"
    agents:
      queue: cpu_queue
    commands:
      - "DOCKER_BUILDKIT=1 docker build --build-arg max_jobs=16 --build-arg USE_SCCACHE=1 --build-arg CUDA_VERSION={{matrix.cuda_version}} --build-arg PYTHON_VERSION={{matrix.python_version}} --tag vllm-ci:build-image --target build --progress plain ."
      - "mkdir artifacts"
      - "docker run --rm -v $(pwd)/artifacts:/artifacts_host vllm-ci:build-image bash -c 'cp -r dist /artifacts_host && chmod -R a+rw /artifacts_host'"
      - "for f in artifacts/dist/*.whl; do mv -- \"$$f\" \"$${f/linux/manylinux1}\"; done"
      - "aws s3 cp --recursive artifacts/dist s3://vllm-wheels/$BUILDKITE_COMMIT/"
      - "aws s3 cp --recursive artifacts/dist s3://vllm-wheels/nightly/"
    matrix:
      setup:
        cuda_version:
>>>>>>> babf52da
          - "11.8.0"
          - "12.1.0"<|MERGE_RESOLUTION|>--- conflicted
+++ resolved
@@ -13,28 +13,5 @@
     matrix:
       setup:
         cuda_version:
-<<<<<<< HEAD
-=======
-          - "12.1.0"
-        python_version:
-          - "3.10"
-          - "3.11"
-
-  - block: "Build wheels full"
-
-  - label: "Build wheel - Python {{matrix.python_version}}, CUDA {{matrix.cuda_version}}"
-    agents:
-      queue: cpu_queue
-    commands:
-      - "DOCKER_BUILDKIT=1 docker build --build-arg max_jobs=16 --build-arg USE_SCCACHE=1 --build-arg CUDA_VERSION={{matrix.cuda_version}} --build-arg PYTHON_VERSION={{matrix.python_version}} --tag vllm-ci:build-image --target build --progress plain ."
-      - "mkdir artifacts"
-      - "docker run --rm -v $(pwd)/artifacts:/artifacts_host vllm-ci:build-image bash -c 'cp -r dist /artifacts_host && chmod -R a+rw /artifacts_host'"
-      - "for f in artifacts/dist/*.whl; do mv -- \"$$f\" \"$${f/linux/manylinux1}\"; done"
-      - "aws s3 cp --recursive artifacts/dist s3://vllm-wheels/$BUILDKITE_COMMIT/"
-      - "aws s3 cp --recursive artifacts/dist s3://vllm-wheels/nightly/"
-    matrix:
-      setup:
-        cuda_version:
->>>>>>> babf52da
           - "11.8.0"
           - "12.1.0"