# In this file, you can add more tests to run either by adding a new step or
# adding a new command to an existing step. See different options here for examples.
# This script will be feed into Jinja template in `test-template.j2` to generate
# the final pipeline yaml file.

steps:
- label: Regression Test
  command: pytest -v -s test_regression.py
  working_dir: "/vllm-workspace/tests" # optional

- label: AsyncEngine Test
  command: pytest -v -s async_engine

- label: Basic Correctness Test
  command: pytest -v -s --forked basic_correctness
  
- label: Core Test
  command: pytest -v -s core

- label: Core Test
  command: pytest -v -s core

- label: Distributed Comm Ops Test
  command: pytest -v -s --forked test_comm_ops.py
  working_dir: "/vllm-workspace/tests/distributed"
  num_gpus: 2 # only support 1 or 2 for now.

- label: Distributed Correctness Test
  command: pytest -v -s --forked test_basic_distributed_correctness.py
  working_dir: "/vllm-workspace/tests/distributed"
  num_gpus: 2 # only support 1 or 2 for now.

- label: Engine Test
<<<<<<< HEAD
  command: pytest -v -s engine test_sequence.py
=======
  command: pytest -v -s engine tokenization test_sequence.py
>>>>>>> 93348d94

- label: Entrypoints Test
  command: pytest -v -s entrypoints

- label: Kernels Test %N
  command: pytest -v -s kernels --shard-id=$$BUILDKITE_PARALLEL_JOB --num-shards=$$BUILDKITE_PARALLEL_JOB_COUNT
  parallelism: 4

- label: Models Test
  commands:
    - pytest -v -s models --forked
  soft_fail: true

- label: Prefix Caching Test
  commands:
    - pytest -v -s prefix_caching

- label: Samplers Test
  command: pytest -v -s samplers --forked

- label: Worker Test
  command: pytest -v -s worker

- label: Speculative decoding tests
  command: pytest -v -s spec_decode

<<<<<<< HEAD
- label: LoRA Test
  command: pytest -v -s lora --forked
=======
- label: LoRA Test %N
  command: pytest -v -s lora --forked --shard-id=$$BUILDKITE_PARALLEL_JOB --num-shards=$$BUILDKITE_PARALLEL_JOB_COUNT
  parallelism: 4
>>>>>>> 93348d94

- label: Metrics Test
  command: pytest -v -s metrics

- label: Benchmarks
  working_dir: "/vllm-workspace/.buildkite"
  commands:
  - pip install aiohttp
  - bash run-benchmarks.sh

- label: Documentation Build
  working_dir: "/vllm-workspace/docs"
  no_gpu: True
  commands:
  - pip install -r requirements-docs.txt
  - SPHINXOPTS=\"-W\" make html<|MERGE_RESOLUTION|>--- conflicted
+++ resolved
@@ -13,9 +13,6 @@
 
 - label: Basic Correctness Test
   command: pytest -v -s --forked basic_correctness
-  
-- label: Core Test
-  command: pytest -v -s core
 
 - label: Core Test
   command: pytest -v -s core
@@ -31,11 +28,7 @@
   num_gpus: 2 # only support 1 or 2 for now.
 
 - label: Engine Test
-<<<<<<< HEAD
-  command: pytest -v -s engine test_sequence.py
-=======
   command: pytest -v -s engine tokenization test_sequence.py
->>>>>>> 93348d94
 
 - label: Entrypoints Test
   command: pytest -v -s entrypoints
@@ -62,14 +55,9 @@
 - label: Speculative decoding tests
   command: pytest -v -s spec_decode
 
-<<<<<<< HEAD
-- label: LoRA Test
-  command: pytest -v -s lora --forked
-=======
 - label: LoRA Test %N
   command: pytest -v -s lora --forked --shard-id=$$BUILDKITE_PARALLEL_JOB --num-shards=$$BUILDKITE_PARALLEL_JOB_COUNT
   parallelism: 4
->>>>>>> 93348d94
 
 - label: Metrics Test
   command: pytest -v -s metrics
