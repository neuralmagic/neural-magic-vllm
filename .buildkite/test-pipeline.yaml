# In this file, you can add more tests to run either by adding a new step or
# adding a new command to an existing step. See different options here for examples.
# This script will be feed into Jinja template in `test-template.j2` to generate
# the final pipeline yaml file.

steps:
- label: Regression Test
  command: pytest -v -s test_regression.py
  working_dir: "/vllm-workspace/tests" # optional

- label: AsyncEngine Test
  command: pytest -v -s async_engine

- label: Basic Correctness Test
  command: pytest -v -s basic_correctness

- label: Core Test
  command: pytest -v -s core

- label: Distributed Comm Ops Test
  command: pytest -v -s test_comm_ops.py
  working_dir: "/vllm-workspace/tests/distributed"
  num_gpus: 2 # only support 1 or 2 for now.

- label: Distributed Tests
  working_dir: "/vllm-workspace/tests/distributed"
  num_gpus: 2 # only support 1 or 2 for now.
  commands:
  - pytest -v -s test_pynccl.py
  - TEST_DIST_MODEL=facebook/opt-125m pytest -v -s test_basic_distributed_correctness.py
  - TEST_DIST_MODEL=meta-llama/Llama-2-7b-hf pytest -v -s test_basic_distributed_correctness.py

- label: Engine Test
  command: pytest -v -s engine tokenization test_sequence.py test_config.py

- label: Entrypoints Test
  commands:
  # these tests have to be separated, because each one will allocate all posible GPU memory
  - pytest -v -s entrypoints --ignore=entrypoints/test_server_oot_registration.py
  - pytest -v -s entrypoints/test_server_oot_registration.py

- label: Examples Test
  working_dir: "/vllm-workspace/examples"
  commands:
    # install aws cli for llava_example.py
    - pip install awscli
    - python3 offline_inference.py
    - python3 offline_inference_with_prefix.py
    - python3 llm_engine_example.py
    - python3 llava_example.py

<<<<<<< HEAD
- label: Examples Test
  working_dir: "/vllm-workspace/examples"
  commands:
    # install aws cli for llava_example.py
    - pip install awscli
    - python3 offline_inference.py
    - python3 offline_inference_with_prefix.py
    - python3 llm_engine_example.py
    - python3 llava_example.py

=======
>>>>>>> b4543c8f
- label: Kernels Test %N
  command: pytest -v -s kernels --shard-id=$$BUILDKITE_PARALLEL_JOB --num-shards=$$BUILDKITE_PARALLEL_JOB_COUNT
  parallelism: 4

- label: Models Test
  commands:
    - bash ../.buildkite/download-images.sh
    - pytest -v -s models --ignore=models/test_llava.py --ignore=models/test_mistral.py

- label: Llava Test
  commands:
    - bash ../.buildkite/download-images.sh
    - pytest -v -s models/test_llava.py

- label: Prefix Caching Test
  commands:
    - pytest -v -s prefix_caching

- label: Samplers Test
  command: pytest -v -s samplers

- label: LogitsProcessor Test
  command: pytest -v -s test_logits_processor.py

- label: Worker Test
  command: pytest -v -s worker

- label: Speculative decoding tests
  command: pytest -v -s spec_decode

- label: LoRA Test %N
  command: pytest -v -s lora --shard-id=$$BUILDKITE_PARALLEL_JOB --num-shards=$$BUILDKITE_PARALLEL_JOB_COUNT
  parallelism: 4

- label: Metrics Test
  command: pytest -v -s metrics

- label: Benchmarks
  working_dir: "/vllm-workspace/.buildkite"
  commands:
  - pip install aiohttp
  - bash run-benchmarks.sh

- label: Documentation Build
  working_dir: "/vllm-workspace/test_docs/docs"
  no_gpu: True
  commands:
  - pip install -r requirements-docs.txt
  - SPHINXOPTS=\"-W\" make html<|MERGE_RESOLUTION|>--- conflicted
+++ resolved
@@ -49,19 +49,6 @@
     - python3 llm_engine_example.py
     - python3 llava_example.py
 
-<<<<<<< HEAD
-- label: Examples Test
-  working_dir: "/vllm-workspace/examples"
-  commands:
-    # install aws cli for llava_example.py
-    - pip install awscli
-    - python3 offline_inference.py
-    - python3 offline_inference_with_prefix.py
-    - python3 llm_engine_example.py
-    - python3 llava_example.py
-
-=======
->>>>>>> b4543c8f
 - label: Kernels Test %N
   command: pytest -v -s kernels --shard-id=$$BUILDKITE_PARALLEL_JOB --num-shards=$$BUILDKITE_PARALLEL_JOB_COUNT
   parallelism: 4
