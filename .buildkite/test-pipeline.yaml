# In this file, you can add more tests to run either by adding a new step or
# adding a new command to an existing step. See different options here for examples.
# This script will be feed into Jinja template in `test-template.j2` to generate
# the final pipeline yaml file.

steps:
- label: Regression Test
  command: pytest -v -s test_regression.py
  working_dir: "/vllm-workspace/tests" # optional

- label: AsyncEngine Test
  command: pytest -v -s async_engine

- label: Basic Correctness Test
  command: pytest -v -s --forked basic_correctness

- label: Core Test
  command: pytest -v -s core

- label: Distributed Comm Ops Test
  command: pytest -v -s --forked test_comm_ops.py
  working_dir: "/vllm-workspace/tests/distributed"
  num_gpus: 2 # only support 1 or 2 for now.

- label: Distributed Correctness Test
  command: pytest -v -s --forked test_basic_distributed_correctness.py
  working_dir: "/vllm-workspace/tests/distributed"
  num_gpus: 2 # only support 1 or 2 for now.

- label: Engine Test
<<<<<<< HEAD
  command: pytest -v -s engine tokenization test_sequence.py
=======
  command: pytest -v -s engine tokenization test_sequence.py test_config.py
>>>>>>> c188ecb0

- label: Entrypoints Test
  command: pytest -v -s entrypoints

- label: Kernels Test %N
  command: pytest -v -s kernels --shard-id=$$BUILDKITE_PARALLEL_JOB --num-shards=$$BUILDKITE_PARALLEL_JOB_COUNT
  parallelism: 4

- label: Models Test
  commands:
    - pytest -v -s models --forked
  soft_fail: true

- label: Prefix Caching Test
  commands:
    - pytest -v -s prefix_caching

- label: Samplers Test
  command: pytest -v -s samplers

- label: LogitsProcessor Test
  command: pytest -v -s test_logits_processor.py

- label: Worker Test
  command: pytest -v -s worker

- label: Speculative decoding tests
  command: pytest -v -s spec_decode

- label: LoRA Test %N
<<<<<<< HEAD
  command: pytest -v -s lora --forked --shard-id=$$BUILDKITE_PARALLEL_JOB --num-shards=$$BUILDKITE_PARALLEL_JOB_COUNT
=======
  command: pytest -v -s lora --shard-id=$$BUILDKITE_PARALLEL_JOB --num-shards=$$BUILDKITE_PARALLEL_JOB_COUNT
>>>>>>> c188ecb0
  parallelism: 4

- label: Metrics Test
  command: pytest -v -s metrics

- label: Benchmarks
  working_dir: "/vllm-workspace/.buildkite"
  commands:
  - pip install aiohttp
  - bash run-benchmarks.sh

- label: Documentation Build
  working_dir: "/vllm-workspace/docs"
  no_gpu: True
  commands:
  - pip install -r requirements-docs.txt
  - SPHINXOPTS=\"-W\" make html<|MERGE_RESOLUTION|>--- conflicted
+++ resolved
@@ -28,11 +28,7 @@
   num_gpus: 2 # only support 1 or 2 for now.
 
 - label: Engine Test
-<<<<<<< HEAD
-  command: pytest -v -s engine tokenization test_sequence.py
-=======
   command: pytest -v -s engine tokenization test_sequence.py test_config.py
->>>>>>> c188ecb0
 
 - label: Entrypoints Test
   command: pytest -v -s entrypoints
@@ -63,11 +59,7 @@
   command: pytest -v -s spec_decode
 
 - label: LoRA Test %N
-<<<<<<< HEAD
-  command: pytest -v -s lora --forked --shard-id=$$BUILDKITE_PARALLEL_JOB --num-shards=$$BUILDKITE_PARALLEL_JOB_COUNT
-=======
   command: pytest -v -s lora --shard-id=$$BUILDKITE_PARALLEL_JOB --num-shards=$$BUILDKITE_PARALLEL_JOB_COUNT
->>>>>>> c188ecb0
   parallelism: 4
 
 - label: Metrics Test
