# This file has been modified by Neural Magic

import os
from typing import List, Optional, Tuple

import pytest
import torch
from transformers import AutoModelForCausalLM

from vllm import LLM, SamplingParams
from vllm.transformers_utils.tokenizer import get_tokenizer
from vllm.config import TokenizerPoolConfig

_TEST_DIR = os.path.dirname(__file__)
_TEST_PROMPTS = [os.path.join(_TEST_DIR, "prompts", "example.txt")]
_LONG_PROMPTS = [os.path.join(_TEST_DIR, "prompts", "summary.txt")]


def _read_prompts(filename: str) -> List[str]:
    with open(filename, "r") as f:
        prompts = f.readlines()
        return prompts


@pytest.fixture
def example_prompts() -> List[str]:
    prompts = []
    for filename in _TEST_PROMPTS:
        prompts += _read_prompts(filename)
    return prompts


@pytest.fixture
def example_long_prompts() -> List[str]:
    prompts = []
    for filename in _LONG_PROMPTS:
        prompts += _read_prompts(filename)
    return prompts


_STR_DTYPE_TO_TORCH_DTYPE = {
    "half": torch.half,
    "bfloat16": torch.bfloat16,
    "float": torch.float,
}


class HfRunner:

    def __init__(
        self,
        model_name: str,
        tokenizer_name: Optional[str] = None,
        dtype: str = "half",
    ) -> None:
        assert dtype in _STR_DTYPE_TO_TORCH_DTYPE
        torch_dtype = _STR_DTYPE_TO_TORCH_DTYPE[dtype]
        self.model = AutoModelForCausalLM.from_pretrained(
            model_name,
            torch_dtype=torch_dtype,
            trust_remote_code=True,
        ).cuda()
        if tokenizer_name is None:
            tokenizer_name = model_name
        self.tokenizer = get_tokenizer(tokenizer_name, trust_remote_code=True)

    def generate(
        self,
        prompts: List[str],
        **kwargs,
    ) -> List[Tuple[List[int], str]]:
        outputs: List[Tuple[List[int], str]] = []
        for prompt in prompts:
            input_ids = self.tokenizer(prompt, return_tensors="pt").input_ids
            output_ids = self.model.generate(
                input_ids.cuda(),
                use_cache=True,
                **kwargs,
            )
            output_str = self.tokenizer.batch_decode(
                output_ids,
                skip_special_tokens=True,
                clean_up_tokenization_spaces=False,
            )
            output_ids = output_ids.cpu().tolist()
            outputs.append((output_ids, output_str))
        return outputs

    def generate_greedy(
        self,
        prompts: List[str],
        max_tokens: int,
    ) -> List[Tuple[List[int], str]]:
        outputs = self.generate(prompts,
                                do_sample=False,
                                max_new_tokens=max_tokens)
        for i in range(len(outputs)):
            output_ids, output_str = outputs[i]
            outputs[i] = (output_ids[0], output_str[0])
        return outputs

    def generate_beam_search(
        self,
        prompts: List[str],
        beam_width: int,
        max_tokens: int,
    ) -> List[Tuple[List[int], str]]:
        outputs = self.generate(prompts,
                                do_sample=False,
                                max_new_tokens=max_tokens,
                                num_beams=beam_width,
                                num_return_sequences=beam_width)
        for i in range(len(outputs)):
            output_ids, output_str = outputs[i]
            for j in range(len(output_ids)):
                output_ids[j] = [
                    x for x in output_ids[j]
                    if x != self.tokenizer.pad_token_id
                ]
            outputs[i] = (output_ids, output_str)
        return outputs

    def generate_greedy_logprobs(
        self,
        prompts: List[str],
        max_tokens: int,
    ) -> List[List[torch.Tensor]]:
        all_logprobs = []
        for prompt in prompts:
            input_ids = self.tokenizer(prompt, return_tensors="pt").input_ids
            output = self.model.generate(
                input_ids.cuda(),
                use_cache=True,
                do_sample=False,
                max_new_tokens=max_tokens,
                output_hidden_states=True,
                return_dict_in_generate=True,
            )
            seq_logprobs = []
            for hidden_states in output.hidden_states:
                last_hidden_states = hidden_states[-1][0]
                logits = torch.matmul(
                    last_hidden_states,
                    self.model.get_output_embeddings().weight.t(),
                )
                if self.model.get_output_embeddings().bias is not None:
                    logits += self.model.get_output_embeddings(
                    ).bias.unsqueeze(0)
                logprobs = torch.nn.functional.log_softmax(logits,
                                                           dim=-1,
                                                           dtype=torch.float32)
                seq_logprobs.append(logprobs)
            all_logprobs.append(seq_logprobs)
        return all_logprobs


@pytest.fixture
def hf_runner():
    return HfRunner


class HfRunnerNM(HfRunner):

    def generate_greedy_logprobs_nm(
        self,
        prompts: List[str],
        max_tokens: int,
        num_logprobs: int,
    ) -> List[Tuple[List[int], str]]:
        all_logprobs = []
        all_output_ids = []
        all_output_strs = []

        for prompt in prompts:
            input_ids = self.tokenizer(prompt, return_tensors="pt").input_ids
            output = self.model.generate(
                input_ids.cuda(),
                use_cache=True,
                do_sample=False,
                max_new_tokens=max_tokens,
                output_hidden_states=True,
                return_dict_in_generate=True,
            )

            seq_logprobs = []
            for _, hidden_states in enumerate(output.hidden_states):
                last_hidden_states = hidden_states[-1][0]
                logits = torch.matmul(
                    last_hidden_states,
                    self.model.get_output_embeddings().weight.t(),
                )
                if self.model.get_output_embeddings().bias is not None:
                    logits += self.model.get_output_embeddings(
                    ).bias.unsqueeze(0)
                logprobs = torch.nn.functional.log_softmax(logits,
                                                           dim=-1,
                                                           dtype=torch.float32)
                seq_logprobs.append(logprobs)

            # convert to dict
            seq_logprobs_lst = []
            for tok_idx, tok_logprobs in enumerate(seq_logprobs):
                # drop prompt logprobs
                if tok_idx == 0:
                    tok_logprobs = tok_logprobs[-1, :].reshape(1, -1)
                topk = tok_logprobs.topk(num_logprobs)

                tok_logprobs_dct = {}
                for token_id, logprob in zip(topk.indices[0], topk.values[0]):
                    tok_logprobs_dct[token_id.item()] = logprob.item()

                seq_logprobs_lst.append(tok_logprobs_dct)

            all_logprobs.append(seq_logprobs_lst)
            seq_ids = output.sequences[0]
            output_len = seq_ids.shape[0] - input_ids.shape[1]
            output_ids = seq_ids[-output_len:]
            all_output_ids.append(output_ids.tolist())
            all_output_strs.append(self.tokenizer.decode(output_ids))

        outputs = zip(all_output_ids, all_output_strs, all_logprobs)
        return [(output_ids, output_str, output_logprobs)
                for output_ids, output_str, output_logprobs in outputs]


@pytest.fixture
def hf_runner_nm():
    return HfRunnerNM


class VllmRunner:

    def __init__(
        self,
        model_name: str,
        tokenizer_name: Optional[str] = None,
        dtype: str = "half",
        disable_log_stats: bool = True,
        tensor_parallel_size: int = 1,
        **kwargs,
    ) -> None:
        self.model = LLM(
            model=model_name,
            tokenizer=tokenizer_name,
            trust_remote_code=True,
            dtype=dtype,
            swap_space=0,
            disable_log_stats=disable_log_stats,
            tensor_parallel_size=tensor_parallel_size,
            **kwargs,
        )

    def generate(
        self,
        prompts: List[str],
        sampling_params: SamplingParams,
    ) -> List[Tuple[List[int], str]]:
        req_outputs = self.model.generate(prompts,
                                          sampling_params=sampling_params)
        outputs = []
        for req_output in req_outputs:
            prompt_str = req_output.prompt
            prompt_ids = req_output.prompt_token_ids
            req_sample_output_ids = []
            req_sample_output_strs = []
            for sample in req_output.outputs:
                output_str = sample.text
                output_ids = sample.token_ids
                req_sample_output_ids.append(prompt_ids + output_ids)
                req_sample_output_strs.append(prompt_str + output_str)
            outputs.append((req_sample_output_ids, req_sample_output_strs))
        return outputs

    def generate_w_logprobs(
        self,
        prompts: List[str],
        sampling_params: SamplingParams,
    ) -> List[Tuple[List[int], str]]:
        assert sampling_params.logprobs is not None

        req_outputs = self.model.generate(prompts,
                                          sampling_params=sampling_params)
        outputs = []
        for req_output in req_outputs:
            for sample in req_output.outputs:
                output_str = sample.text
                output_ids = sample.token_ids
                output_logprobs = sample.logprobs
            outputs.append((output_ids, output_str, output_logprobs))
        return outputs

    def generate_greedy(
        self,
        prompts: List[str],
        max_tokens: int,
    ) -> List[Tuple[List[int], str]]:
        greedy_params = SamplingParams(temperature=0.0, max_tokens=max_tokens)
        outputs = self.generate(prompts, greedy_params)
        return [(output_ids[0], output_str[0])
                for output_ids, output_str in outputs]

    def generate_greedy_logprobs(
        self,
        prompts: List[str],
        max_tokens: int,
        num_logprobs: int,
    ) -> List[Tuple[List[int], str]]:
        greedy_logprobs_params = SamplingParams(temperature=0.0,
                                                max_tokens=max_tokens,
                                                logprobs=num_logprobs)
        outputs = self.generate_w_logprobs(prompts, greedy_logprobs_params)

        return [(output_ids, output_str, output_logprobs)
                for output_ids, output_str, output_logprobs in outputs]

    def generate_beam_search(
        self,
        prompts: List[str],
        beam_width: int,
        max_tokens: int,
    ) -> List[Tuple[List[int], str]]:
        beam_search_params = SamplingParams(n=beam_width,
                                            use_beam_search=True,
                                            temperature=0.0,
                                            max_tokens=max_tokens)
        outputs = self.generate(prompts, beam_search_params)
        return outputs


@pytest.fixture
def vllm_runner():
    return VllmRunner


<<<<<<< HEAD
class VllmRunnerNm(VllmRunner):

    def __init__(
        self,
        model_name: str,
        sparsity: Optional[str] = None,
        tokenizer_name: Optional[str] = None,
        dtype: str = "half",
        disable_log_stats: bool = True,
        tensor_parallel_size: int = 1,
        max_model_len: Optional[int] = None,
    ) -> None:
        self.model = LLM(
            model=model_name,
            sparsity=sparsity,
            tokenizer=tokenizer_name,
            trust_remote_code=True,
            dtype=dtype,
            swap_space=0,
            disable_log_stats=disable_log_stats,
            tensor_parallel_size=tensor_parallel_size,
            max_model_len=max_model_len,
        )

    def generate_w_logprobs(
        self,
        prompts: List[str],
        sampling_params: SamplingParams,
    ) -> List[Tuple[List[int], str]]:
        assert sampling_params.logprobs is not None

        req_outputs = self.model.generate(prompts,
                                          sampling_params=sampling_params)
        outputs = []
        for req_output in req_outputs:
            for sample in req_output.outputs:
                output_str = sample.text
                output_ids = sample.token_ids
                output_logprobs = sample.logprobs
            outputs.append((output_ids, output_str, output_logprobs))
        return outputs

    def generate_greedy_logprobs(
        self,
        prompts: List[str],
        max_tokens: int,
        num_logprobs: int,
    ) -> List[Tuple[List[int], str]]:
        greedy_logprobs_params = SamplingParams(temperature=0.0,
                                                max_tokens=max_tokens,
                                                logprobs=num_logprobs)
        outputs = self.generate_w_logprobs(prompts, greedy_logprobs_params)

        return [(output_ids, output_str, output_logprobs)
                for output_ids, output_str, output_logprobs in outputs]


@pytest.fixture
def vllm_runner_nm():
    return VllmRunnerNm


=======
>>>>>>> af9e5349
def get_tokenizer_pool_config(tokenizer_group_type):
    if tokenizer_group_type is None:
        return None
    if tokenizer_group_type == "ray":
        return TokenizerPoolConfig(pool_size=1,
                                   pool_type="ray",
                                   extra_config={})
    raise ValueError(f"Unknown tokenizer_group_type: {tokenizer_group_type}")<|MERGE_RESOLUTION|>--- conflicted
+++ resolved
@@ -331,8 +331,7 @@
 def vllm_runner():
     return VllmRunner
 
-
-<<<<<<< HEAD
+# UPSTREAM SYNC: needed for nm-automation
 class VllmRunnerNm(VllmRunner):
 
     def __init__(
@@ -395,8 +394,6 @@
     return VllmRunnerNm
 
 
-=======
->>>>>>> af9e5349
 def get_tokenizer_pool_config(tokenizer_group_type):
     if tokenizer_group_type is None:
         return None
