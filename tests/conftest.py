# This file has been modified by Neural Magic

import os
from typing import List, Optional, Tuple

import pytest
import torch
from transformers import AutoModelForCausalLM

from vllm import LLM, SamplingParams
from vllm.transformers_utils.tokenizer import get_tokenizer
from vllm.config import TokenizerPoolConfig

_TEST_DIR = os.path.dirname(__file__)
_TEST_PROMPTS = [os.path.join(_TEST_DIR, "prompts", "example.txt")]
_LONG_PROMPTS = [os.path.join(_TEST_DIR, "prompts", "summary.txt")]


def _read_prompts(filename: str) -> List[str]:
    with open(filename, "r") as f:
        prompts = f.readlines()
        return prompts


@pytest.fixture
def example_prompts() -> List[str]:
    prompts = []
    for filename in _TEST_PROMPTS:
        prompts += _read_prompts(filename)
    return prompts


@pytest.fixture
def example_long_prompts() -> List[str]:
    prompts = []
    for filename in _LONG_PROMPTS:
        prompts += _read_prompts(filename)
    return prompts


_STR_DTYPE_TO_TORCH_DTYPE = {
    "half": torch.half,
    "bfloat16": torch.bfloat16,
    "float": torch.float,
}


class HfRunner:

    def __init__(
        self,
        model_name: str,
        tokenizer_name: Optional[str] = None,
        dtype: str = "half",
    ) -> None:
        assert dtype in _STR_DTYPE_TO_TORCH_DTYPE
        torch_dtype = _STR_DTYPE_TO_TORCH_DTYPE[dtype]
        self.model = AutoModelForCausalLM.from_pretrained(
            model_name,
            torch_dtype=torch_dtype,
            trust_remote_code=True,
        ).cuda()
        if tokenizer_name is None:
            tokenizer_name = model_name
        self.tokenizer = get_tokenizer(tokenizer_name, trust_remote_code=True)

    def generate(
        self,
        prompts: List[str],
        **kwargs,
    ) -> List[Tuple[List[int], str]]:
        outputs: List[Tuple[List[int], str]] = []
        for prompt in prompts:
            input_ids = self.tokenizer(prompt, return_tensors="pt").input_ids
            output_ids = self.model.generate(
                input_ids.cuda(),
                use_cache=True,
                **kwargs,
            )
            output_str = self.tokenizer.batch_decode(
                output_ids,
                skip_special_tokens=True,
                clean_up_tokenization_spaces=False,
            )
            output_ids = output_ids.cpu().tolist()
            outputs.append((output_ids, output_str))
        return outputs

    def generate_greedy(
        self,
        prompts: List[str],
        max_tokens: int,
    ) -> List[Tuple[List[int], str]]:
        outputs = self.generate(prompts,
                                do_sample=False,
                                max_new_tokens=max_tokens)
        for i in range(len(outputs)):
            output_ids, output_str = outputs[i]
            outputs[i] = (output_ids[0], output_str[0])
        return outputs

    def generate_beam_search(
        self,
        prompts: List[str],
        beam_width: int,
        max_tokens: int,
    ) -> List[Tuple[List[int], str]]:
        outputs = self.generate(prompts,
                                do_sample=False,
                                max_new_tokens=max_tokens,
                                num_beams=beam_width,
                                num_return_sequences=beam_width)
        for i in range(len(outputs)):
            output_ids, output_str = outputs[i]
            for j in range(len(output_ids)):
                output_ids[j] = [
                    x for x in output_ids[j]
                    if x != self.tokenizer.pad_token_id
                ]
            outputs[i] = (output_ids, output_str)
        return outputs

    def generate_greedy_logprobs(
        self,
        prompts: List[str],
        max_tokens: int,
    ) -> List[List[torch.Tensor]]:
        all_logprobs = []
        for prompt in prompts:
            input_ids = self.tokenizer(prompt, return_tensors="pt").input_ids
            output = self.model.generate(
                input_ids.cuda(),
                use_cache=True,
                do_sample=False,
                max_new_tokens=max_tokens,
                output_hidden_states=True,
                return_dict_in_generate=True,
            )
            seq_logprobs = []
            for hidden_states in output.hidden_states:
                last_hidden_states = hidden_states[-1][0]
                logits = torch.matmul(
                    last_hidden_states,
                    self.model.get_output_embeddings().weight.t(),
                )
                if self.model.get_output_embeddings().bias is not None:
                    logits += self.model.get_output_embeddings(
                    ).bias.unsqueeze(0)
                logprobs = torch.nn.functional.log_softmax(logits,
                                                           dim=-1,
                                                           dtype=torch.float32)
                seq_logprobs.append(logprobs)
            all_logprobs.append(seq_logprobs)
        return all_logprobs


@pytest.fixture
def hf_runner():
    return HfRunner


class HfRunnerNM(HfRunner):

    def generate_greedy_logprobs_nm(
        self,
        prompts: List[str],
        max_tokens: int,
        num_logprobs: int,
    ) -> List[Tuple[List[int], str]]:
        all_logprobs = []
        all_output_ids = []
        all_output_strs = []

        for prompt in prompts:
            input_ids = self.tokenizer(prompt, return_tensors="pt").input_ids
            output = self.model.generate(
                input_ids.cuda(),
                use_cache=True,
                do_sample=False,
                max_new_tokens=max_tokens,
                output_hidden_states=True,
                return_dict_in_generate=True,
            )

            seq_logprobs = []
            for _, hidden_states in enumerate(output.hidden_states):
                last_hidden_states = hidden_states[-1][0]
                logits = torch.matmul(
                    last_hidden_states,
                    self.model.get_output_embeddings().weight.t(),
                )
                if self.model.get_output_embeddings().bias is not None:
                    logits += self.model.get_output_embeddings(
                    ).bias.unsqueeze(0)
                logprobs = torch.nn.functional.log_softmax(logits,
                                                           dim=-1,
                                                           dtype=torch.float32)
                seq_logprobs.append(logprobs)

            # convert to dict
            seq_logprobs_lst = []
            for tok_idx, tok_logprobs in enumerate(seq_logprobs):
                # drop prompt logprobs
                if tok_idx == 0:
                    tok_logprobs = tok_logprobs[-1, :].reshape(1, -1)
                topk = tok_logprobs.topk(num_logprobs)

                tok_logprobs_dct = {}
                for token_id, logprob in zip(topk.indices[0], topk.values[0]):
                    tok_logprobs_dct[token_id.item()] = logprob.item()

                seq_logprobs_lst.append(tok_logprobs_dct)

            all_logprobs.append(seq_logprobs_lst)
            seq_ids = output.sequences[0]
            output_len = seq_ids.shape[0] - input_ids.shape[1]
            output_ids = seq_ids[-output_len:]
            all_output_ids.append(output_ids.tolist())
            all_output_strs.append(self.tokenizer.decode(output_ids))

        outputs = zip(all_output_ids, all_output_strs, all_logprobs)
        return [(output_ids, output_str, output_logprobs)
                for output_ids, output_str, output_logprobs in outputs]


@pytest.fixture
def hf_runner_nm():
    return HfRunnerNM


class VllmRunner:

    def __init__(
        self,
        model_name: str,
        tokenizer_name: Optional[str] = None,
        dtype: str = "half",
        disable_log_stats: bool = True,
        tensor_parallel_size: int = 1,
        **kwargs,
    ) -> None:
        self.model = LLM(
            model=model_name,
            tokenizer=tokenizer_name,
            trust_remote_code=True,
            dtype=dtype,
            swap_space=0,
            disable_log_stats=disable_log_stats,
            tensor_parallel_size=tensor_parallel_size,
            **kwargs,
        )

    def generate(
        self,
        prompts: List[str],
        sampling_params: SamplingParams,
    ) -> List[Tuple[List[int], str]]:
        req_outputs = self.model.generate(prompts,
                                          sampling_params=sampling_params)
        outputs = []
        for req_output in req_outputs:
            prompt_str = req_output.prompt
            prompt_ids = req_output.prompt_token_ids
            req_sample_output_ids = []
            req_sample_output_strs = []
            for sample in req_output.outputs:
                output_str = sample.text
                output_ids = sample.token_ids
                req_sample_output_ids.append(prompt_ids + output_ids)
                req_sample_output_strs.append(prompt_str + output_str)
            outputs.append((req_sample_output_ids, req_sample_output_strs))
        return outputs

    def generate_w_logprobs(
        self,
        prompts: List[str],
        sampling_params: SamplingParams,
    ) -> List[Tuple[List[int], str]]:
        assert sampling_params.logprobs is not None

        req_outputs = self.model.generate(prompts,
                                          sampling_params=sampling_params)
        outputs = []
        for req_output in req_outputs:
            for sample in req_output.outputs:
                output_str = sample.text
                output_ids = sample.token_ids
                output_logprobs = sample.logprobs
            outputs.append((output_ids, output_str, output_logprobs))
        return outputs

    def generate_greedy(
        self,
        prompts: List[str],
        max_tokens: int,
    ) -> List[Tuple[List[int], str]]:
        greedy_params = SamplingParams(temperature=0.0, max_tokens=max_tokens)
        outputs = self.generate(prompts, greedy_params)
        return [(output_ids[0], output_str[0])
                for output_ids, output_str in outputs]

    def generate_greedy_logprobs(
        self,
        prompts: List[str],
        max_tokens: int,
        num_logprobs: int,
    ) -> List[Tuple[List[int], str]]:
        greedy_logprobs_params = SamplingParams(temperature=0.0,
                                                max_tokens=max_tokens,
                                                logprobs=num_logprobs)
        outputs = self.generate_w_logprobs(prompts, greedy_logprobs_params)

        return [(output_ids, output_str, output_logprobs)
                for output_ids, output_str, output_logprobs in outputs]

    def generate_beam_search(
        self,
        prompts: List[str],
        beam_width: int,
        max_tokens: int,
    ) -> List[Tuple[List[int], str]]:
        beam_search_params = SamplingParams(n=beam_width,
                                            use_beam_search=True,
                                            temperature=0.0,
                                            max_tokens=max_tokens)
        outputs = self.generate(prompts, beam_search_params)
        return outputs


@pytest.fixture
def vllm_runner():
    return VllmRunner


<<<<<<< HEAD
class VllmRunnerNm(VllmRunner):

    def __init__(
        self,
        model_name: str,
        sparsity: Optional[str] = None,
        tokenizer_name: Optional[str] = None,
        dtype: str = "half",
        disable_log_stats: bool = True,
        tensor_parallel_size: int = 1,
        max_model_len: Optional[int] = None,
    ) -> None:
        self.model = LLM(
            model=model_name,
            sparsity=sparsity,
            tokenizer=tokenizer_name,
            trust_remote_code=True,
            dtype=dtype,
            swap_space=0,
            disable_log_stats=disable_log_stats,
            tensor_parallel_size=tensor_parallel_size,
            max_model_len=max_model_len,
        )

    def generate_w_logprobs(
        self,
        prompts: List[str],
        sampling_params: SamplingParams,
    ) -> List[Tuple[List[int], str]]:
        assert sampling_params.logprobs is not None

        req_outputs = self.model.generate(prompts,
                                          sampling_params=sampling_params)
        outputs = []
        for req_output in req_outputs:
            for sample in req_output.outputs:
                output_str = sample.text
                output_ids = sample.token_ids
                output_logprobs = sample.logprobs
            outputs.append((output_ids, output_str, output_logprobs))
        return outputs

    def generate_greedy_logprobs(
        self,
        prompts: List[str],
        max_tokens: int,
        num_logprobs: int,
    ) -> List[Tuple[List[int], str]]:
        greedy_logprobs_params = SamplingParams(temperature=0.0,
                                                max_tokens=max_tokens,
                                                logprobs=num_logprobs)
        outputs = self.generate_w_logprobs(prompts, greedy_logprobs_params)

        return [(output_ids, output_str, output_logprobs)
                for output_ids, output_str, output_logprobs in outputs]


@pytest.fixture
def vllm_runner_nm():
    return VllmRunnerNm


=======
>>>>>>> c188ecb0
def get_tokenizer_pool_config(tokenizer_group_type):
    if tokenizer_group_type is None:
        return None
    if tokenizer_group_type == "ray":
        return TokenizerPoolConfig(pool_size=1,
                                   pool_type="ray",
                                   extra_config={})
    raise ValueError(f"Unknown tokenizer_group_type: {tokenizer_group_type}")<|MERGE_RESOLUTION|>--- conflicted
+++ resolved
@@ -332,71 +332,6 @@
     return VllmRunner
 
 
-<<<<<<< HEAD
-class VllmRunnerNm(VllmRunner):
-
-    def __init__(
-        self,
-        model_name: str,
-        sparsity: Optional[str] = None,
-        tokenizer_name: Optional[str] = None,
-        dtype: str = "half",
-        disable_log_stats: bool = True,
-        tensor_parallel_size: int = 1,
-        max_model_len: Optional[int] = None,
-    ) -> None:
-        self.model = LLM(
-            model=model_name,
-            sparsity=sparsity,
-            tokenizer=tokenizer_name,
-            trust_remote_code=True,
-            dtype=dtype,
-            swap_space=0,
-            disable_log_stats=disable_log_stats,
-            tensor_parallel_size=tensor_parallel_size,
-            max_model_len=max_model_len,
-        )
-
-    def generate_w_logprobs(
-        self,
-        prompts: List[str],
-        sampling_params: SamplingParams,
-    ) -> List[Tuple[List[int], str]]:
-        assert sampling_params.logprobs is not None
-
-        req_outputs = self.model.generate(prompts,
-                                          sampling_params=sampling_params)
-        outputs = []
-        for req_output in req_outputs:
-            for sample in req_output.outputs:
-                output_str = sample.text
-                output_ids = sample.token_ids
-                output_logprobs = sample.logprobs
-            outputs.append((output_ids, output_str, output_logprobs))
-        return outputs
-
-    def generate_greedy_logprobs(
-        self,
-        prompts: List[str],
-        max_tokens: int,
-        num_logprobs: int,
-    ) -> List[Tuple[List[int], str]]:
-        greedy_logprobs_params = SamplingParams(temperature=0.0,
-                                                max_tokens=max_tokens,
-                                                logprobs=num_logprobs)
-        outputs = self.generate_w_logprobs(prompts, greedy_logprobs_params)
-
-        return [(output_ids, output_str, output_logprobs)
-                for output_ids, output_str, output_logprobs in outputs]
-
-
-@pytest.fixture
-def vllm_runner_nm():
-    return VllmRunnerNm
-
-
-=======
->>>>>>> c188ecb0
 def get_tokenizer_pool_config(tokenizer_group_type):
     if tokenizer_group_type is None:
         return None
