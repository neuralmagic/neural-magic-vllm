import contextlib
import gc
import logging
import os
<<<<<<< HEAD
from typing import Any, Dict, List, Optional, Tuple
=======
from typing import Dict, List, Optional, Tuple
>>>>>>> 00bf0c8f

import pytest
import torch
from PIL import Image
from transformers import (AutoModelForCausalLM, AutoProcessor, AutoTokenizer,
                          LlavaConfig, LlavaForConditionalGeneration)

from tests.nm_utils.logging import make_logger
from vllm import LLM, SamplingParams
from vllm.config import TokenizerPoolConfig, VisionLanguageConfig
from vllm.distributed import destroy_model_parallel
from vllm.logger import init_logger
from vllm.sequence import MultiModalData

logger = init_logger(__name__)

_TEST_DIR = os.path.dirname(__file__)
_TEST_PROMPTS = [os.path.join(_TEST_DIR, "prompts", "example.txt")]
_LONG_PROMPTS = [os.path.join(_TEST_DIR, "prompts", "summary.txt")]

# Multi modal related
_PIXEL_VALUES_FILES = [
    os.path.join(_TEST_DIR, "images", filename) for filename in
    ["stop_sign_pixel_values.pt", "cherry_blossom_pixel_values.pt"]
]
_IMAGE_FEATURES_FILES = [
    os.path.join(_TEST_DIR, "images", filename) for filename in
    ["stop_sign_image_features.pt", "cherry_blossom_image_features.pt"]
]
_IMAGE_FILES = [
    os.path.join(_TEST_DIR, "images", filename)
    for filename in ["stop_sign.jpg", "cherry_blossom.jpg"]
]
_IMAGE_PROMPTS = [
    "<image>\nUSER: What's the content of the image?\nASSISTANT:",
    "<image>\nUSER: What is the season?\nASSISTANT:"
]
assert len(_PIXEL_VALUES_FILES) == len(_IMAGE_FEATURES_FILES) == len(
    _IMAGE_FILES) == len(_IMAGE_PROMPTS)


def _read_prompts(filename: str) -> List[str]:
    with open(filename, "r") as f:
        prompts = f.readlines()
        return prompts


def cleanup():
    destroy_model_parallel()
    with contextlib.suppress(AssertionError):
        torch.distributed.destroy_process_group()
    gc.collect()
    torch.cuda.empty_cache()


@pytest.fixture()
def should_do_global_cleanup_after_test(request) -> bool:
    """Allow subdirectories to skip global cleanup by overriding this fixture.
    This can provide a ~10x speedup for non-GPU unit tests since they don't need
    to initialize torch.
    """

    if request.node.get_closest_marker("skip_global_cleanup"):
        return False

    return True


@pytest.fixture(autouse=True)
def cleanup_fixture(should_do_global_cleanup_after_test: bool):
    yield
    if should_do_global_cleanup_after_test:
        cleanup()


@pytest.fixture(scope="session")
def hf_image_prompts() -> List[str]:
    return _IMAGE_PROMPTS


@pytest.fixture(scope="session")
def hf_images() -> List[Image.Image]:
    return [Image.open(filename) for filename in _IMAGE_FILES]


@pytest.fixture()
def vllm_images(request) -> "torch.Tensor":
    vision_language_config = request.getfixturevalue("model_and_config")[1]
    all_images = []
    if vision_language_config.image_input_type == (
            VisionLanguageConfig.ImageInputType.IMAGE_FEATURES):
        filenames = _IMAGE_FEATURES_FILES
    else:
        filenames = _PIXEL_VALUES_FILES
    for filename in filenames:
        all_images.append(torch.load(filename))
    return torch.concat(all_images, dim=0)


@pytest.fixture()
def vllm_image_prompts(request) -> List[str]:
    vision_language_config = request.getfixturevalue("model_and_config")[1]
    return [
        "<image>" * (vision_language_config.image_feature_size - 1) + p
        for p in _IMAGE_PROMPTS
    ]


@pytest.fixture
def example_prompts() -> List[str]:
    prompts = []
    for filename in _TEST_PROMPTS:
        prompts += _read_prompts(filename)
    return prompts


@pytest.fixture
def example_long_prompts() -> List[str]:
    prompts = []
    for filename in _LONG_PROMPTS:
        prompts += _read_prompts(filename)
    return prompts


_STR_DTYPE_TO_TORCH_DTYPE = {
    "half": torch.half,
    "bfloat16": torch.bfloat16,
    "float": torch.float,
}

AutoModelForCausalLM.register(LlavaConfig, LlavaForConditionalGeneration)

_EMBEDDING_MODELS = [
    "intfloat/e5-mistral-7b-instruct",
]


class HfRunner:

    def __init__(
        self,
        model_name: str,
        dtype: str = "half",
        access_token: Optional[str] = None,
    ) -> None:
        assert dtype in _STR_DTYPE_TO_TORCH_DTYPE
        torch_dtype = _STR_DTYPE_TO_TORCH_DTYPE[dtype]

        self.model_name = model_name

        if model_name in _EMBEDDING_MODELS:
            # Lazy init required for AMD CI
            from sentence_transformers import SentenceTransformer
            self.model = SentenceTransformer(
                model_name,
<<<<<<< HEAD
                device="cpu",
            ).to(dtype=torch_dtype).cuda()
=======
                torch_dtype=torch_dtype,
                trust_remote_code=True,
                token=access_token,
            ).cuda()
            self.processor = None
>>>>>>> 00bf0c8f
        else:
            self.model = AutoModelForCausalLM.from_pretrained(
                model_name,
                torch_dtype=torch_dtype,
                trust_remote_code=True,
                token=access_token,
            ).cuda()

        self.tokenizer = AutoTokenizer.from_pretrained(
            model_name,
            torch_dtype=torch_dtype,
            trust_remote_code=True,
        )

        try:
            self.processor = AutoProcessor.from_pretrained(
                model_name,
                torch_dtype=torch_dtype,
                trust_remote_code=True,
            )
        except Exception:
            logger.warning(
                "Unable to auto-load processor from HuggingFace for "
                "model %s. Using tokenizer instead.", model_name)
            self.processor = self.tokenizer

    def generate(
        self,
        prompts: List[str],
        images: Optional[List[Image.Image]] = None,
        **kwargs,
    ) -> List[Tuple[List[int], str]]:
        outputs: List[Tuple[List[int], str]] = []
        if images:
            assert len(prompts) == len(images)
        for i, prompt in enumerate(prompts):
            processor_kwargs: Dict[str, Any] = {
                "text": prompt,
                "return_tensors": "pt",
            }
            if images is not None and images[i] is not None:
                processor_kwargs["images"] = images[i]

            inputs = self.processor(**processor_kwargs)
            inputs = {
                key: value.cuda() if value is not None else None
                for key, value in inputs.items()
            }

            output_ids = self.model.generate(
                **inputs,
                use_cache=True,
                **kwargs,
            )
            output_str = self.tokenizer.batch_decode(
                output_ids,
                skip_special_tokens=True,
                clean_up_tokenization_spaces=False,
            )
            output_ids = output_ids.cpu().tolist()
            outputs.append((output_ids, output_str))
        return outputs

    def generate_greedy(
        self,
        prompts: List[str],
        max_tokens: int,
        images: Optional["torch.Tensor"] = None,
    ) -> List[Tuple[List[int], str]]:
        outputs = self.generate(prompts,
                                do_sample=False,
                                max_new_tokens=max_tokens,
                                images=images)
        for i in range(len(outputs)):
            output_ids, output_str = outputs[i]
            outputs[i] = (output_ids[0], output_str[0])
        return outputs

    def generate_beam_search(
        self,
        prompts: List[str],
        beam_width: int,
        max_tokens: int,
    ) -> List[Tuple[List[int], str]]:
        outputs = self.generate(prompts,
                                do_sample=False,
                                max_new_tokens=max_tokens,
                                num_beams=beam_width,
                                num_return_sequences=beam_width)
        for i in range(len(outputs)):
            output_ids, output_str = outputs[i]
            for j in range(len(output_ids)):
                output_ids[j] = [
                    x for x in output_ids[j]
                    if x != self.tokenizer.pad_token_id
                ]
            outputs[i] = (output_ids, output_str)
        return outputs

    def generate_greedy_logprobs(
        self,
        prompts: List[str],
        max_tokens: int,
    ) -> List[List[torch.Tensor]]:
        all_logprobs = []
        for prompt in prompts:
            input_ids = self.tokenizer(prompt, return_tensors="pt").input_ids
            output = self.model.generate(
                input_ids.cuda(),
                use_cache=True,
                do_sample=False,
                max_new_tokens=max_tokens,
                output_hidden_states=True,
                return_dict_in_generate=True,
            )
            seq_logprobs = []
            for hidden_states in output.hidden_states:
                last_hidden_states = hidden_states[-1][0]
                logits = torch.matmul(
                    last_hidden_states,
                    self.model.get_output_embeddings().weight.t(),
                )
                if self.model.get_output_embeddings().bias is not None:
                    logits += self.model.get_output_embeddings(
                    ).bias.unsqueeze(0)
                logprobs = torch.nn.functional.log_softmax(logits,
                                                           dim=-1,
                                                           dtype=torch.float32)
                seq_logprobs.append(logprobs)
            all_logprobs.append(seq_logprobs)
        return all_logprobs

    def generate_greedy_logprobs_limit(
        self,
        prompts: List[str],
        max_tokens: int,
        num_logprobs: int,
    ) -> List[Tuple[List[int], str]]:
        all_logprobs = []
        all_output_ids = []
        all_output_strs = []

        for prompt in prompts:
            input_ids = self.tokenizer(prompt, return_tensors="pt").input_ids
            output = self.model.generate(
                input_ids.cuda(),
                use_cache=True,
                do_sample=False,
                max_new_tokens=max_tokens,
                output_hidden_states=True,
                return_dict_in_generate=True,
            )

            seq_logprobs = []
            for _, hidden_states in enumerate(output.hidden_states):
                last_hidden_states = hidden_states[-1][0]
                logits = torch.matmul(
                    last_hidden_states,
                    self.model.get_output_embeddings().weight.t(),
                )
                if getattr(self.model.get_output_embeddings(), "bias",
                           None) is not None:
                    logits += self.model.get_output_embeddings(
                    ).bias.unsqueeze(0)
                logprobs = torch.nn.functional.log_softmax(logits,
                                                           dim=-1,
                                                           dtype=torch.float32)
                seq_logprobs.append(logprobs)

            # convert to dict
            seq_logprobs_lst = []
            for tok_idx, tok_logprobs in enumerate(seq_logprobs):
                # drop prompt logprobs
                if tok_idx == 0:
                    tok_logprobs = tok_logprobs[-1, :].reshape(1, -1)
                topk = tok_logprobs.topk(num_logprobs)

                tok_logprobs_dct = {}
                for token_id, logprob in zip(topk.indices[0], topk.values[0]):
                    tok_logprobs_dct[token_id.item()] = logprob.item()

                seq_logprobs_lst.append(tok_logprobs_dct)

            all_logprobs.append(seq_logprobs_lst)
            seq_ids = output.sequences[0]
            output_len = seq_ids.shape[0] - input_ids.shape[1]
            output_ids = seq_ids[-output_len:]
            all_output_ids.append(output_ids.tolist())
            all_output_strs.append(self.tokenizer.decode(output_ids))

        outputs = zip(all_output_ids, all_output_strs, all_logprobs)
        return [(output_ids, output_str, output_logprobs)
                for output_ids, output_str, output_logprobs in outputs]

    def encode(self, prompts: List[str]) -> List[List[torch.Tensor]]:
        return self.model.encode(prompts)

    def __del__(self):
        del self.model
        cleanup()


@pytest.fixture
def hf_runner():
    return HfRunner


# UPSTREAM SYNC: needed for nm-automation
class HfRunnerNM(HfRunner):

    def _logprobs_from_generated_hidden_states(self, output):
        """
        generates a list of logprobs from the output of self.model.generate()
        """
        seq_logprobs = []
        for _, hidden_states in enumerate(output.hidden_states):
            last_hidden_states = hidden_states[-1][0]
            logits = torch.matmul(
                last_hidden_states,
                self.model.get_output_embeddings().weight.t(),
            )
            if self.model.get_output_embeddings().bias is not None:
                logits += self.model.get_output_embeddings().bias.unsqueeze(0)
            logprobs = torch.nn.functional.log_softmax(logits,
                                                       dim=-1,
                                                       dtype=torch.float32)
            seq_logprobs.append(logprobs)
        return seq_logprobs

    def generate_greedy_logprobs_nm(
        self,
        prompts: List[str],
        max_tokens: int,
        num_logprobs: int,
    ) -> List[Tuple[List[int], str, List[Dict]]]:
        all_logprobs = []
        all_output_ids = []
        all_output_strs = []

        for prompt in prompts:
            input_ids = self.tokenizer(prompt, return_tensors="pt").input_ids
            output = self.model.generate(
                input_ids.cuda(),
                use_cache=True,
                do_sample=False,
                max_new_tokens=max_tokens,
                output_hidden_states=True,
                return_dict_in_generate=True,
            )

            seq_logprobs = self._logprobs_from_generated_hidden_states(output)

            # convert to dict
            seq_logprobs_lst = []
            for tok_idx, tok_logprobs in enumerate(seq_logprobs):
                # drop prompt logprobs
                if tok_idx == 0:
                    tok_logprobs = tok_logprobs[-1, :].reshape(1, -1)
                topk = tok_logprobs.topk(num_logprobs)

                tok_logprobs_dct = {}
                for token_id, logprob in zip(topk.indices[0], topk.values[0]):
                    tok_logprobs_dct[token_id.item()] = logprob.item()

                seq_logprobs_lst.append(tok_logprobs_dct)

            all_logprobs.append(seq_logprobs_lst)
            seq_ids = output.sequences[0]
            output_len = seq_ids.shape[0] - input_ids.shape[1]
            output_ids = seq_ids[-output_len:]
            all_output_ids.append(output_ids.tolist())
            all_output_strs.append(self.tokenizer.decode(output_ids))

        outputs = zip(all_output_ids, all_output_strs, all_logprobs)
        return [(output_ids, output_str, output_logprobs)
                for output_ids, output_str, output_logprobs in outputs]

    SPECIAL_TOKENS = ["<|im_start|>", "<|im_end|>", "�", "</s>"]

    def _decode_token_by_position_index(
            self,
            token_index: int,
            token_ids: List[int],
            clean_up_tokenization_spaces: bool = True,
            ignore_special_tokens: bool = False) -> str:
        """
        helper function to calculate a token string at the specified index
        based on the previous tokens.

        :param token_index: position in the list of token ids where you would
            like the token string
        :param token_ids: the list of token ids
        :param clean_up_tokenization_spaces: option to pass to
            `tokenizer.decode()`
        :param ignore_special_tokens: converts hard coded special tokens to
            an empty string
        """
        lookback = 4
        prior_str = self.tokenizer.decode(
            token_ids[token_index - lookback:token_index - 1],
            clean_up_tokenization_spaces=clean_up_tokenization_spaces)
        current_str = self.tokenizer.decode(
            token_ids[token_index - lookback:token_index],
            clean_up_tokenization_spaces=clean_up_tokenization_spaces)
        token = current_str[-(len(current_str) - len(prior_str)):]
        if ignore_special_tokens and token in self.SPECIAL_TOKENS:
            token = ""
        return token

    def generate_greedy_logprobs_nm_use_tokens(
        self,
        prompts: List[str],
        max_tokens: int,
        topk_logprobs_count: int,
        ignore_special_tokens: bool = False
    ) -> List[Tuple[List[int], str, List[Dict]]]:
        all_logprobs = []
        all_output_tokens = []
        all_output_strs = []

        for prompt in prompts:
            input_ids = self.tokenizer(prompt, return_tensors="pt").input_ids
            output = self.model.generate(
                input_ids.cuda(),
                use_cache=True,
                do_sample=False,
                max_new_tokens=max_tokens,
                output_hidden_states=True,
                return_dict_in_generate=True,
            )

            seq_logprobs = self._logprobs_from_generated_hidden_states(output)

            # convert sequence of logprobs to a dict keyed on the selected token
            seq_ids = output.sequences[0]
            input_len = input_ids.shape[1]
            seq_logprobs_lst = list()
            output_tokens = list()

            for tok_idx, tok_logprobs in enumerate(seq_logprobs):
                # drop prompt logprobs
                if tok_idx == 0:
                    tok_logprobs = tok_logprobs[-1, :].reshape(1, -1)
                topk = tok_logprobs.topk(topk_logprobs_count)

                tok_logprobs_dct = {}
                # add 1 to the index here to be in sync with the skipped prompt
                # in the logprobs
                indexed_seq = seq_ids[:input_len + tok_idx + 1].tolist()
                token_str = self._decode_token_by_position_index(
                    input_len + tok_idx + 1,
                    indexed_seq,
                    clean_up_tokenization_spaces=False,
                    ignore_special_tokens=True)
                output_tokens.append(token_str)
                for alt_token_id, logprob in zip(topk.indices[0],
                                                 topk.values[0]):
                    # replace the token_str at the tok_idx with alt_token_id.
                    indexed_seq[-1] = alt_token_id
                    # then run decode again
                    logprob_str = self._decode_token_by_position_index(
                        input_len + tok_idx + 1,
                        indexed_seq,
                        clean_up_tokenization_spaces=False,
                        ignore_special_tokens=True)
                    tok_logprobs_dct[logprob_str] = logprob.item()

                seq_logprobs_lst.append(tok_logprobs_dct)

            all_logprobs.append(seq_logprobs_lst)

            all_output_tokens.append(output_tokens)
            all_output_strs.append("".join(output_tokens))

        outputs = zip(all_output_tokens, all_output_strs, all_logprobs)
        return [(output_ids, output_str, output_logprobs)
                for output_ids, output_str, output_logprobs in outputs]

    def __del__(self):
        del self.model
        cleanup()


@pytest.fixture
def hf_runner_nm():
    return HfRunnerNM


class VllmRunner:

    def __init__(
        self,
        model_name: str,
        tokenizer_name: Optional[str] = None,
        # Use smaller max model length, otherwise bigger model cannot run due
        # to kv cache size limit.
        max_model_len=1024,
        dtype: str = "half",
        disable_log_stats: bool = True,
        tensor_parallel_size: int = 1,
        block_size: int = 16,
        enable_chunked_prefill: bool = False,
        swap_space=4,
        **kwargs,
    ) -> None:
        self.model = LLM(
            model=model_name,
            tokenizer=tokenizer_name,
            trust_remote_code=True,
            dtype=dtype,
            swap_space=swap_space,
            disable_log_stats=disable_log_stats,
            tensor_parallel_size=tensor_parallel_size,
            max_model_len=max_model_len,
            block_size=block_size,
            enable_chunked_prefill=enable_chunked_prefill,
            **kwargs,
        )

    def generate(
        self,
        prompts: List[str],
        sampling_params: SamplingParams,
        images: Optional["torch.Tensor"] = None,
    ) -> List[Tuple[List[int], str]]:
        if images is not None:
            assert len(prompts) == images.shape[0]
        req_outputs = self.model.generate(
            prompts,
            sampling_params=sampling_params,
            multi_modal_data=MultiModalData(type=MultiModalData.Type.IMAGE,
                                            data=images)
            if images is not None else None)
        outputs = []
        for req_output in req_outputs:
            prompt_str = req_output.prompt
            prompt_ids = req_output.prompt_token_ids
            req_sample_output_ids = []
            req_sample_output_strs = []
            for sample in req_output.outputs:
                output_str = sample.text
                output_ids = sample.token_ids
                req_sample_output_ids.append(prompt_ids + output_ids)
                req_sample_output_strs.append(prompt_str + output_str)
            outputs.append((req_sample_output_ids, req_sample_output_strs))
        return outputs

    def generate_w_logprobs(
        self,
        prompts: List[str],
        sampling_params: SamplingParams,
    ) -> List[Tuple[List[int], str]]:
        assert sampling_params.logprobs is not None

        req_outputs = self.model.generate(prompts,
                                          sampling_params=sampling_params)
        outputs = []
        for req_output in req_outputs:
            for sample in req_output.outputs:
                output_str = sample.text
                output_ids = sample.token_ids
                output_logprobs = sample.logprobs
            outputs.append((output_ids, output_str, output_logprobs))
        return outputs

    def generate_greedy(
        self,
        prompts: List[str],
        max_tokens: int,
        images: Optional[torch.Tensor] = None,
    ) -> List[Tuple[List[int], str]]:
        greedy_params = SamplingParams(temperature=0.0, max_tokens=max_tokens)
        outputs = self.generate(prompts, greedy_params, images=images)
        return [(output_ids[0], output_str[0])
                for output_ids, output_str in outputs]

    def generate_greedy_logprobs(
        self,
        prompts: List[str],
        max_tokens: int,
        num_logprobs: int,
    ) -> List[Tuple[List[int], str]]:
        greedy_logprobs_params = SamplingParams(temperature=0.0,
                                                max_tokens=max_tokens,
                                                logprobs=num_logprobs)
        outputs = self.generate_w_logprobs(prompts, greedy_logprobs_params)

        return [(output_ids, output_str, output_logprobs)
                for output_ids, output_str, output_logprobs in outputs]

    def generate_beam_search(
        self,
        prompts: List[str],
        beam_width: int,
        max_tokens: int,
    ) -> List[Tuple[List[int], str]]:
        beam_search_params = SamplingParams(n=beam_width,
                                            use_beam_search=True,
                                            temperature=0.0,
                                            max_tokens=max_tokens)
        outputs = self.generate(prompts, beam_search_params)
        return outputs

    def encode(self, prompts: List[str]) -> List[List[float]]:
        req_outputs = self.model.encode(prompts)
        outputs = []
        for req_output in req_outputs:
            embedding = req_output.outputs.embedding
            outputs.append(embedding)
        return outputs

    def __del__(self):
        del self.model
        cleanup()


@pytest.fixture(scope="session")
def vllm_runner():
    return VllmRunner


# UPSTREAM SYNC: needed for nm-automation
class VllmRunnerNm(VllmRunner):

    def __init__(
        self,
        model_name: str,
        sparsity: Optional[str] = None,
        tokenizer_name: Optional[str] = None,
        dtype: str = "half",
        disable_log_stats: bool = True,
        tensor_parallel_size: int = 1,
        max_model_len: Optional[int] = None,
    ) -> None:
        self.model = LLM(
            model=model_name,
            sparsity=sparsity,
            tokenizer=tokenizer_name,
            trust_remote_code=True,
            dtype=dtype,
            swap_space=0,
            disable_log_stats=disable_log_stats,
            tensor_parallel_size=tensor_parallel_size,
            max_model_len=max_model_len,
        )

    def generate_w_logprobs(
        self,
        prompts: List[str],
        sampling_params: SamplingParams,
    ) -> List[Tuple[List[int], str]]:
        assert sampling_params.logprobs is not None

        req_outputs = self.model.generate(prompts,
                                          sampling_params=sampling_params)
        outputs = []
        for req_output in req_outputs:
            for sample in req_output.outputs:
                output_str = sample.text
                output_ids = sample.token_ids
                output_logprobs = sample.logprobs
            outputs.append((output_ids, output_str, output_logprobs))
        return outputs

    def generate_greedy_logprobs(
        self,
        prompts: List[str],
        max_tokens: int,
        num_logprobs: int,
    ) -> List[Tuple[List[int], str]]:
        greedy_logprobs_params = SamplingParams(temperature=0.0,
                                                max_tokens=max_tokens,
                                                logprobs=num_logprobs)
        outputs = self.generate_w_logprobs(prompts, greedy_logprobs_params)

        return [(output_ids, output_str, output_logprobs)
                for output_ids, output_str, output_logprobs in outputs]

    def __del__(self):
        del self.model
        cleanup()


@pytest.fixture
def vllm_runner_nm():
    return VllmRunnerNm


def get_tokenizer_pool_config(tokenizer_group_type):
    if tokenizer_group_type is None:
        return None
    if tokenizer_group_type == "ray":
        return TokenizerPoolConfig(pool_size=1,
                                   pool_type="ray",
                                   extra_config={})
    raise ValueError(f"Unknown tokenizer_group_type: {tokenizer_group_type}")


@pytest.fixture()
def temporary_enable_log_propagate():
    import logging
    logger = logging.getLogger("vllm")
    logger.propagate = True
    yield
    logger.propagate = False


@pytest.fixture()
def caplog_vllm(temporary_enable_log_propagate, caplog):
    # To capture vllm log, we should enable propagate=True temporarily
    # because caplog depends on logs propagated to the root logger.
    yield caplog


@pytest.fixture(scope="session")
def logger() -> logging.Logger:
    return make_logger("vllm_test")<|MERGE_RESOLUTION|>--- conflicted
+++ resolved
@@ -2,11 +2,7 @@
 import gc
 import logging
 import os
-<<<<<<< HEAD
 from typing import Any, Dict, List, Optional, Tuple
-=======
-from typing import Dict, List, Optional, Tuple
->>>>>>> 00bf0c8f
 
 import pytest
 import torch
@@ -162,16 +158,8 @@
             from sentence_transformers import SentenceTransformer
             self.model = SentenceTransformer(
                 model_name,
-<<<<<<< HEAD
                 device="cpu",
             ).to(dtype=torch_dtype).cuda()
-=======
-                torch_dtype=torch_dtype,
-                trust_remote_code=True,
-                token=access_token,
-            ).cuda()
-            self.processor = None
->>>>>>> 00bf0c8f
         else:
             self.model = AutoModelForCausalLM.from_pretrained(
                 model_name,
@@ -340,6 +328,89 @@
                                                            dim=-1,
                                                            dtype=torch.float32)
                 seq_logprobs.append(logprobs)
+
+            # convert to dict
+            seq_logprobs_lst = []
+            for tok_idx, tok_logprobs in enumerate(seq_logprobs):
+                # drop prompt logprobs
+                if tok_idx == 0:
+                    tok_logprobs = tok_logprobs[-1, :].reshape(1, -1)
+                topk = tok_logprobs.topk(num_logprobs)
+
+                tok_logprobs_dct = {}
+                for token_id, logprob in zip(topk.indices[0], topk.values[0]):
+                    tok_logprobs_dct[token_id.item()] = logprob.item()
+
+                seq_logprobs_lst.append(tok_logprobs_dct)
+
+            all_logprobs.append(seq_logprobs_lst)
+            seq_ids = output.sequences[0]
+            output_len = seq_ids.shape[0] - input_ids.shape[1]
+            output_ids = seq_ids[-output_len:]
+            all_output_ids.append(output_ids.tolist())
+            all_output_strs.append(self.tokenizer.decode(output_ids))
+
+        outputs = zip(all_output_ids, all_output_strs, all_logprobs)
+        return [(output_ids, output_str, output_logprobs)
+                for output_ids, output_str, output_logprobs in outputs]
+
+    def encode(self, prompts: List[str]) -> List[List[torch.Tensor]]:
+        return self.model.encode(prompts)
+
+    def __del__(self):
+        del self.model
+        cleanup()
+
+
+@pytest.fixture
+def hf_runner():
+    return HfRunner
+
+
+# UPSTREAM SYNC: needed for nm-automation
+class HfRunnerNM(HfRunner):
+
+    def _logprobs_from_generated_hidden_states(self, output):
+        """
+        generates a list of logprobs from the output of self.model.generate()
+        """
+        seq_logprobs = []
+        for _, hidden_states in enumerate(output.hidden_states):
+            last_hidden_states = hidden_states[-1][0]
+            logits = torch.matmul(
+                last_hidden_states,
+                self.model.get_output_embeddings().weight.t(),
+            )
+            if self.model.get_output_embeddings().bias is not None:
+                logits += self.model.get_output_embeddings().bias.unsqueeze(0)
+            logprobs = torch.nn.functional.log_softmax(logits,
+                                                       dim=-1,
+                                                       dtype=torch.float32)
+            seq_logprobs.append(logprobs)
+        return seq_logprobs
+
+    def generate_greedy_logprobs_nm(
+        self,
+        prompts: List[str],
+        max_tokens: int,
+        num_logprobs: int,
+    ) -> List[Tuple[List[int], str, List[Dict]]]:
+        all_logprobs = []
+        all_output_ids = []
+        all_output_strs = []
+
+        for prompt in prompts:
+            input_ids = self.tokenizer(prompt, return_tensors="pt").input_ids
+            output = self.model.generate(
+                input_ids.cuda(),
+                use_cache=True,
+                do_sample=False,
+                max_new_tokens=max_tokens,
+                output_hidden_states=True,
+                return_dict_in_generate=True,
+            )
+
+            seq_logprobs = self._logprobs_from_generated_hidden_states(output)
 
             # convert to dict
             seq_logprobs_lst = []
