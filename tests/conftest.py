--- conflicted
+++ resolved
@@ -145,13 +145,10 @@
         self,
         model_name: str,
         dtype: str = "half",
-<<<<<<< HEAD
-        **kwargs,
-=======
         *,
         is_embedding_model: bool = False,
         is_vision_model: bool = False,
->>>>>>> 5aaec10c
+        **kwargs,
     ) -> None:
         assert dtype in _STR_DTYPE_TO_TORCH_DTYPE
         torch_dtype = _STR_DTYPE_TO_TORCH_DTYPE[dtype]
@@ -167,14 +164,6 @@
                     device="cpu",
                 ).to(dtype=torch_dtype))
         else:
-<<<<<<< HEAD
-            self.model = AutoModelForCausalLM.from_pretrained(
-                model_name,
-                torch_dtype=torch_dtype,
-                trust_remote_code=True,
-                **kwargs,
-            ).cuda()
-=======
             if is_vision_model:
                 auto_cls = AutoModelForVision2Seq
             else:
@@ -185,8 +174,8 @@
                     model_name,
                     torch_dtype=torch_dtype,
                     trust_remote_code=True,
+                    **kwargs,
                 ))
->>>>>>> 5aaec10c
 
         self.tokenizer = AutoTokenizer.from_pretrained(
             model_name,
