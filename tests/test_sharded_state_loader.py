--- conflicted
+++ resolved
@@ -72,52 +72,7 @@
     queue.join_thread()
 
 
-<<<<<<< HEAD
 @pytest.mark.skip("Timeout error in NM automation. Work to re-enable.")
-@pytest.mark.parametrize("enable_lora", [False, True])
-def test_sharded_state_loader(enable_lora):
-    weights_patterns = ("*.bin", "*.pt", "*.safetensors")
-
-    with TemporaryDirectory() as cache_dir, TemporaryDirectory() as output_dir:
-        input_dir = snapshot_download("meta-llama/Llama-2-7b-hf",
-                                      cache_dir=cache_dir)
-
-        llm = LLM(
-            model=input_dir,
-            worker_use_ray=True,
-            gpu_memory_utilization=0.3,
-        )
-
-        # Dump worker states to output directory
-        model_executor = llm.llm_engine.model_executor
-        model_executor.save_sharded_state(path=output_dir)
-        # Copy metadata files to output directory
-        for file in os.listdir(input_dir):
-            if not any(file.endswith(ext) for ext in weights_patterns):
-                shutil.copy(f"{input_dir}/{file}", output_dir)
-        del llm.llm_engine.model_executor
-
-        llm_before = LLM(
-            model=input_dir,
-            worker_use_ray=True,
-            enable_lora=enable_lora,
-            gpu_memory_utilization=0.3,
-        )
-        gen_before = llm_before.generate(prompts, sampling_params)
-        out_before = [gen.outputs[0].__dict__ for gen in gen_before]
-        del llm_before.llm_engine.model_executor
-
-        llm_after = LLM(
-            model=output_dir,
-            worker_use_ray=True,
-            enable_lora=enable_lora,
-            gpu_memory_utilization=0.3,
-            load_format="sharded_state",
-        )
-        gen_after = llm_after.generate(prompts, sampling_params)
-        out_after = [gen.outputs[0].__dict__ for gen in gen_after]
-        del llm_after.llm_engine.model_executor
-=======
 @pytest.mark.parametrize("enable_lora", [False, True])
 @pytest.mark.parametrize("tp_size", [1, 2])
 def test_sharded_state_loader(enable_lora, tp_size, num_gpus_available,
@@ -169,6 +124,5 @@
         p.start()
         p.join()
         out_after = queue.get()
->>>>>>> 5aaec10c
 
         assert out_before == out_after