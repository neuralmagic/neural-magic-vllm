--- conflicted
+++ resolved
@@ -34,13 +34,8 @@
         **stat_logger.labels)._value.get()
 
     assert vllm_prompt_token_count == metric_count, (
-<<<<<<< HEAD
-        f"prompt token count: {vllm_prompt_token_count!r}\nmetric: {metric_count!r}"
-    )
-=======
         f"prompt token count: {vllm_prompt_token_count!r}\n"
         f"metric: {metric_count!r}")
->>>>>>> 657061fd
 
 
 @pytest.mark.parametrize("model", MODELS)
@@ -66,19 +61,10 @@
     for i in range(len(example_prompts)):
         vllm_output_ids, vllm_output_str = vllm_outputs[i]
         prompt_ids = tokenizer.encode(example_prompts[i])
-<<<<<<< HEAD
-        # vllm_output_ids contains both prompt tokens and generation tokens. We're interested only in the count of the generation tokens.
-        vllm_generation_count += len(vllm_output_ids) - len(prompt_ids)
-
-    assert vllm_generation_count == metric_count, (
-        f"generation token count: {vllm_generation_count!r}\nmetric: {metric_count!r}"
-    )
-=======
         # vllm_output_ids contains both prompt tokens and generation tokens.
         # We're interested only in the count of the generation tokens.
         vllm_generation_count += len(vllm_output_ids) - len(prompt_ids)
 
     assert vllm_generation_count == metric_count, (
         f"generation token count: {vllm_generation_count!r}\n"
-        f"metric: {metric_count!r}")
->>>>>>> 657061fd
+        f"metric: {metric_count!r}")