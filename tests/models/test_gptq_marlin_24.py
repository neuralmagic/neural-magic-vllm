"""Compare the outputs of a GPTQ model to a Marlin_24 model.

Note: GPTQ and Marlin_24 do not have bitwise correctness.
As a result, in this test, we just confirm that the top selected tokens of the
Marlin/GPTQ models are in the top 3 selections of each other.

Run `pytest tests/models/test_marlin_24.py`.
"""
from dataclasses import dataclass

import pytest
import torch

from tests.models.utils import check_logprobs_close
from tests.nm_utils.utils_skip import should_skip_test_group
from vllm.model_executor.layers.quantization import QUANTIZATION_METHODS

<<<<<<< HEAD
if should_skip_test_group(group_name="TEST_MODELS"):
    pytest.skip("TEST_MODELS=DISABLE, skipping model test group",
                allow_module_level=True)

capability = torch.cuda.get_device_capability()
capability = capability[0] * 10 + capability[1]
marlin_not_supported = (capability <
                        QUANTIZATION_METHODS["marlin"].get_min_capability())
=======
marlin_not_supported = True

if torch.cuda.is_available():
    capability = torch.cuda.get_device_capability()
    capability = capability[0] * 10 + capability[1]
    marlin_not_supported = (
        capability < QUANTIZATION_METHODS["marlin"].get_min_capability())
>>>>>>> 5aaec10c


@dataclass
class ModelPair:
    model_marlin: str
    model_gptq: str


model_pairs = [
    # 4-bit, group_size == 128
    ModelPair(model_marlin="alexm-nm/tinyllama-24-marlin24-4bit-g128",
              model_gptq="alexm-nm/tinyllama-24-gptq-4bit-g128"),
    # 4-bit, group_size == channelwise
    ModelPair(model_marlin="alexm-nm/tinyllama-24-marlin24-4bit-channelwise",
              model_gptq="alexm-nm/tinyllama-24-gptq-4bit-channelwise"),

    # 8-bit, group_size == 128
    ModelPair(model_marlin="alexm-nm/tinyllama-24-marlin24-8bit-g128",
              model_gptq="alexm-nm/tinyllama-24-gptq-8bit-g128"),
    # 8-bit, group_size == channelwise
    ModelPair(model_marlin="alexm-nm/tinyllama-24-marlin24-8bit-channelwise",
              model_gptq="alexm-nm/tinyllama-24-gptq-8bit-channelwise"),
]


@pytest.mark.flaky(reruns=2)
@pytest.mark.skipif(marlin_not_supported,
                    reason="Marlin24 is not supported on this GPU type.")
@pytest.mark.parametrize("model_pair", model_pairs)
@pytest.mark.parametrize("dtype", ["half"])
@pytest.mark.parametrize("max_tokens", [8])
@pytest.mark.parametrize("num_logprobs", [5])
def test_models(
    vllm_runner,
    example_prompts,
    model_pair: ModelPair,
    dtype: str,
    max_tokens: int,
    num_logprobs: int,
) -> None:
    with vllm_runner(model_pair.model_marlin,
                     dtype=dtype,
                     quantization="gptq_marlin_24") as marlin_24_model:
        marlin_24_outputs = marlin_24_model.generate_greedy_logprobs(
            example_prompts, max_tokens, num_logprobs)

    with vllm_runner(model_pair.model_gptq, dtype=dtype,
                     quantization="gptq") as gptq_model:
        gptq_outputs = gptq_model.generate_greedy_logprobs(
            example_prompts, max_tokens, num_logprobs)

    check_logprobs_close(
        outputs_0_lst=gptq_outputs,
        outputs_1_lst=marlin_24_outputs,
        name_0="gptq",
        name_1="marlin_24",
    )<|MERGE_RESOLUTION|>--- conflicted
+++ resolved
@@ -15,16 +15,10 @@
 from tests.nm_utils.utils_skip import should_skip_test_group
 from vllm.model_executor.layers.quantization import QUANTIZATION_METHODS
 
-<<<<<<< HEAD
 if should_skip_test_group(group_name="TEST_MODELS"):
     pytest.skip("TEST_MODELS=DISABLE, skipping model test group",
                 allow_module_level=True)
 
-capability = torch.cuda.get_device_capability()
-capability = capability[0] * 10 + capability[1]
-marlin_not_supported = (capability <
-                        QUANTIZATION_METHODS["marlin"].get_min_capability())
-=======
 marlin_not_supported = True
 
 if torch.cuda.is_available():
@@ -32,7 +26,6 @@
     capability = capability[0] * 10 + capability[1]
     marlin_not_supported = (
         capability < QUANTIZATION_METHODS["marlin"].get_min_capability())
->>>>>>> 5aaec10c
 
 
 @dataclass
