--- conflicted
+++ resolved
@@ -1,4 +1,6 @@
 # This file has been modified by Neural Magic
+# UPSTREAM SYNC: if any new models are added to this file, add them
+# to test_models_logprobs.py as well
 """Compare the outputs of HF and vLLM when using greedy sampling.
 
 Run `pytest tests/models/test_models.py --forked`.
@@ -21,10 +23,7 @@
     "stabilityai/stablelm-3b-4e1t",
     "allenai/OLMo-1B",
     "bigcode/starcoder2-3b",
-<<<<<<< HEAD
-=======
     "Qwen/Qwen1.5-0.5B",
->>>>>>> af9e5349
 ]
 
 
