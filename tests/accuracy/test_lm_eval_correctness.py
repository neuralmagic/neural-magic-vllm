import os
import subprocess
import time
from pathlib import Path
from typing import TYPE_CHECKING

import numpy
import pytest
import requests
import yaml

from tests.nm_utils.utils_skip import should_skip_test_group

if should_skip_test_group(group_name="TEST_ACCURACY"):
    pytest.skip("TEST_ACCURACY=DISABLE, skipping accuracy test group",
                allow_module_level=True)

if TYPE_CHECKING:
    import lm_eval as lm_eval_t

# requires a particular lm-evaluation-harness
# pip install git+https://github.com/EleutherAI/lm-evaluation-harness.git@9516087b81a61d0e220b22cc1b75be76de23bc10
lm_eval: "lm_eval_t" = pytest.importorskip("lm_eval",
                                           reason="lm_eval required")

RTOL = 0.02
<<<<<<< HEAD
TEST_DATA_FILE = os.environ.get("LM_EVAL_TEST_DATA_FILE", None)


def wait_for_server(timeout=900) -> bool:

    def try_connection() -> bool:
        try:
            r = requests.get("http://localhost:8000/health")
            return r.status_code == 200
        except Exception as _:
            return False

    timeout_part = 15  # retry every 15 seconds
    time_waited = 0
    while time_waited <= timeout:
        time.sleep(timeout_part)
        if try_connection():
            return True
        time_waited = time_waited + timeout_part

    return False


=======
TEST_DATA_FILE = os.environ.get(
    "LM_EVAL_TEST_DATA_FILE",
    ".github/lm-eval-configs/models/Meta-Llama-3-8B-Instruct.yaml")


def wait_for_server(timeout=900) -> bool:

    def try_connection() -> bool:
        try:
            r = requests.get("http://localhost:8000/health")
            return r.status_code == 200
        except Exception as _:
            return False

    timeout_part = 15  # retry every 15 seconds
    time_waited = 0
    while time_waited <= timeout:
        time.sleep(timeout_part)
        if try_connection():
            return True
        time_waited = time_waited + timeout_part

    return False


>>>>>>> 39fbc59a
def launch_lm_eval(eval_config):
    os.environ["OPENAI_API_KEY"] = "dummy"
    openai_args = ",".join([
        f"model={eval_config['model_name']}",
        "tokenizer_backend=huggingface",
        "base_url=http://localhost:8000/v1",
    ])

    results = lm_eval.simple_evaluate(
        model="local-completions",
        model_args=openai_args,
        tasks=[task["name"] for task in eval_config["tasks"]],
        batch_size=32,
        num_fewshot=eval_config["num_fewshot"],
        limit=eval_config["limit"],
    )

    return results


def test_lm_eval_correctness(num_gpus_available):
    eval_config = yaml.safe_load(
        Path(TEST_DATA_FILE).read_text(encoding="utf-8"))

    # Setup server launch.
    server_args = {
        "model": eval_config["model_name"],
        "max-model-len": 4096,
        "tensor-parallel-size": num_gpus_available,
        # TODO (@robertgshaw2): understand why default (mp) does not
        # shut down cleanly (it works, but not clean).
        "distributed-executor-backend": "ray",
        "disable-log-requests": "",
    }

    server_cmd = "python3 -m vllm.entrypoints.openai.api_server " + \
                    " ".join([f"--{k} {v}"
                                for k, v in server_args.items()])

    try:
        # Launch server.
        server_process = subprocess.Popen("exec " + server_cmd, shell=True)
        assert wait_for_server(), "Server did not start up in time."

        # Launch eval requests.
        results = launch_lm_eval(eval_config)

        # Confirm scores match ground truth.
        for task in eval_config["tasks"]:
            for metric in task["metrics"]:
                ground_truth = metric["value"]
                measured_value = results["results"][task["name"]][
                    metric["name"]]
                print(
                    f'{task["name"]} | {metric["name"]}: '
                    f'ground_truth={ground_truth} | measured={measured_value}')
                assert numpy.isclose(ground_truth, measured_value, rtol=RTOL)

    finally:
        assert server_process is not None
        server_process.terminate()

        # Make sure the server finishes tearing down.
        time.sleep(10.)<|MERGE_RESOLUTION|>--- conflicted
+++ resolved
@@ -24,31 +24,6 @@
                                            reason="lm_eval required")
 
 RTOL = 0.02
-<<<<<<< HEAD
-TEST_DATA_FILE = os.environ.get("LM_EVAL_TEST_DATA_FILE", None)
-
-
-def wait_for_server(timeout=900) -> bool:
-
-    def try_connection() -> bool:
-        try:
-            r = requests.get("http://localhost:8000/health")
-            return r.status_code == 200
-        except Exception as _:
-            return False
-
-    timeout_part = 15  # retry every 15 seconds
-    time_waited = 0
-    while time_waited <= timeout:
-        time.sleep(timeout_part)
-        if try_connection():
-            return True
-        time_waited = time_waited + timeout_part
-
-    return False
-
-
-=======
 TEST_DATA_FILE = os.environ.get(
     "LM_EVAL_TEST_DATA_FILE",
     ".github/lm-eval-configs/models/Meta-Llama-3-8B-Instruct.yaml")
@@ -74,7 +49,6 @@
     return False
 
 
->>>>>>> 39fbc59a
 def launch_lm_eval(eval_config):
     os.environ["OPENAI_API_KEY"] = "dummy"
     openai_args = ",".join([
