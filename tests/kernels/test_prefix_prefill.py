import random
import pytest
import time

import torch
from vllm.model_executor.layers.attention.ops.prefix_prefill import (
    context_attention_fwd)
from xformers import ops as xops
from xformers.ops.fmha.attn_bias import BlockDiagonalCausalFromBottomRightMask

NUM_HEADS = [64]
NUM_QUERIES_PER_KV = [1, 8, 64]
HEAD_SIZES = [128]
DTYPES = [torch.float16]
CUDA_DEVICES = [
    f"cuda:{i}" for i in range(1 if torch.cuda.device_count() == 1 else 2)
]


@pytest.mark.parametrize("num_heads", NUM_HEADS)
<<<<<<< HEAD
@pytest.mark.parametrize("num_queries_per_kv", NUM_HEADS)
=======
@pytest.mark.parametrize("num_queries_per_kv", NUM_QUERIES_PER_KV)
>>>>>>> 93348d94
@pytest.mark.parametrize("head_size", HEAD_SIZES)
@pytest.mark.parametrize("dtype", DTYPES)
@pytest.mark.parametrize("device", CUDA_DEVICES)
@torch.inference_mode()
def test_contexted_kv_attention(
    num_heads: int,
    num_queries_per_kv: int,
    head_size: int,
    dtype: torch.dtype,
    device: str,
) -> None:
    if device != "cuda:0":
        pytest.skip("Skipping context fwd attention for cuda > 0 for MVP")

    random.seed(0)
    torch.manual_seed(0)
    if torch.cuda.is_available():
        torch.cuda.manual_seed(0)
    torch.set_default_device(device)

    # Need this, otherwise when we capture the graph the process for GPU 1 would
    # run on both GPU0 and GPU1 and things would hang
    #
    # see also similar issue: https://github.com/Dao-AILab/flash-attention/issues/523
    torch.cuda.set_device(device)

    MAX_SEQ_LEN = 1024
    MAX_CTX_LEN = 1024
    BS = 10
    cache_size = 640
    block_size = 32
    max_block_per_request = 64
    subquery_lens = [random.randint(16, MAX_SEQ_LEN) for _ in range(BS)]
    ctx_lens = [random.randint(16, MAX_CTX_LEN) for _ in range(BS)]
    seq_lens = [a + b for a, b in zip(subquery_lens, ctx_lens)]
    num_kv_heads = num_heads // num_queries_per_kv

    num_tokens = sum(subquery_lens)
    query = torch.empty(num_tokens, num_heads, head_size, dtype=dtype)
    query.uniform_(-1e-3, 1e-3)
    output = torch.empty(num_tokens, num_heads, head_size, dtype=dtype)

    kv = torch.empty(sum(seq_lens), 2, num_kv_heads, head_size, dtype=dtype)
    kv.uniform_(-1e-3, 1e-3)
    key, value = kv.unbind(dim=1)

    k_cache = torch.zeros(cache_size,
                          block_size,
                          num_kv_heads,
                          head_size,
                          dtype=dtype)
    v_cache = torch.zeros(cache_size,
                          block_size,
                          num_kv_heads,
                          head_size,
                          dtype=dtype)
    k = torch.zeros(sum(subquery_lens), num_kv_heads, head_size, dtype=dtype)
    v = torch.zeros(sum(subquery_lens), num_kv_heads, head_size, dtype=dtype)
    values = torch.arange(0, cache_size, dtype=torch.long)
    values = values[torch.randperm(cache_size)]
    block_table = values[:BS * max_block_per_request].view(
        BS, max_block_per_request)
    b_seq_len = torch.tensor(seq_lens, dtype=torch.long)
    b_ctx_len = torch.tensor(ctx_lens, dtype=torch.long)
    b_start_loc = torch.cumsum(torch.tensor([0] + subquery_lens[:-1],
                                            dtype=torch.long),
                               dim=0)
    max_input_len = MAX_SEQ_LEN
    # copy kv to cache
    b_seq_start_loc = torch.cumsum(torch.tensor([0] + seq_lens[:-1],
                                                dtype=torch.long),
                                   dim=0)
    for i in range(BS):
        for j in range(subquery_lens[i]):
            k[b_start_loc[i] + j].copy_(key[b_seq_start_loc[i] + b_ctx_len[i] +
                                            j])
            v[b_start_loc[i] + j].copy_(value[b_seq_start_loc[i] +
                                              b_ctx_len[i] + j])
        cur_ctx = 0
        block_id = 0
        while cur_ctx < b_ctx_len[i]:
            start_loc = b_seq_start_loc[i] + cur_ctx
            if cur_ctx + block_size > b_ctx_len[i]:
                end_loc = b_seq_start_loc[i] + b_ctx_len[i]
            else:
                end_loc = start_loc + block_size
            start_slot = block_table[i, block_id] * block_size
            end_slot = start_slot + end_loc - start_loc
            k_cache.view(-1, num_kv_heads,
                         head_size)[start_slot:end_slot].copy_(
                             key[start_loc:end_loc])
            v_cache.view(-1, num_kv_heads,
                         head_size)[start_slot:end_slot].copy_(
                             value[start_loc:end_loc])
            cur_ctx += block_size
            block_id += 1
    # transpose K_cache[num_blocks, block_size, num_kv_heads, head_size]
    # to K_cache[num_blocks, num_kv_heads, head_size/8, block_size, 8]
    k_cache = k_cache.view(-1, block_size, num_kv_heads, head_size // 8,
                           8).permute(0, 2, 3, 1, 4).contiguous()
    # transpose V_cache[num_blocks, block_size, num_kv_heads, head_size]
    # to V_cache[num_blocks, num_kv_heads, head_size, block_size]
    v_cache = v_cache.view(-1, block_size, num_kv_heads,
                           head_size).permute(0, 2, 3, 1).contiguous()

    # Warm up the Triton kernel by calling it once before actually measuring
    # generation time
    context_attention_fwd(query, k, v, output, k_cache, v_cache, block_table,
                          b_start_loc, b_seq_len, b_ctx_len, max_input_len)
    torch.cuda.synchronize()
    start_time = time.time()
    context_attention_fwd(query, k, v, output, k_cache, v_cache, block_table,
                          b_start_loc, b_seq_len, b_ctx_len, max_input_len)
    torch.cuda.synchronize()
    end_time = time.time()
    print(f"triton Time: {(end_time - start_time)*1000:.2f} ms")

    scale = float(1.0 / (head_size**0.5))

    attn_op = xops.fmha.cutlass.FwOp()

    if num_kv_heads != num_heads:
        # As of Nov 2023, xformers only supports MHA. For MQA/GQA,
        # project the key and value tensors to the desired number of
        # heads.
        #
        # see also: vllm/model_executor/layers/attention.py
        query = query.view(query.shape[0], num_kv_heads, num_queries_per_kv,
                           query.shape[-1])
        key = key[:, :, None, :].expand(key.shape[0], num_kv_heads,
                                        num_queries_per_kv, key.shape[-1])
        value = value[:, :,
                      None, :].expand(value.shape[0], num_kv_heads,
                                      num_queries_per_kv, value.shape[-1])
    query = query.unsqueeze(0)
    key = key.unsqueeze(0)
    value = value.unsqueeze(0)

    attn_bias = BlockDiagonalCausalFromBottomRightMask.from_seqlens(
        subquery_lens, seq_lens)
    output_ref = xops.memory_efficient_attention_forward(
        query,
        key,
        value,
        attn_bias=attn_bias,
        p=0.0,
        scale=scale,
        op=attn_op,
    )
    torch.cuda.synchronize()
    start_time = time.time()
    output_ref = xops.memory_efficient_attention_forward(
        query,
        key,
        value,
        attn_bias=attn_bias,
        p=0.0,
        scale=scale,
        op=attn_op,
    )
    torch.cuda.synchronize()
    end_time = time.time()
    print(f"xformers Time: {(end_time - start_time)*1000:.2f} ms")
<<<<<<< HEAD
    output_ref = output_ref.squeeze(0, 2)
=======
    output_ref = output_ref.reshape(output.shape)
>>>>>>> 93348d94
    assert torch.allclose(output_ref, output, atol=1e-6, rtol=0)<|MERGE_RESOLUTION|>--- conflicted
+++ resolved
@@ -18,11 +18,7 @@
 
 
 @pytest.mark.parametrize("num_heads", NUM_HEADS)
-<<<<<<< HEAD
-@pytest.mark.parametrize("num_queries_per_kv", NUM_HEADS)
-=======
 @pytest.mark.parametrize("num_queries_per_kv", NUM_QUERIES_PER_KV)
->>>>>>> 93348d94
 @pytest.mark.parametrize("head_size", HEAD_SIZES)
 @pytest.mark.parametrize("dtype", DTYPES)
 @pytest.mark.parametrize("device", CUDA_DEVICES)
@@ -186,9 +182,5 @@
     torch.cuda.synchronize()
     end_time = time.time()
     print(f"xformers Time: {(end_time - start_time)*1000:.2f} ms")
-<<<<<<< HEAD
-    output_ref = output_ref.squeeze(0, 2)
-=======
     output_ref = output_ref.reshape(output.shape)
->>>>>>> 93348d94
     assert torch.allclose(output_ref, output, atol=1e-6, rtol=0)