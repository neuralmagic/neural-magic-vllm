--- conflicted
+++ resolved
@@ -71,14 +71,6 @@
             out[mask] =  a[mask] @ w[i].transpose(0, 1)
     return (out.view(B, -1, w.shape[1])).sum(dim=1)
 
-<<<<<<< HEAD
-@pytest.mark.parametrize("m", [4]) #[512, 222, 33, 1])
-@pytest.mark.parametrize("n", [128]) #[2048, 256, 1024])
-@pytest.mark.parametrize("k", [128]) #, 511, 1024])
-@pytest.mark.parametrize("e", [2]) #, 64])
-@pytest.mark.parametrize("topk", [2]) #, 6])
-@pytest.mark.parametrize("dtype", [torch.float16]) #, torch.bfloat16])
-=======
 # UPSTREAM SYNC: breaks NM automation.
 @pytest.mark.skip("C compiler not installed in NM automation. "
                   "This codepath follows a triton pathway, which "
@@ -90,7 +82,6 @@
 @pytest.mark.parametrize("e", [8, 64])
 @pytest.mark.parametrize("topk", [2, 6])
 @pytest.mark.parametrize("dtype", [torch.float16, torch.bfloat16])
->>>>>>> 2a7d49ea
 def test_fused_moe(
     m: int,
     n: int,
@@ -355,6 +346,11 @@
     return torch.mean(torch.abs(output - output_ref)) / torch.mean(
         torch.abs(output_ref))
 
+# UPSTREAM SYNC: breaks NM automation.
+@pytest.mark.skip("C compiler not installed in NM automation. "
+                  "This codepath follows a triton pathway, which "
+                  "JITs using clang or gcc. Since neither are installed "
+                  "in our test instances, we need to skip this for now.")
 # @pytest.mark.parametrize("m", [64]) #[64, 512, 222, 33, 1])
 # @pytest.mark.parametrize("n", [256]) #[128, 2048, 256, 1024])
 # @pytest.mark.parametrize("k", [128, 1024]) #[128, 1024, 512])
@@ -431,6 +427,11 @@
     # assert(compute_max_diff(marlin_output, triton_output) < 100)
     assert(compute_max_diff(marlin_output, triton_output) < 4e-2)
 
+# UPSTREAM SYNC: breaks NM automation.
+@pytest.mark.skip("C compiler not installed in NM automation. "
+                  "This codepath follows a triton pathway, which "
+                  "JITs using clang or gcc. Since neither are installed "
+                  "in our test instances, we need to skip this for now.")
 @pytest.mark.parametrize("m", [64, 512, 222, 33, 1])
 @pytest.mark.parametrize("n", [128, 2048, 256, 1024])
 @pytest.mark.parametrize("k", [128, 1024, 512])
