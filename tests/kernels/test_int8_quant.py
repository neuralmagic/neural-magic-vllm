--- conflicted
+++ resolved
@@ -1,14 +1,8 @@
 import pytest
 import torch
 
-# ruff: noqa: F401
-<<<<<<< HEAD
-import vllm._custom_ops
-=======
-import vllm._C
 from tests.kernels.quant_utils import ref_dynamic_per_token_quant
 from vllm._custom_ops import scaled_int8_quant
->>>>>>> 4634c872
 
 DTYPES = [torch.half, torch.bfloat16, torch.float]
 HIDDEN_SIZES = [16, 67, 768, 2048, 5120, 5137, 8192,
