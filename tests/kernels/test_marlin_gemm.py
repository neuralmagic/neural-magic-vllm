--- conflicted
+++ resolved
@@ -12,13 +12,8 @@
     GPTQ_MARLIN_24_SUPPORTED_GROUP_SIZES, GPTQ_MARLIN_24_SUPPORTED_QUANT_TYPES)
 from vllm.model_executor.layers.quantization.utils.marlin_utils import (
     GPTQ_MARLIN_MAX_PARALLEL, GPTQ_MARLIN_MIN_THREAD_N,
-<<<<<<< HEAD
-    GPTQ_MARLIN_SUPPORTED_GROUP_SIZES, GPTQ_MARLIN_SUPPORTED_QUANT_TYPES,
-    marlin_permute_scales)
-=======
-    MARLIN_SUPPORTED_GROUP_SIZES, MARLIN_SUPPORTED_NUM_BITS,
-    marlin_make_empty_g_idx, marlin_permute_scales)
->>>>>>> 89c1c6a1
+    MARLIN_SUPPORTED_GROUP_SIZES, marlin_make_empty_g_idx,
+    marlin_permute_scales, marlin_supported_quant_types)
 from vllm.model_executor.layers.quantization.utils.marlin_utils_fp8 import (
     pack_fp8_to_int32)
 from vllm.model_executor.layers.quantization.utils.marlin_utils_test import (
@@ -27,12 +22,7 @@
 from vllm.model_executor.layers.quantization.utils.marlin_utils_test_24 import (
     marlin_24_quantize)
 from vllm.model_executor.layers.quantization.utils.quant_utils import (
-<<<<<<< HEAD
-    gptq_pack, gptq_quantize_weights, sort_weights)
-=======
-    awq_pack, gptq_pack, quantize_weights, quantize_weights_with_zp,
-    sort_weights)
->>>>>>> 89c1c6a1
+    awq_pack, gptq_pack, gptq_quantize_weights, quantize_weights, sort_weights)
 
 ACT_ORDER_OPTS = [False, True]
 K_FULL_OPTS = [False, True]
@@ -68,21 +58,12 @@
                     reason="Marlin is not supported on this GPU type.")
 @pytest.mark.parametrize("k_chunk", MARLIN_K_CHUNKS)
 @pytest.mark.parametrize("n_chunk", MARLIN_N_CHUNKS)
-<<<<<<< HEAD
-@pytest.mark.parametrize("quant_type", GPTQ_MARLIN_SUPPORTED_QUANT_TYPES)
-@pytest.mark.parametrize("group_size", GPTQ_MARLIN_SUPPORTED_GROUP_SIZES)
-@pytest.mark.parametrize("act_order", ACT_ORDER_OPTS)
-@pytest.mark.parametrize("mnk_factors", MNK_FACTORS)
-def test_marlin_repack(k_chunk, n_chunk, quant_type, group_size, act_order,
-                       mnk_factors):
-=======
-@pytest.mark.parametrize("num_bits", MARLIN_SUPPORTED_NUM_BITS)
+@pytest.mark.parametrize("quant_type", marlin_supported_quant_types(False))
 @pytest.mark.parametrize("group_size", MARLIN_SUPPORTED_GROUP_SIZES)
 @pytest.mark.parametrize("act_order", ACT_ORDER_OPTS)
 @pytest.mark.parametrize("mnk_factors", MNK_FACTORS)
-def test_gptq_marlin_repack(k_chunk, n_chunk, num_bits, group_size, act_order,
-                            mnk_factors):
->>>>>>> 89c1c6a1
+def test_gptq_marlin_repack(k_chunk, n_chunk, quant_type, group_size,
+                            act_order, mnk_factors):
     m_factor, n_factor, k_factor = mnk_factors
 
     size_m = m_factor
@@ -141,14 +122,10 @@
                     reason="Marlin is not supported on this GPU type.")
 @pytest.mark.parametrize("k_chunk", MARLIN_K_CHUNKS)
 @pytest.mark.parametrize("n_chunk", MARLIN_N_CHUNKS)
-<<<<<<< HEAD
-@pytest.mark.parametrize("quant_type", GPTQ_MARLIN_SUPPORTED_QUANT_TYPES)
-@pytest.mark.parametrize("group_size", GPTQ_MARLIN_SUPPORTED_GROUP_SIZES)
-=======
-@pytest.mark.parametrize("num_bits", MARLIN_SUPPORTED_NUM_BITS)
+@pytest.mark.parametrize("quant_type", marlin_supported_quant_types(False))
 @pytest.mark.parametrize("group_size", MARLIN_SUPPORTED_GROUP_SIZES)
 @pytest.mark.parametrize("mnk_factors", MNK_FACTORS)
-def test_awq_marlin_repack(k_chunk, n_chunk, num_bits, group_size,
+def test_awq_marlin_repack(k_chunk, n_chunk, quant_type, group_size,
                            mnk_factors):
     m_factor, n_factor, k_factor = mnk_factors
 
@@ -167,22 +144,25 @@
     b_weight = rand_data((size_k, size_n))
 
     # Quantize
-    w_ref, q_w, s, zp = quantize_weights_with_zp(b_weight, num_bits,
-                                                 group_size)
+    w_ref, q_w, s, zp = quantize_weights(b_weight,
+                                         quant_type,
+                                         group_size,
+                                         zero_points=True)
 
     # Pack to AWQ format
-    q_w_awq = awq_pack(q_w, num_bits, size_k, size_n)
+    q_w_awq = awq_pack(q_w, quant_type.size_bits, size_k, size_n)
 
     # Pack to Marlin format
-    weight_perm = get_weight_perm(num_bits)
-    marlin_q_w_1 = marlin_weights(q_w, size_k, size_n, num_bits, weight_perm)
+    weight_perm = get_weight_perm(quant_type.size_bits)
+    marlin_q_w_1 = marlin_weights(q_w, size_k, size_n, quant_type.size_bits,
+                                  weight_perm)
 
     # Run Marlin repack GPU kernel
     marlin_q_w_2 = ops.awq_marlin_repack(
         q_w_awq,
         size_k,
         size_n,
-        num_bits,
+        quant_type.size_bits,
     )
     torch.cuda.synchronize()
 
@@ -193,9 +173,8 @@
                     reason="Marlin is not supported on this GPU type.")
 @pytest.mark.parametrize("k_chunk", MARLIN_K_CHUNKS)
 @pytest.mark.parametrize("n_chunk", MARLIN_N_CHUNKS)
-@pytest.mark.parametrize("num_bits", MARLIN_SUPPORTED_NUM_BITS)
+@pytest.mark.parametrize("quant_type", marlin_supported_quant_types(False))
 @pytest.mark.parametrize("group_size", MARLIN_SUPPORTED_GROUP_SIZES)
->>>>>>> 89c1c6a1
 @pytest.mark.parametrize("mnk_factors", MNK_FACTORS)
 @pytest.mark.parametrize("act_order", ACT_ORDER_OPTS)
 @pytest.mark.parametrize("is_k_full", K_FULL_OPTS)
@@ -266,12 +245,8 @@
 @pytest.mark.parametrize("quant_type", GPTQ_MARLIN_24_SUPPORTED_QUANT_TYPES)
 @pytest.mark.parametrize("group_size", GPTQ_MARLIN_24_SUPPORTED_GROUP_SIZES)
 @pytest.mark.parametrize("mnk_factors", MNK_FACTORS)
-<<<<<<< HEAD
-def test_marlin_24_gemm(k_chunk, n_chunk, quant_type, group_size, mnk_factors):
-=======
-def test_gptq_marlin_24_gemm(k_chunk, n_chunk, num_bits, group_size,
+def test_gptq_marlin_24_gemm(k_chunk, n_chunk, quant_type, group_size,
                              mnk_factors):
->>>>>>> 89c1c6a1
     m_factor, n_factor, k_factor = mnk_factors
 
     size_m = m_factor
@@ -390,13 +365,13 @@
                     reason="Marlin is not supported on this GPU type.")
 @pytest.mark.parametrize("k_chunk", MARLIN_K_CHUNKS)
 @pytest.mark.parametrize("n_chunk", MARLIN_N_CHUNKS)
-@pytest.mark.parametrize("num_bits", MARLIN_SUPPORTED_NUM_BITS)
+@pytest.mark.parametrize("quant_type", marlin_supported_quant_types(True))
 @pytest.mark.parametrize("group_size", MARLIN_SUPPORTED_GROUP_SIZES)
 @pytest.mark.parametrize("mnk_factors", MNK_FACTORS)
 def test_awq_marlin_gemm(
     k_chunk,
     n_chunk,
-    num_bits,
+    quant_type,
     group_size,
     mnk_factors,
 ):
@@ -413,7 +388,7 @@
     b_weight = rand_data((size_k, size_n))
 
     w_ref, marlin_q_w, marlin_s, marlin_zp = awq_marlin_quantize(
-        b_weight, num_bits, group_size)
+        b_weight, quant_type, group_size)
 
     g_idx = torch.empty(0, dtype=torch.int, device=marlin_q_w.device)
     sort_indices = torch.empty(0, dtype=torch.int, device=marlin_q_w.device)
@@ -431,7 +406,7 @@
         g_idx,
         sort_indices,
         workspace.scratch,
-        num_bits,
+        quant_type,
         a_input.shape[0],
         b_weight.shape[1],
         a_input.shape[1],
