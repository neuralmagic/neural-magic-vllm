import weakref
from typing import List

import pytest

<<<<<<< HEAD
from tests.nm_utils.utils_skip import should_skip_test_group
=======
>>>>>>> db9ed907
from vllm import LLM, RequestOutput, SamplingParams

from ..conftest import cleanup

<<<<<<< HEAD
if should_skip_test_group(group_name="TEST_ENTRYPOINTS"):
    pytest.skip("TEST_ENTRYPOINTS=DISABLE, skipping entrypoints group",
                allow_module_level=True)

MODEL_NAME = "facebook/opt-125m"

PROMPTS = [
    "Hello, my name is",
    "The president of the United States is",
    "The capital of France is",
    "The future of AI is",
]

TOKEN_IDS = [
    [0],
    [0, 1],
    [0, 2, 1],
    [0, 3, 1, 2],
]

pytestmark = pytest.mark.llm

=======
MODEL_NAME = "facebook/opt-125m"

PROMPTS = [
    "Hello, my name is",
    "The president of the United States is",
    "The capital of France is",
    "The future of AI is",
]

TOKEN_IDS = [
    [0],
    [0, 1],
    [0, 2, 1],
    [0, 3, 1, 2],
]

pytestmark = pytest.mark.llm

>>>>>>> db9ed907

@pytest.fixture(scope="module")
def llm():
    # pytest caches the fixture so we use weakref.proxy to
    # enable garbage collection
    llm = LLM(model=MODEL_NAME,
              max_num_batched_tokens=4096,
              tensor_parallel_size=1,
              gpu_memory_utilization=0.10,
              enforce_eager=True)

    with llm.deprecate_legacy_api():
        yield weakref.proxy(llm)

        del llm

    cleanup()


def assert_outputs_equal(o1: List[RequestOutput], o2: List[RequestOutput]):
    assert [o.outputs for o in o1] == [o.outputs for o in o2]


@pytest.mark.skip_global_cleanup
@pytest.mark.parametrize('prompt', PROMPTS)
def test_v1_v2_api_consistency_single_prompt_string(llm: LLM, prompt):
    sampling_params = SamplingParams(temperature=0.0, top_p=1.0)

    with pytest.warns(DeprecationWarning, match="'prompts'"):
        v1_output = llm.generate(prompts=prompt,
                                 sampling_params=sampling_params)

    v2_output = llm.generate(prompt, sampling_params=sampling_params)
    assert_outputs_equal(v1_output, v2_output)

    v2_output = llm.generate({"prompt": prompt},
                             sampling_params=sampling_params)
    assert_outputs_equal(v1_output, v2_output)


@pytest.mark.skip_global_cleanup
@pytest.mark.parametrize('prompt_token_ids', TOKEN_IDS)
def test_v1_v2_api_consistency_single_prompt_tokens(llm: LLM,
                                                    prompt_token_ids):
    sampling_params = SamplingParams(temperature=0.0, top_p=1.0)

    with pytest.warns(DeprecationWarning, match="'prompt_token_ids'"):
        v1_output = llm.generate(prompt_token_ids=prompt_token_ids,
                                 sampling_params=sampling_params)

    v2_output = llm.generate({"prompt_token_ids": prompt_token_ids},
                             sampling_params=sampling_params)
    assert_outputs_equal(v1_output, v2_output)


@pytest.mark.skip_global_cleanup
def test_v1_v2_api_consistency_multi_prompt_string(llm: LLM):
    sampling_params = SamplingParams(temperature=0.0, top_p=1.0)

    with pytest.warns(DeprecationWarning, match="'prompts'"):
        v1_output = llm.generate(prompts=PROMPTS,
                                 sampling_params=sampling_params)

    v2_output = llm.generate(PROMPTS, sampling_params=sampling_params)
    assert_outputs_equal(v1_output, v2_output)

    v2_output = llm.generate(
        [{
            "prompt": p
        } for p in PROMPTS],
        sampling_params=sampling_params,
    )
    assert_outputs_equal(v1_output, v2_output)


@pytest.mark.skip_global_cleanup
def test_v1_v2_api_consistency_multi_prompt_tokens(llm: LLM):
    sampling_params = SamplingParams(temperature=0.0, top_p=1.0)

    with pytest.warns(DeprecationWarning, match="'prompt_token_ids'"):
        v1_output = llm.generate(prompt_token_ids=TOKEN_IDS,
                                 sampling_params=sampling_params)

    v2_output = llm.generate(
        [{
            "prompt_token_ids": p
        } for p in TOKEN_IDS],
        sampling_params=sampling_params,
    )
    assert_outputs_equal(v1_output, v2_output)


@pytest.mark.skip_global_cleanup
def test_multiple_sampling_params(llm: LLM):
    sampling_params = [
        SamplingParams(temperature=0.01, top_p=0.95),
        SamplingParams(temperature=0.3, top_p=0.95),
        SamplingParams(temperature=0.7, top_p=0.95),
        SamplingParams(temperature=0.99, top_p=0.95),
    ]

    # Multiple SamplingParams should be matched with each prompt
    outputs = llm.generate(PROMPTS, sampling_params=sampling_params)
    assert len(PROMPTS) == len(outputs)

    # Exception raised, if the size of params does not match the size of prompts
    with pytest.raises(ValueError):
        outputs = llm.generate(PROMPTS, sampling_params=sampling_params[:3])

    # Single SamplingParams should be applied to every prompt
    single_sampling_params = SamplingParams(temperature=0.3, top_p=0.95)
    outputs = llm.generate(PROMPTS, sampling_params=single_sampling_params)
    assert len(PROMPTS) == len(outputs)

    # sampling_params is None, default params should be applied
    outputs = llm.generate(PROMPTS, sampling_params=None)
    assert len(PROMPTS) == len(outputs)<|MERGE_RESOLUTION|>--- conflicted
+++ resolved
@@ -1,17 +1,16 @@
 import weakref
 from typing import List
 
+import weakref
+from typing import List
+
 import pytest
 
-<<<<<<< HEAD
 from tests.nm_utils.utils_skip import should_skip_test_group
-=======
->>>>>>> db9ed907
 from vllm import LLM, RequestOutput, SamplingParams
 
 from ..conftest import cleanup
 
-<<<<<<< HEAD
 if should_skip_test_group(group_name="TEST_ENTRYPOINTS"):
     pytest.skip("TEST_ENTRYPOINTS=DISABLE, skipping entrypoints group",
                 allow_module_level=True)
@@ -34,26 +33,6 @@
 
 pytestmark = pytest.mark.llm
 
-=======
-MODEL_NAME = "facebook/opt-125m"
-
-PROMPTS = [
-    "Hello, my name is",
-    "The president of the United States is",
-    "The capital of France is",
-    "The future of AI is",
-]
-
-TOKEN_IDS = [
-    [0],
-    [0, 1],
-    [0, 2, 1],
-    [0, 3, 1, 2],
-]
-
-pytestmark = pytest.mark.llm
-
->>>>>>> db9ed907
 
 @pytest.fixture(scope="module")
 def llm():
@@ -148,6 +127,109 @@
 
 @pytest.mark.skip_global_cleanup
 def test_multiple_sampling_params(llm: LLM):
+TOKEN_IDS = [
+    [0],
+    [0, 1],
+    [0, 2, 1],
+    [0, 3, 1, 2],
+]
+
+pytestmark = pytest.mark.llm
+
+
+@pytest.fixture(scope="module")
+def llm():
+    # pytest caches the fixture so we use weakref.proxy to
+    # enable garbage collection
+    llm = LLM(model=MODEL_NAME,
+              max_num_batched_tokens=4096,
+              tensor_parallel_size=1,
+              gpu_memory_utilization=0.10,
+              enforce_eager=True)
+
+    with llm.deprecate_legacy_api():
+        yield weakref.proxy(llm)
+
+        del llm
+
+    cleanup()
+
+
+def assert_outputs_equal(o1: List[RequestOutput], o2: List[RequestOutput]):
+    assert [o.outputs for o in o1] == [o.outputs for o in o2]
+
+
+@pytest.mark.skip_global_cleanup
+@pytest.mark.parametrize('prompt', PROMPTS)
+def test_v1_v2_api_consistency_single_prompt_string(llm: LLM, prompt):
+    sampling_params = SamplingParams(temperature=0.0, top_p=1.0)
+
+    with pytest.warns(DeprecationWarning, match="'prompts'"):
+        v1_output = llm.generate(prompts=prompt,
+                                 sampling_params=sampling_params)
+
+    v2_output = llm.generate(prompt, sampling_params=sampling_params)
+    assert_outputs_equal(v1_output, v2_output)
+
+    v2_output = llm.generate({"prompt": prompt},
+                             sampling_params=sampling_params)
+    assert_outputs_equal(v1_output, v2_output)
+
+
+@pytest.mark.skip_global_cleanup
+@pytest.mark.parametrize('prompt_token_ids', TOKEN_IDS)
+def test_v1_v2_api_consistency_single_prompt_tokens(llm: LLM,
+                                                    prompt_token_ids):
+    sampling_params = SamplingParams(temperature=0.0, top_p=1.0)
+
+    with pytest.warns(DeprecationWarning, match="'prompt_token_ids'"):
+        v1_output = llm.generate(prompt_token_ids=prompt_token_ids,
+                                 sampling_params=sampling_params)
+
+    v2_output = llm.generate({"prompt_token_ids": prompt_token_ids},
+                             sampling_params=sampling_params)
+    assert_outputs_equal(v1_output, v2_output)
+
+
+@pytest.mark.skip_global_cleanup
+def test_v1_v2_api_consistency_multi_prompt_string(llm: LLM):
+    sampling_params = SamplingParams(temperature=0.0, top_p=1.0)
+
+    with pytest.warns(DeprecationWarning, match="'prompts'"):
+        v1_output = llm.generate(prompts=PROMPTS,
+                                 sampling_params=sampling_params)
+
+    v2_output = llm.generate(PROMPTS, sampling_params=sampling_params)
+    assert_outputs_equal(v1_output, v2_output)
+
+    v2_output = llm.generate(
+        [{
+            "prompt": p
+        } for p in PROMPTS],
+        sampling_params=sampling_params,
+    )
+    assert_outputs_equal(v1_output, v2_output)
+
+
+@pytest.mark.skip_global_cleanup
+def test_v1_v2_api_consistency_multi_prompt_tokens(llm: LLM):
+    sampling_params = SamplingParams(temperature=0.0, top_p=1.0)
+
+    with pytest.warns(DeprecationWarning, match="'prompt_token_ids'"):
+        v1_output = llm.generate(prompt_token_ids=TOKEN_IDS,
+                                 sampling_params=sampling_params)
+
+    v2_output = llm.generate(
+        [{
+            "prompt_token_ids": p
+        } for p in TOKEN_IDS],
+        sampling_params=sampling_params,
+    )
+    assert_outputs_equal(v1_output, v2_output)
+
+
+@pytest.mark.skip_global_cleanup
+def test_multiple_sampling_params(llm: LLM):
     sampling_params = [
         SamplingParams(temperature=0.01, top_p=0.95),
         SamplingParams(temperature=0.3, top_p=0.95),
@@ -158,16 +240,24 @@
     # Multiple SamplingParams should be matched with each prompt
     outputs = llm.generate(PROMPTS, sampling_params=sampling_params)
     assert len(PROMPTS) == len(outputs)
+    outputs = llm.generate(PROMPTS, sampling_params=sampling_params)
+    assert len(PROMPTS) == len(outputs)
 
     # Exception raised, if the size of params does not match the size of prompts
     with pytest.raises(ValueError):
         outputs = llm.generate(PROMPTS, sampling_params=sampling_params[:3])
+        outputs = llm.generate(PROMPTS, sampling_params=sampling_params[:3])
 
     # Single SamplingParams should be applied to every prompt
     single_sampling_params = SamplingParams(temperature=0.3, top_p=0.95)
     outputs = llm.generate(PROMPTS, sampling_params=single_sampling_params)
     assert len(PROMPTS) == len(outputs)
+    outputs = llm.generate(PROMPTS, sampling_params=single_sampling_params)
+    assert len(PROMPTS) == len(outputs)
 
     # sampling_params is None, default params should be applied
     outputs = llm.generate(PROMPTS, sampling_params=None)
+    assert len(PROMPTS) == len(outputs)
+
+    outputs = llm.generate(PROMPTS, sampling_params=None)
     assert len(PROMPTS) == len(outputs)