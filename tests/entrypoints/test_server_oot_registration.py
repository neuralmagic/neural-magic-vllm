import sys
import time

import pytest
import torch
from openai import OpenAI, OpenAIError

from tests.nm_utils.utils_skip import should_skip_test_group
from vllm import ModelRegistry
from vllm.model_executor.models.opt import OPTForCausalLM
from vllm.model_executor.sampling_metadata import SamplingMetadata
from vllm.utils import get_open_port

<<<<<<< HEAD
if should_skip_test_group(group_name="TEST_ENTRYPOINTS"):
    pytest.skip("TEST_ENTRYPOINTS=DISABLE, skipping entrypoints group",
                allow_module_level=True)

=======
>>>>>>> db9ed907
pytestmark = pytest.mark.openai


class MyOPTForCausalLM(OPTForCausalLM):

    def compute_logits(self, hidden_states: torch.Tensor,
                       sampling_metadata: SamplingMetadata) -> torch.Tensor:
        # this dummy model always predicts the first token
        logits = super().compute_logits(hidden_states, sampling_metadata)
        logits.zero_()
        logits[:, 0] += 1.0
        return logits


def server_function(port):
    # register our dummy model
    ModelRegistry.register_model("OPTForCausalLM", MyOPTForCausalLM)
    sys.argv = ["placeholder.py"] + \
        ("--model facebook/opt-125m --gpu-memory-utilization 0.10 "
        f"--dtype float32 --api-key token-abc123 --port {port}").split()
    import runpy
    runpy.run_module('vllm.entrypoints.openai.api_server', run_name='__main__')


def test_oot_registration_for_api_server():
    port = get_open_port()
    ctx = torch.multiprocessing.get_context()
    server = ctx.Process(target=server_function, args=(port, ))
    server.start()
    client = OpenAI(
        base_url=f"http://localhost:{port}/v1",
        api_key="token-abc123",
    )
    while True:
        try:
            completion = client.chat.completions.create(
                model="facebook/opt-125m",
                messages=[{
                    "role": "system",
                    "content": "You are a helpful assistant."
                }, {
                    "role": "user",
                    "content": "Hello!"
                }],
                temperature=0,
            )
            break
        except OpenAIError as e:
            if "Connection error" in str(e):
                time.sleep(3)
            else:
                raise e
    server.kill()
    generated_text = completion.choices[0].message.content
    # make sure only the first token is generated
    rest = generated_text.replace("<s>", "")
    assert rest == ""<|MERGE_RESOLUTION|>--- conflicted
+++ resolved
@@ -1,6 +1,7 @@
 import sys
 import time
 
+import pytest
 import pytest
 import torch
 from openai import OpenAI, OpenAIError
@@ -11,13 +12,10 @@
 from vllm.model_executor.sampling_metadata import SamplingMetadata
 from vllm.utils import get_open_port
 
-<<<<<<< HEAD
 if should_skip_test_group(group_name="TEST_ENTRYPOINTS"):
     pytest.skip("TEST_ENTRYPOINTS=DISABLE, skipping entrypoints group",
                 allow_module_level=True)
 
-=======
->>>>>>> db9ed907
 pytestmark = pytest.mark.openai
 
 
@@ -38,12 +36,16 @@
     sys.argv = ["placeholder.py"] + \
         ("--model facebook/opt-125m --gpu-memory-utilization 0.10 "
         f"--dtype float32 --api-key token-abc123 --port {port}").split()
+        ("--model facebook/opt-125m --gpu-memory-utilization 0.10 "
+        f"--dtype float32 --api-key token-abc123 --port {port}").split()
     import runpy
     runpy.run_module('vllm.entrypoints.openai.api_server', run_name='__main__')
 
 
 def test_oot_registration_for_api_server():
     port = get_open_port()
+    ctx = torch.multiprocessing.get_context()
+    server = ctx.Process(target=server_function, args=(port, ))
     ctx = torch.multiprocessing.get_context()
     server = ctx.Process(target=server_function, args=(port, ))
     server.start()
