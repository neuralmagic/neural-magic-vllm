--- conflicted
+++ resolved
@@ -13,13 +13,6 @@
 import openai  # use the official client for correctness check
 # downloading lora to test lora requests
 from huggingface_hub import snapshot_download
-
-# imports for guided decoding tests
-import json
-import jsonschema
-import re
-
-from vllm.transformers_utils.tokenizer import get_tokenizer
 
 # imports for guided decoding tests
 import json
@@ -82,53 +75,6 @@
     "Swift", "Kotlin"
 ]
 
-TEST_SCHEMA = {
-    "type": "object",
-    "properties": {
-        "name": {
-            "type": "string"
-        },
-        "age": {
-            "type": "integer"
-        },
-        "skills": {
-            "type": "array",
-            "items": {
-                "type": "string",
-                "maxLength": 10
-            },
-            "minItems": 3
-        },
-        "work history": {
-            "type": "array",
-            "items": {
-                "type": "object",
-                "properties": {
-                    "company": {
-                        "type": "string"
-                    },
-                    "duration": {
-                        "type": "string"
-                    },
-                    "position": {
-                        "type": "string"
-                    }
-                },
-                "required": ["company", "position"]
-            }
-        }
-    },
-    "required": ["name", "age", "skills", "work history"]
-}
-
-TEST_REGEX = r"((25[0-5]|(2[0-4]|1\d|[1-9]|)\d)\.){3}" + \
-             r"(25[0-5]|(2[0-4]|1\d|[1-9]|)\d)"
-
-TEST_CHOICE = [
-    "Python", "Java", "JavaScript", "C++", "C#", "PHP", "TypeScript", "Ruby",
-    "Swift", "Kotlin"
-]
-
 pytestmark = pytest.mark.asyncio
 
 
@@ -533,13 +479,8 @@
 async def test_guided_json_completion(server, client: openai.AsyncOpenAI):
     completion = await client.completions.create(
         model=MODEL_NAME,
-<<<<<<< HEAD
-        prompt=
-        f"Give an example JSON for an employee profile that fits this schema: {TEST_SCHEMA}",
-=======
         prompt=f"Give an example JSON for an employee profile "
         f"that fits this schema: {TEST_SCHEMA}",
->>>>>>> 657061fd
         n=3,
         temperature=1.0,
         max_tokens=500,
@@ -558,17 +499,11 @@
         "role": "system",
         "content": "you are a helpful assistant"
     }, {
-<<<<<<< HEAD
-        "role": "user",
-        "content": "Give an example JSON for an employee profile that " + \
-                    f"fits this schema: {TEST_SCHEMA}"
-=======
         "role":
         "user",
         "content":
         f"Give an example JSON for an employee profile that "
         f"fits this schema: {TEST_SCHEMA}"
->>>>>>> 657061fd
     }]
     chat_completion = await client.chat.completions.create(
         model=MODEL_NAME,
