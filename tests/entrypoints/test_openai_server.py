--- conflicted
+++ resolved
@@ -551,15 +551,6 @@
         assert re.fullmatch(TEST_REGEX, completion.choices[i].text) is not None
 
 
-<<<<<<< HEAD
-# *** UPSTREAM SYNC ***
-# This test covers an experimental feature in vLLM, guided generation.
-# Currently, there is an upstream issue being debugged
-# See: https://github.com/vllm-project/vllm/pull/3383
-# Once this is resolved upstream, turn the test back on.
-@pytest.mark.skip("Issue upstream, currently being resolved.")
-=======
->>>>>>> 54be8a0b
 async def test_guided_regex_chat(server, client: openai.AsyncOpenAI):
     messages = [{
         "role": "system",
