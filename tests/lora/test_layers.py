--- conflicted
+++ resolved
@@ -398,13 +398,7 @@
 @torch.inference_mode()
 @pytest.mark.parametrize("num_loras", [1, 2, 4, 8])
 @pytest.mark.parametrize("device", CUDA_DEVICES)
-<<<<<<< HEAD
-def test_lm_head_sampler(dist_init, num_loras, device) -> None:
-    if device != "cuda:0":
-        pytest.skip("Skipping multi-gpu tests for now [ bad test setup ]")
-=======
 def test_lm_head_logits_processor(dist_init, num_loras, device) -> None:
->>>>>>> c188ecb0
 
     torch.set_default_device(device)
     max_loras = 8
