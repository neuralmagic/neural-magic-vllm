--- conflicted
+++ resolved
@@ -32,14 +32,10 @@
     fake_logits = torch.full((batch_size, vocab_size),
                              1e-2,
                              dtype=input_tensor.dtype)
-<<<<<<< HEAD
-    sampler = MockLogitsSampler(32000, fake_logits)
+    # UPSTREAM SYNC: passing device required for multi-gpu tests
+    sampler = MockLogitsSampler(fake_logits)
     model_runner = ModelRunner(None, None, None, DeviceConfig(device=device),
                                None)
-=======
-    sampler = MockLogitsSampler(fake_logits)
-    model_runner = ModelRunner(None, None, None, None, None)
->>>>>>> af9e5349
     return input_tensor, fake_logits, sampler, model_runner
 
 
@@ -127,12 +123,8 @@
     set_random_seed(seed)
     torch.set_default_device(device)
     batch_size = random.randint(1, 256)
-<<<<<<< HEAD
-    input_tensor, fake_logits, sampler, model_runner = _prepare_test(
-        batch_size, device)
-=======
-    _, fake_logits, sampler, model_runner = _prepare_test(batch_size)
->>>>>>> af9e5349
+    # UPSTREAM SYNC: passing device required for multi-gpu tests
+    _, fake_logits, sampler, model_runner = _prepare_test(batch_size, device)
 
     for i in range(batch_size):
         fake_logits[i, i] = 1e2
@@ -158,12 +150,8 @@
     set_random_seed(seed)
     torch.set_default_device(device)
     batch_size = random.randint(1, 256)
-<<<<<<< HEAD
-    input_tensor, fake_logits, sampler, model_runner = _prepare_test(
-        batch_size, device)
-=======
-    _, fake_logits, sampler, model_runner = _prepare_test(batch_size)
->>>>>>> af9e5349
+    # UPSTREAM SYNC: passing device required for multi-gpu tests
+    _, fake_logits, sampler, model_runner = _prepare_test(batch_size, device)
 
     sampling_params = SamplingParams(
         temperature=1.0,
@@ -187,11 +175,8 @@
     set_random_seed(seed)
     torch.set_default_device(device)
     batch_size = random.randint(1, 256)
-<<<<<<< HEAD
-    input_tensor, _, sampler, model_runner = _prepare_test(batch_size, device)
-=======
-    _, fake_logits, sampler, model_runner = _prepare_test(batch_size)
->>>>>>> af9e5349
+    # UPSTREAM SYNC: device required for multi-gpu tests
+    _, fake_logits, sampler, model_runner = _prepare_test(batch_size, device)
 
     sampling_params = SamplingParams(
         temperature=0,
@@ -306,51 +291,6 @@
 
 @pytest.mark.parametrize("seed", RANDOM_SEEDS)
 @pytest.mark.parametrize("device", CUDA_DEVICES)
-<<<<<<< HEAD
-def test_sampler_logits_processors(seed: int, device: str):
-    set_random_seed(seed)
-    torch.set_default_device(device)
-    batch_size = random.randint(1, 256)
-    input_tensor, _, sampler, model_runner = _prepare_test(batch_size, device)
-
-    # This sample logits processor gives infinite score to the i-th token,
-    # where i is the length of the input sequence.
-    # We therefore expect the output token sequence to be [0, 1, 2, ...]
-    def pick_ith(token_ids, logits):
-        logits[len(token_ids)] = float("inf")
-        return logits
-
-    seq_group_metadata_list = []
-    prompt_lens = []
-    for i in range(batch_size):
-        seq_group_metadata_list.append(
-            SequenceGroupMetadata(
-                request_id=f"test_{i}",
-                is_prompt=True,
-                seq_data={0: SequenceData([1, 2, 3])},
-                sampling_params=SamplingParams(temperature=0,
-                                               logits_processors=[pick_ith]),
-                block_tables={0: [1]},
-            ))
-        prompt_lens.append(seq_group_metadata_list[-1].seq_data[0].get_len())
-
-    sampling_metadata = model_runner._prepare_sample(seq_group_metadata_list,
-                                                     prompt_lens,
-                                                     subquery_lens=prompt_lens)
-    sampler_output = sampler(embedding=None,
-                             hidden_states=input_tensor,
-                             sampling_metadata=sampling_metadata)
-    for _, sequence_output in enumerate(sampler_output):
-        for idx, nth_output in enumerate(sequence_output.samples):
-            assert nth_output.output_token == idx
-
-    del model_runner
-
-
-@pytest.mark.parametrize("seed", RANDOM_SEEDS)
-@pytest.mark.parametrize("device", CUDA_DEVICES)
-=======
->>>>>>> af9e5349
 def test_sampler_top_k_top_p(seed: int, device: str):
     set_random_seed(seed)
     batch_size = random.randint(1, 256)
