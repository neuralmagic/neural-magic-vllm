from unittest.mock import MagicMock, patch

import pytest
import torch

from tests.nm_utils.utils_skip import should_skip_test_group
from vllm.model_executor.layers.rejection_sampler import RejectionSampler
from vllm.sequence import ExecuteModelRequest
from vllm.spec_decode.metrics import AsyncMetricsCollector
from vllm.spec_decode.multi_step_worker import MultiStepWorker
from vllm.spec_decode.spec_decode_worker import SpecDecodeWorker
from vllm.spec_decode.top1_proposer import Top1Proposer

from .utils import create_batch, mock_worker

if should_skip_test_group(group_name="TEST_SPEC_DECODE"):
    pytest.skip("TEST_SPEC_DECODE=DISABLE, skipping spec decode group",
                allow_module_level=True)

<<<<<<< HEAD

=======
>>>>>>> db9ed907
@pytest.mark.parametrize('queue_size', [4])
@pytest.mark.parametrize('batch_size', [1])
@pytest.mark.parametrize('k', [1])
@torch.inference_mode()
def test_disable_spec_tokens(queue_size: int, batch_size: int, k: int):
    """Verify that speculative tokens are disabled when the batch size
    exceeds the threshold.
    """
    disable_by_batch_size = 3

    draft_worker = mock_worker(cls=MultiStepWorker)
    target_worker = mock_worker()
    rejection_sampler = MagicMock(spec=RejectionSampler)
    metrics_collector = MagicMock(spec=AsyncMetricsCollector)
    worker = SpecDecodeWorker(proposer_worker=draft_worker,
                              scorer_worker=target_worker,
                              rejection_sampler=rejection_sampler,
                              metrics_collector=metrics_collector,
                              disable_by_batch_size=disable_by_batch_size)

    exception_secret = 'artificial stop'
    draft_worker.get_spec_proposals.side_effect = ValueError(exception_secret)

    seq_group_metadata_list, _, _ = create_batch(batch_size, k)
    execute_model_req = ExecuteModelRequest(
        seq_group_metadata_list=seq_group_metadata_list,
        num_lookahead_slots=k,
        running_queue_size=queue_size)

    if queue_size > disable_by_batch_size:
        with patch.object(worker,
                          '_run_no_spec',
                          side_effect=ValueError(exception_secret)), \
            pytest.raises(ValueError, match=exception_secret):
            worker.execute_model(execute_model_req=execute_model_req)

    # When the batch size is larger than the threshold,
    # we expect no speculative tokens (0).
    expected_num_spec_tokens = None if queue_size < disable_by_batch_size else 0
    assert seq_group_metadata_list[
        0].num_speculative_tokens == expected_num_spec_tokens

    draft_worker.sampler_output.side_effect = ValueError(exception_secret)

    proposer = Top1Proposer(
        worker=draft_worker,
        device='cpu',  # not used
        vocab_size=100,  # not used
        # Must be long enough to avoid being skipped due to length.
        max_proposal_len=1024,
    )

    if queue_size < disable_by_batch_size:
        # Should raise exception when executing the mocked draft model.
        with pytest.raises(ValueError, match=exception_secret):
            proposer.get_proposals(execute_model_req=ExecuteModelRequest(
                seq_group_metadata_list=seq_group_metadata_list,
                num_lookahead_slots=k), )
    else:
        # Should not execute the draft model because spec decode is disabled
        # for all requests. Accordingly, the proposal length should be 0.
        proposals = proposer.get_proposals(
            execute_model_req=ExecuteModelRequest(
                seq_group_metadata_list=seq_group_metadata_list,
                num_lookahead_slots=k), )
        assert proposals.proposal_lens.tolist() == [0] * batch_size<|MERGE_RESOLUTION|>--- conflicted
+++ resolved
@@ -1,3 +1,4 @@
+from unittest.mock import MagicMock, patch
 from unittest.mock import MagicMock, patch
 
 import pytest
@@ -17,10 +18,10 @@
     pytest.skip("TEST_SPEC_DECODE=DISABLE, skipping spec decode group",
                 allow_module_level=True)
 
-<<<<<<< HEAD
 
-=======
->>>>>>> db9ed907
+@pytest.mark.parametrize('queue_size', [4])
+@pytest.mark.parametrize('batch_size', [1])
+@pytest.mark.parametrize('k', [1])
 @pytest.mark.parametrize('queue_size', [4])
 @pytest.mark.parametrize('batch_size', [1])
 @pytest.mark.parametrize('k', [1])
@@ -50,6 +51,12 @@
         num_lookahead_slots=k,
         running_queue_size=queue_size)
 
+    if queue_size > disable_by_batch_size:
+        with patch.object(worker,
+                          '_run_no_spec',
+                          side_effect=ValueError(exception_secret)), \
+            pytest.raises(ValueError, match=exception_secret):
+            worker.execute_model(execute_model_req=execute_model_req)
     if queue_size > disable_by_batch_size:
         with patch.object(worker,
                           '_run_no_spec',
