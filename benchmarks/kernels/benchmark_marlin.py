--- conflicted
+++ resolved
@@ -17,10 +17,7 @@
     marlin_24_quantize)
 from vllm.model_executor.layers.quantization.utils.quant_utils import (
     gptq_pack, gptq_quantize_weights, sort_weights)
-<<<<<<< HEAD
-=======
 from vllm.scalar_type import ScalarType
->>>>>>> c8328377
 from vllm.utils import FlexibleArgumentParser
 
 DEFAULT_MODELS = ["meta-llama/Llama-2-7b-hf/TP1"]
@@ -63,13 +60,8 @@
 
     # GPTQ quant
     (w_ref, q_w, s, g_idx,
-<<<<<<< HEAD
-     rand_perm) = gptq_quantize_weights(b, num_bits, group_size, act_order)
-    q_w_gptq = gptq_pack(q_w, num_bits, size_k, size_n)
-=======
      rand_perm) = gptq_quantize_weights(b, quant_type, group_size, act_order)
     q_w_gptq = gptq_pack(q_w, quant_type.size_bits, size_k, size_n)
->>>>>>> c8328377
 
     # For act_order, sort the "weights" and "g_idx"
     # so that group ids are increasing
