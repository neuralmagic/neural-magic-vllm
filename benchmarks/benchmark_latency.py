--- conflicted
+++ resolved
@@ -24,10 +24,7 @@
               dtype=args.dtype,
               enforce_eager=args.enforce_eager,
               kv_cache_dtype=args.kv_cache_dtype,
-<<<<<<< HEAD
-=======
               quantization_param_path=args.quantization_param_path,
->>>>>>> b4543c8f
               device=args.device,
               ray_workers_use_nsight=args.ray_workers_use_nsight,
               enable_chunked_prefill=args.enable_chunked_prefill,
