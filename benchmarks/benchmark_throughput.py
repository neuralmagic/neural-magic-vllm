--- conflicted
+++ resolved
@@ -89,10 +89,7 @@
               gpu_memory_utilization=gpu_memory_utilization,
               enforce_eager=enforce_eager,
               kv_cache_dtype=kv_cache_dtype,
-<<<<<<< HEAD
-=======
               quantization_param_path=quantization_param_path,
->>>>>>> b4543c8f
               device=device,
               enable_prefix_caching=enable_prefix_caching,
               download_dir=download_dir)
@@ -221,12 +218,8 @@
                                 args.seed, args.n, args.use_beam_search,
                                 args.trust_remote_code, args.dtype,
                                 args.max_model_len, args.enforce_eager,
-<<<<<<< HEAD
-                                args.kv_cache_dtype, args.device,
-=======
                                 args.kv_cache_dtype,
                                 args.quantization_param_path, args.device,
->>>>>>> b4543c8f
                                 args.enable_prefix_caching,
                                 args.gpu_memory_utilization, args.download_dir)
     elif args.backend == "hf":
