--- conflicted
+++ resolved
@@ -33,11 +33,6 @@
     "F405", "F403",
     # lambda expression assignment
     "E731",
-<<<<<<< HEAD
-    # line too long, handled by black formatting
-    "E501",
-=======
->>>>>>> 54be8a0b
     # .strip() with multi-character strings
     "B005",
     # Loop control variable not used within loop body
