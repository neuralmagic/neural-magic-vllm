[build-system]
# Should be mirrored in requirements-build.txt
requires = [
    "ninja",
    "packaging",
    "setuptools >= 49.4.0",
    "torch == 2.1.2",
    "wheel",
]
build-backend = "setuptools.build_meta"

[tool.ruff]
# Allow lines to be as long as 80.
line-length = 80

[tool.ruff.lint]
select = [
    # pycodestyle
    "E",
    # Pyflakes
    "F",
    # pyupgrade
    # "UP",
    # flake8-bugbear
    "B",
    # flake8-simplify
    "SIM",
    # isort
    # "I",
]
ignore = [
    # star imports
    "F405", "F403",
    # lambda expression assignment
    "E731",
<<<<<<< HEAD
    # .strip() with multi-character strings
    "B005",
=======
>>>>>>> 93348d94
    # Loop control variable not used within loop body
    "B007",
]

[tool.mypy]
python_version = "3.8"

ignore_missing_imports = true

files = "vllm"
# TODO(woosuk): Include the code from Megatron and HuggingFace.
exclude = "vllm/model_executor/parallel_utils/|vllm/model_executor/models/"


[tool.codespell]
ignore-words-list = "dout, te, indicies"
skip = "./tests/prompts"<|MERGE_RESOLUTION|>--- conflicted
+++ resolved
@@ -33,11 +33,6 @@
     "F405", "F403",
     # lambda expression assignment
     "E731",
-<<<<<<< HEAD
-    # .strip() with multi-character strings
-    "B005",
-=======
->>>>>>> 93348d94
     # Loop control variable not used within loop body
     "B007",
 ]
