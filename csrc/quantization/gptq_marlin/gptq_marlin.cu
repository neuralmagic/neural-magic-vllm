/*
 * Modified by Neural Magic
 * Copyright (C) Marlin.2024 Elias Frantar
 *
 * Licensed under the Apache License, Version 2.0 (the "License");
 * you may not use this file except in compliance with the License.
 * You may obtain a copy of the License at
 *
 *         http://www.apache.org/licenses/LICENSE-2.0
 *
 * Unless required by applicable law or agreed to in writing, software
 * distributed under the License is distributed on an "AS IS" BASIS,
 * WITHOUT WARRANTIES OR CONDITIONS OF ANY KIND, either express or implied.
 * See the License for the specific language governing permissions and
 * limitations under the License.
 */

/*
 * Adapted from https://github.com/IST-DASLab/marlin
 */

#include "marlin.cuh"
#include "marlin_dtypes.cuh"
#include "core/scalar_type.hpp"

#define STATIC_ASSERT_SCALAR_TYPE_VALID(scalar_t)               \
  static_assert(std::is_same<scalar_t, half>::value ||          \
                    std::is_same<scalar_t, nv_bfloat16>::value, \
                "only float16 and bfloat16 is supported");

template <typename T>
inline std::string str(T x) {
  return std::to_string(x);
}

namespace marlin {

#if defined(__CUDA_ARCH__) && __CUDA_ARCH__ < 800

__global__ void permute_cols_kernel(int4 const* __restrict__ a_int4_ptr,
                                    int const* __restrict__ perm_int_ptr,
                                    int4* __restrict__ out_int4_ptr, int size_m,
                                    int size_k, int block_rows) {}

template <typename scalar_t,          // compute dtype, half or nv_float16
          const int num_bits,         // number of bits used for weights
          const int threads,          // number of threads in a threadblock
          const int thread_m_blocks,  // number of 16x16 blocks in the m
                                      // dimension (batchsize) of the
                                      // threadblock
          const int thread_n_blocks,  // same for n dimension (output)
          const int thread_k_blocks,  // same for k dimension (reduction)
          const int stages,  // number of stages for the async global->shared
                             // fetch pipeline
          const bool has_act_order,    // whether act_order is enabled
          const int group_blocks = -1  // number of consecutive 16x16 blocks
                                       // with a separate quantization scale
          >
__global__ void Marlin(
    const int4* __restrict__ A,  // fp16 input matrix of shape mxk
    const int4* __restrict__ B,  // 4bit quantized weight matrix of shape kxn
    int4* __restrict__ C,        // fp16 output buffer of shape mxn
    int4* __restrict__ C_tmp,    // fp32 tmp output buffer (for reduce)
    const int4* __restrict__ scales_ptr,  // fp16 quantization scales of shape
                                          // (k/groupsize)xn
    const int* __restrict__ g_idx,        // int32 group indices of shape k
    int num_groups,       // number of scale groups per output channel
    int prob_m,           // batch dimension m
    int prob_n,           // output dimension n
    int prob_k,           // reduction dimension k
    int* locks,           // extra global storage for barrier synchronization
    bool use_fp32_reduce  // whether to use fp32 global reduce
) {}

}  // namespace marlin

torch::Tensor gptq_marlin_gemm(torch::Tensor& a, torch::Tensor& b_q_weight,
                               torch::Tensor& b_scales, torch::Tensor& b_zeros,
                               torch::Tensor& g_idx, torch::Tensor& perm,
                               torch::Tensor& workspace,
                               vllm::ScalarTypeTorchPtr const& b_q_type,
                               int64_t size_m, int64_t size_n, int64_t size_k,
                               bool is_k_full, bool has_zp) {
  TORCH_CHECK_NOT_IMPLEMENTED(false,
                              "marlin_gemm(..) requires CUDA_ARCH >= 8.0");
  return torch::empty({1, 1});
}

#else

// m16n8k16 tensor core mma instruction with fp16 inputs and fp32
// output/accumulation.
template <typename scalar_t>
__device__ inline void mma(const typename ScalarType<scalar_t>::FragA& a_frag,
                           const typename ScalarType<scalar_t>::FragB& frag_b,
                           typename ScalarType<scalar_t>::FragC& frag_c) {
  const uint32_t* a = reinterpret_cast<const uint32_t*>(&a_frag);
  const uint32_t* b = reinterpret_cast<const uint32_t*>(&frag_b);
  float* c = reinterpret_cast<float*>(&frag_c);
  if constexpr (std::is_same<scalar_t, half>::value) {
    asm volatile(
        "mma.sync.aligned.m16n8k16.row.col.f32.f16.f16.f32 "
        "{%0,%1,%2,%3}, {%4,%5,%6,%7}, {%8,%9}, {%10,%11,%12,%13};\n"
        : "=f"(c[0]), "=f"(c[1]), "=f"(c[2]), "=f"(c[3])
        : "r"(a[0]), "r"(a[1]), "r"(a[2]), "r"(a[3]), "r"(b[0]), "r"(b[1]),
          "f"(c[0]), "f"(c[1]), "f"(c[2]), "f"(c[3]));
  } else if constexpr (std::is_same<scalar_t, nv_bfloat16>::value) {
    asm volatile(
        "mma.sync.aligned.m16n8k16.row.col.f32.bf16.bf16.f32 "
        "{%0,%1,%2,%3}, {%4,%5,%6,%7}, {%8,%9}, {%10,%11,%12,%13};\n"
        : "=f"(c[0]), "=f"(c[1]), "=f"(c[2]), "=f"(c[3])
        : "r"(a[0]), "r"(a[1]), "r"(a[2]), "r"(a[3]), "r"(b[0]), "r"(b[1]),
          "f"(c[0]), "f"(c[1]), "f"(c[2]), "f"(c[3]));
  } else {
    STATIC_ASSERT_SCALAR_TYPE_VALID(scalar_t);
  }
}

// Instruction for loading a full 16x16 matrix fragment of operand A from shared
// memory, directly in tensor core layout.
template <typename scalar_t>
__device__ inline void ldsm4(typename ScalarType<scalar_t>::FragA& frag_a,
                             const void* smem_ptr) {
  uint32_t* a = reinterpret_cast<uint32_t*>(&frag_a);
  uint32_t smem = static_cast<uint32_t>(__cvta_generic_to_shared(smem_ptr));
  asm volatile("ldmatrix.sync.aligned.m8n8.x4.shared.b16 {%0,%1,%2,%3}, [%4];\n"
               : "=r"(a[0]), "=r"(a[1]), "=r"(a[2]), "=r"(a[3])
               : "r"(smem));
}

// Lookup-table based 3-input logical operation; explicitly used for
// dequantization as the compiler does not seem to automatically recognize it in
// all cases.
template <int lut>
__device__ inline int lop3(int a, int b, int c) {
  int res;
  asm volatile("lop3.b32 %0, %1, %2, %3, %4;\n"
               : "=r"(res)
               : "r"(a), "r"(b), "r"(c), "n"(lut));
  return res;
}

// Constructs destination register by taking bytes from 2 sources (based on
// mask)
template <int start_byte, int mask>
__device__ inline uint32_t prmt(uint32_t a) {
  uint32_t res;
  asm volatile("prmt.b32 %0, %1, %2, %3;\n"
               : "=r"(res)
               : "r"(a), "n"(start_byte), "n"(mask));
  return res;
}

// Efficiently dequantize an int32 value into a full B-fragment of 4 fp16
// values. We mostly follow the strategy in the link below, with some small
// changes:
// - FP16:
// https://github.com/NVIDIA/FasterTransformer/blob/release/v5.3_tag/src/fastertransformer/cutlass_extensions/include/cutlass_extensions/interleaved_numeric_conversion.h#L215-L287
// - BF16:
// https://github.com/NVIDIA/FasterTransformer/blob/release/v5.3_tag/src/fastertransformer/cutlass_extensions/include/cutlass_extensions/interleaved_numeric_conversion.h#L327-L385
template <typename scalar_t>
__device__ inline typename ScalarType<scalar_t>::FragB dequant_4bit(int q) {
  STATIC_ASSERT_SCALAR_TYPE_VALID(scalar_t);
}

template <>
__device__ inline typename ScalarType<half>::FragB dequant_4bit<half>(int q) {
  const int LO = 0x000f000f;
  const int HI = 0x00f000f0;
  const int EX = 0x64006400;
  // Guarantee that the `(a & b) | c` operations are LOP3s.
  int lo = lop3<(0xf0 & 0xcc) | 0xaa>(q, LO, EX);
  int hi = lop3<(0xf0 & 0xcc) | 0xaa>(q, HI, EX);
  // We want signed int4 outputs, hence we fuse the `-8` symmetric zero point
  // directly into `SUB` and `ADD`.
  const int SUB = 0x64086408;
  const int MUL = 0x2c002c00;
  const int ADD = 0xd480d480;
  typename ScalarType<half>::FragB frag_b;
  frag_b[0] = __hsub2(*reinterpret_cast<half2*>(&lo),
                      *reinterpret_cast<const half2*>(&SUB));
  frag_b[1] = __hfma2(*reinterpret_cast<half2*>(&hi),
                      *reinterpret_cast<const half2*>(&MUL),
                      *reinterpret_cast<const half2*>(&ADD));
  return frag_b;
}

template <>
__device__ inline typename ScalarType<nv_bfloat16>::FragB
dequant_4bit<nv_bfloat16>(int q) {
  static constexpr uint32_t MASK = 0x000f000f;
  static constexpr uint32_t EX = 0x43004300;

  // Guarantee that the `(a & b) | c` operations are LOP3s.

  int lo = lop3<(0xf0 & 0xcc) | 0xaa>(q, MASK, EX);
  q >>= 4;
  int hi = lop3<(0xf0 & 0xcc) | 0xaa>(q, MASK, EX);

  typename ScalarType<nv_bfloat16>::FragB frag_b;
  static constexpr uint32_t MUL = 0x3F803F80;
  static constexpr uint32_t ADD = 0xC308C308;

  frag_b[0] = __hfma2(*reinterpret_cast<nv_bfloat162*>(&lo),
                      *reinterpret_cast<const nv_bfloat162*>(&MUL),
                      *reinterpret_cast<const nv_bfloat162*>(&ADD));
  frag_b[1] = __hfma2(*reinterpret_cast<nv_bfloat162*>(&hi),
                      *reinterpret_cast<const nv_bfloat162*>(&MUL),
                      *reinterpret_cast<const nv_bfloat162*>(&ADD));
  return frag_b;
}

// Fast Int8ToFp16/Int8ToBf16: Efficiently dequantize 8bit int values to fp16 or
// bf16 Reference:
// - FP16:
// https://github.com/NVIDIA/FasterTransformer/blob/release/v5.3_tag/src/fastertransformer/cutlass_extensions/include/cutlass_extensions/interleaved_numeric_conversion.h#L53-L85
// - BF16:
// https://github.com/NVIDIA/FasterTransformer/blob/release/v5.3_tag/src/fastertransformer/cutlass_extensions/include/cutlass_extensions/interleaved_numeric_conversion.h#L125-L175
template <typename scalar_t>
__device__ inline typename ScalarType<scalar_t>::FragB dequant_8bit(int q) {
  STATIC_ASSERT_SCALAR_TYPE_VALID(scalar_t);
}

template <>
__device__ inline typename ScalarType<half>::FragB dequant_8bit<half>(int q) {
  static constexpr uint32_t mask_for_elt_01 = 0x5250;
  static constexpr uint32_t mask_for_elt_23 = 0x5351;
  static constexpr uint32_t start_byte_for_fp16 = 0x64646464;

  uint32_t lo = prmt<start_byte_for_fp16, mask_for_elt_01>(q);
  uint32_t hi = prmt<start_byte_for_fp16, mask_for_elt_23>(q);

  static constexpr uint32_t I8s_TO_F16s_MAGIC_NUM = 0x64806480;

  typename ScalarType<half>::FragB frag_b;
  frag_b[0] = __hsub2(*reinterpret_cast<half2*>(&lo),
                      *reinterpret_cast<const half2*>(&I8s_TO_F16s_MAGIC_NUM));
  frag_b[1] = __hsub2(*reinterpret_cast<half2*>(&hi),
                      *reinterpret_cast<const half2*>(&I8s_TO_F16s_MAGIC_NUM));
  return frag_b;
}

template <>
__device__ inline typename ScalarType<nv_bfloat16>::FragB
dequant_8bit<nv_bfloat16>(int q) {
  typename ScalarType<nv_bfloat16>::FragB frag_b;

  float fp32_intermediates[4];
  uint32_t* fp32_intermediates_casted =
      reinterpret_cast<uint32_t*>(fp32_intermediates);

  static constexpr uint32_t fp32_base = 0x4B000000;
  fp32_intermediates_casted[0] = __byte_perm(q, fp32_base, 0x7650);
  fp32_intermediates_casted[1] = __byte_perm(q, fp32_base, 0x7652);
  fp32_intermediates_casted[2] = __byte_perm(q, fp32_base, 0x7651);
  fp32_intermediates_casted[3] = __byte_perm(q, fp32_base, 0x7653);

  fp32_intermediates[0] -= 8388736.f;
  fp32_intermediates[1] -= 8388736.f;
  fp32_intermediates[2] -= 8388736.f;
  fp32_intermediates[3] -= 8388736.f;

  uint32_t* bf16_result_ptr = reinterpret_cast<uint32_t*>(&frag_b);
  bf16_result_ptr[0] = __byte_perm(fp32_intermediates_casted[0],
                                   fp32_intermediates_casted[1], 0x7632);
  bf16_result_ptr[1] = __byte_perm(fp32_intermediates_casted[2],
                                   fp32_intermediates_casted[3], 0x7632);

  return frag_b;
}

// Zero-point dequantizers

template <typename scalar_t>
__device__ inline typename ScalarType<scalar_t>::FragB dequant_4bit_zp(int q) {
  STATIC_ASSERT_SCALAR_TYPE_VALID(scalar_t);
}

template <>
__device__ inline typename ScalarType<half>::FragB dequant_4bit_zp<half>(
    int q) {
  const int LO = 0x000f000f;
  const int HI = 0x00f000f0;
  const int EX = 0x64006400;
  // Guarantee that the `(a & b) | c` operations are LOP3s.
  int lo = lop3<(0xf0 & 0xcc) | 0xaa>(q, LO, EX);
  int hi = lop3<(0xf0 & 0xcc) | 0xaa>(q, HI, EX);

  const int SUB = 0x64006400;
  const int MUL = 0x2c002c00;
  const int ADD = 0xd400d400;
  typename ScalarType<half>::FragB frag_b;
  frag_b[0] = __hsub2(*reinterpret_cast<half2*>(&lo),
                      *reinterpret_cast<const half2*>(&SUB));
  frag_b[1] = __hfma2(*reinterpret_cast<half2*>(&hi),
                      *reinterpret_cast<const half2*>(&MUL),
                      *reinterpret_cast<const half2*>(&ADD));
  return frag_b;
}

template <>
__device__ inline typename ScalarType<nv_bfloat16>::FragB
dequant_4bit_zp<nv_bfloat16>(int q) {
  static constexpr uint32_t MASK = 0x000f000f;
  static constexpr uint32_t EX = 0x43004300;

  // Guarantee that the `(a & b) | c` operations are LOP3s.

  int lo = lop3<(0xf0 & 0xcc) | 0xaa>(q, MASK, EX);
  q >>= 4;
  int hi = lop3<(0xf0 & 0xcc) | 0xaa>(q, MASK, EX);

  typename ScalarType<nv_bfloat16>::FragB frag_b;
  static constexpr uint32_t MUL = 0x3F803F80;
  static constexpr uint32_t ADD = 0xC300C300;

  frag_b[0] = __hfma2(*reinterpret_cast<nv_bfloat162*>(&lo),
                      *reinterpret_cast<const nv_bfloat162*>(&MUL),
                      *reinterpret_cast<const nv_bfloat162*>(&ADD));
  frag_b[1] = __hfma2(*reinterpret_cast<nv_bfloat162*>(&hi),
                      *reinterpret_cast<const nv_bfloat162*>(&MUL),
                      *reinterpret_cast<const nv_bfloat162*>(&ADD));
  return frag_b;
}

template <typename scalar_t>
__device__ inline typename ScalarType<scalar_t>::FragB dequant_8bit_zp(int q) {
  STATIC_ASSERT_SCALAR_TYPE_VALID(scalar_t);
}

template <>
__device__ inline typename ScalarType<half>::FragB dequant_8bit_zp<half>(
    int q) {
  static constexpr uint32_t mask_for_elt_01 = 0x5250;
  static constexpr uint32_t mask_for_elt_23 = 0x5351;
  static constexpr uint32_t start_byte_for_fp16 = 0x64646464;

  uint32_t lo = prmt<start_byte_for_fp16, mask_for_elt_01>(q);
  uint32_t hi = prmt<start_byte_for_fp16, mask_for_elt_23>(q);

  static constexpr uint32_t I8s_TO_F16s_MAGIC_NUM = 0x64006400;

  typename ScalarType<half>::FragB frag_b;
  frag_b[0] = __hsub2(*reinterpret_cast<half2*>(&lo),
                      *reinterpret_cast<const half2*>(&I8s_TO_F16s_MAGIC_NUM));
  frag_b[1] = __hsub2(*reinterpret_cast<half2*>(&hi),
                      *reinterpret_cast<const half2*>(&I8s_TO_F16s_MAGIC_NUM));
  return frag_b;
}

template <>
__device__ inline typename ScalarType<nv_bfloat16>::FragB
dequant_8bit_zp<nv_bfloat16>(int q) {
  typename ScalarType<nv_bfloat16>::FragB frag_b;

  float fp32_intermediates[4];
  uint32_t* fp32_intermediates_casted =
      reinterpret_cast<uint32_t*>(fp32_intermediates);

  static constexpr uint32_t fp32_base = 0x4B000000;
  fp32_intermediates_casted[0] = __byte_perm(q, fp32_base, 0x7650);
  fp32_intermediates_casted[1] = __byte_perm(q, fp32_base, 0x7652);
  fp32_intermediates_casted[2] = __byte_perm(q, fp32_base, 0x7651);
  fp32_intermediates_casted[3] = __byte_perm(q, fp32_base, 0x7653);

  fp32_intermediates[0] -= 8388608.f;
  fp32_intermediates[1] -= 8388608.f;
  fp32_intermediates[2] -= 8388608.f;
  fp32_intermediates[3] -= 8388608.f;

  uint32_t* bf16_result_ptr = reinterpret_cast<uint32_t*>(&frag_b);
  bf16_result_ptr[0] = __byte_perm(fp32_intermediates_casted[0],
                                   fp32_intermediates_casted[1], 0x7632);
  bf16_result_ptr[1] = __byte_perm(fp32_intermediates_casted[2],
                                   fp32_intermediates_casted[3], 0x7632);

  return frag_b;
}

// Multiply dequantized values by the corresponding quantization scale; used
// only for grouped quantization.
template <typename scalar_t>
__device__ inline void scale(typename ScalarType<scalar_t>::FragB& frag_b,
                             typename ScalarType<scalar_t>::FragS& frag_s,
                             int i) {
  using scalar_t2 = typename ScalarType<scalar_t>::scalar_t2;
  scalar_t2 s =
      ScalarType<scalar_t>::num2num2(reinterpret_cast<scalar_t*>(&frag_s)[i]);
  frag_b[0] = __hmul2(frag_b[0], s);
  frag_b[1] = __hmul2(frag_b[1], s);
}

template <typename scalar_t>
__device__ inline void sub_zp(typename ScalarType<scalar_t>::FragB& frag_b,
                              typename ScalarType<scalar_t>::scalar_t2& frag_zp,
                              int i) {
  using scalar_t2 = typename ScalarType<scalar_t>::scalar_t2;
  scalar_t2 zp =
      ScalarType<scalar_t>::num2num2(reinterpret_cast<scalar_t*>(&frag_zp)[i]);
  frag_b[0] = __hsub2(frag_b[0], zp);
  frag_b[1] = __hsub2(frag_b[1], zp);
}

// Same as above, but for act_order (each K is multiplied individually)
template <typename scalar_t>
__device__ inline void scale4(typename ScalarType<scalar_t>::FragB& frag_b,
                              typename ScalarType<scalar_t>::FragS& frag_s_1,
                              typename ScalarType<scalar_t>::FragS& frag_s_2,
                              typename ScalarType<scalar_t>::FragS& frag_s_3,
                              typename ScalarType<scalar_t>::FragS& frag_s_4,
                              int i) {
  using scalar_t2 = typename ScalarType<scalar_t>::scalar_t2;
  scalar_t2 s_val_1_2;
  s_val_1_2.x = reinterpret_cast<scalar_t*>(&frag_s_1)[i];
  s_val_1_2.y = reinterpret_cast<scalar_t*>(&frag_s_2)[i];

  scalar_t2 s_val_3_4;
  s_val_3_4.x = reinterpret_cast<scalar_t*>(&frag_s_3)[i];
  s_val_3_4.y = reinterpret_cast<scalar_t*>(&frag_s_4)[i];

  frag_b[0] = __hmul2(frag_b[0], s_val_1_2);
  frag_b[1] = __hmul2(frag_b[1], s_val_3_4);
}

// Given 2 floats multiply by 2 scales (halves)
template <typename scalar_t>
__device__ inline void scale_float(float* c,
                                   typename ScalarType<scalar_t>::FragS& s) {
  scalar_t* s_ptr = reinterpret_cast<scalar_t*>(&s);
  c[0] = __fmul_rn(c[0], ScalarType<scalar_t>::num2float(s_ptr[0]));
  c[1] = __fmul_rn(c[1], ScalarType<scalar_t>::num2float(s_ptr[1]));
}

// Wait until barrier reaches `count`, then lock for current threadblock.
__device__ inline void barrier_acquire(int* lock, int count) {
  if (threadIdx.x == 0) {
    int state = -1;
    do
      // Guarantee that subsequent writes by this threadblock will be visible
      // globally.
      asm volatile("ld.global.acquire.gpu.b32 %0, [%1];\n"
                   : "=r"(state)
                   : "l"(lock));
    while (state != count);
  }
  __syncthreads();
}

// Release barrier and increment visitation count.
__device__ inline void barrier_release(int* lock, bool reset = false) {
  __syncthreads();
  if (threadIdx.x == 0) {
    if (reset) {
      lock[0] = 0;
      return;
    }
    int val = 1;
    // Make sure that all writes since acquiring this barrier are visible
    // globally, while releasing the barrier.
    asm volatile("fence.acq_rel.gpu;\n");
    asm volatile("red.relaxed.gpu.global.add.s32 [%0], %1;\n"
                 :
                 : "l"(lock), "r"(val));
  }
}

// For a given "a" of size [M,K] performs a permutation of the K columns based
// on the given "perm" indices.
__global__ void permute_cols_kernel(int4 const* __restrict__ a_int4_ptr,
                                    int const* __restrict__ perm_int_ptr,
                                    int4* __restrict__ out_int4_ptr, int size_m,
                                    int size_k, int block_rows) {
  int start_row = block_rows * blockIdx.x;
  int finish_row = start_row + block_rows;
  if (finish_row > size_m) {
    finish_row = size_m;
  }
  int cur_block_rows = finish_row - start_row;

  int row_stride = size_k * sizeof(half) / 16;

  auto permute_row = [&](int row) {
    int iters = size_k / default_threads;
    int rest = size_k % default_threads;

    int offset = row * row_stride;

    half const* a_row_half = reinterpret_cast<half const*>(a_int4_ptr + offset);
    half* out_half = reinterpret_cast<half*>(out_int4_ptr + offset);

    int base_k = 0;

    for (int i = 0; i < iters; i++) {
      int cur_k = base_k + threadIdx.x;
      int src_pos = perm_int_ptr[cur_k];

      out_half[cur_k] = a_row_half[src_pos];

      base_k += default_threads;
    }

    if (rest) {
      if (threadIdx.x < rest) {
        int cur_k = base_k + threadIdx.x;
        int src_pos = perm_int_ptr[cur_k];

        out_half[cur_k] = a_row_half[src_pos];
      }
    }
  };

  for (int i = 0; i < cur_block_rows; i++) {
    int cur_row = start_row + i;
    if (cur_row < size_m) {
      permute_row(cur_row);
    }
  }
}

template <typename scalar_t,          // compute dtype, half or nv_float16
          const int num_bits,         // number of bits used for weights
          const int threads,          // number of threads in a threadblock
          const int thread_m_blocks,  // number of 16x16 blocks in the m
                                      // dimension (batchsize) of the
                                      // threadblock
          const int thread_n_blocks,  // same for n dimension (output)
          const int thread_k_blocks,  // same for k dimension (reduction)
          const int stages,  // number of stages for the async global->shared
                             // fetch pipeline
          const bool has_act_order,    // whether act_order is enabled
          const bool has_zp,           // whether zero-points are enabled
          const int group_blocks = -1  // number of consecutive 16x16 blocks
                                       // with a separate quantization scale
          >
__global__ void Marlin(
    const int4* __restrict__ A,  // fp16 input matrix of shape mxk
    const int4* __restrict__ B,  // 4bit quantized weight matrix of shape kxn
    int4* __restrict__ C,        // fp16 output buffer of shape mxn
    int4* __restrict__ C_tmp,    // fp32 tmp output buffer (for reduce)
    const int4* __restrict__ scales_ptr,  // fp16 quantization scales of shape
                                          // (k/groupsize)xn
    const int4* __restrict__ zp_ptr,      // 4bit packed zero-points of shape
                                          // (k/groupsize)x(n/pack_factor)
    const int* __restrict__ g_idx,        // int32 group indices of shape k
    int num_groups,       // number of scale groups per output channel
    int prob_m,           // batch dimension m
    int prob_n,           // output dimension n
    int prob_k,           // reduction dimension k
    int* locks,           // extra global storage for barrier synchronization
    bool use_fp32_reduce  // whether to use fp32 global reduce
) {
  // Each threadblock processes one "stripe" of the B matrix with (roughly) the
  // same size, which might involve multiple column "slices" (of width 16 *
  // `thread_n_blocks`). Stripes are defined as shown in the 3x3 matrix 5 SM
  // example:
  //   0 1 3
  //   0 2 3
  //   1 2 4
  // While this kind of partitioning makes things somewhat more complicated, it
  // ensures good utilization of all SMs for many kinds of shape and GPU
  // configurations, while requiring as few slow global cross-threadblock
  // reductions as possible.
  using Dtype = ScalarType<scalar_t>;
  using scalar_t2 = typename ScalarType<scalar_t>::scalar_t2;
  using FragA = typename ScalarType<scalar_t>::FragA;
  using FragB = typename ScalarType<scalar_t>::FragB;
  using FragC = typename ScalarType<scalar_t>::FragC;
  using FragS = typename ScalarType<scalar_t>::FragS;
  using FragZP = typename ScalarType<scalar_t>::FragZP;

  constexpr int pack_factor = 32 / num_bits;

  // For larger GEMMs we run multiple batchsize 64 versions in parallel for a
  // better partitioning with less reductions
  int parallel = 1;
  if (prob_m > 16 * thread_m_blocks) {
    parallel = prob_m / (16 * thread_m_blocks);
    prob_m = 16 * thread_m_blocks;
  }

  int k_tiles = prob_k / 16 / thread_k_blocks;
  int n_tiles = prob_n / 16 / thread_n_blocks;
  int iters = div_ceil(k_tiles * n_tiles * parallel, gridDim.x);

  if constexpr (!has_act_order && group_blocks != -1) {
    if (group_blocks >= thread_k_blocks) {
      // Ensure that the number of tiles in each stripe is a multiple of the
      // groupsize; this avoids an annoying special case where a stripe starts
      // in the middle of group.
      iters = (group_blocks / thread_k_blocks) *
              div_ceil(iters, (group_blocks / thread_k_blocks));
    }
  }

  int slice_row = (iters * blockIdx.x) % k_tiles;
  int slice_col_par = (iters * blockIdx.x) / k_tiles;
  int slice_col = slice_col_par;
  int slice_iters;  // number of threadblock tiles in the current slice
  int slice_count =
      0;          // total number of active threadblocks in the current slice
  int slice_idx;  // index of threadblock in current slice; numbered bottom to
                  // top

  int par_id = 0;

  // We can easily implement parallel problem execution by just remapping
  // indices and advancing global pointers
  if (slice_col_par >= n_tiles) {
    A += (slice_col_par / n_tiles) * 16 * thread_m_blocks * prob_k / 8;
    C += (slice_col_par / n_tiles) * 16 * thread_m_blocks * prob_n / 8;
    locks += (slice_col_par / n_tiles) * n_tiles;
    slice_col = slice_col_par % n_tiles;
    par_id = slice_col_par / n_tiles;
  }

  // Compute all information about the current slice which is required for
  // synchronization.
  auto init_slice = [&]() {
    slice_iters =
        iters * (blockIdx.x + 1) - (k_tiles * slice_col_par + slice_row);
    if (slice_iters < 0 || slice_col_par >= n_tiles * parallel) slice_iters = 0;
    if (slice_iters == 0) return;
    if (slice_row + slice_iters > k_tiles) slice_iters = k_tiles - slice_row;
    slice_count = 1;
    slice_idx = 0;
    int col_first = iters * div_ceil(k_tiles * slice_col_par, iters);
    if (col_first <= k_tiles * (slice_col_par + 1)) {
      int col_off = col_first - k_tiles * slice_col_par;
      slice_count = div_ceil(k_tiles - col_off, iters);
      if (col_off > 0) slice_count++;
      int delta_first = iters * blockIdx.x - col_first;
      if (delta_first < 0 || (col_off == 0 && delta_first == 0))
        slice_idx = slice_count - 1;
      else {
        slice_idx = slice_count - 1 - delta_first / iters;
        if (col_off > 0) slice_idx--;
      }
    }
    if (slice_col == n_tiles) {
      A += 16 * thread_m_blocks * prob_k / 8;
      C += 16 * thread_m_blocks * prob_n / 8;
      locks += n_tiles;
      slice_col = 0;
      par_id++;
    }
  };
  init_slice();

  // A sizes/strides

  // stride of the A matrix in global memory
  int a_gl_stride = prob_k / 8;
  // stride of an A matrix tile in shared memory
  constexpr int a_sh_stride = 16 * thread_k_blocks / 8;
  // delta between subsequent A tiles in global memory
  constexpr int a_gl_rd_delta_o = 16 * thread_k_blocks / 8;
  // between subsequent accesses within a tile
  int a_gl_rd_delta_i = a_gl_stride * (threads / a_gl_rd_delta_o);
  // between shared memory writes
  constexpr int a_sh_wr_delta = a_sh_stride * (threads / a_gl_rd_delta_o);
  // between shared memory tile reads
  constexpr int a_sh_rd_delta_o = 2 * ((threads / 32) / (thread_n_blocks / 4));
  // within a shared memory tile
  constexpr int a_sh_rd_delta_i = a_sh_stride * 16;
  // overall size of a tile
  constexpr int a_sh_stage = a_sh_stride * (16 * thread_m_blocks);
  // number of shared write iterations for a tile
  constexpr int a_sh_wr_iters = div_ceil(a_sh_stage, a_sh_wr_delta);

  // B sizes/strides
  int b_gl_stride = 16 * prob_n / (pack_factor * 4);
  constexpr int b_sh_stride = ((thread_n_blocks * 16) * 16 / pack_factor) / 4;
  constexpr int b_thread_vecs = num_bits == 4 ? 1 : 2;
  constexpr int b_sh_stride_threads = b_sh_stride / b_thread_vecs;

  int b_gl_rd_delta_o = b_gl_stride * thread_k_blocks;
  int b_gl_rd_delta_i = b_gl_stride * (threads / b_sh_stride_threads);
  constexpr int b_sh_wr_delta = threads * b_thread_vecs;
  constexpr int b_sh_rd_delta = threads * b_thread_vecs;
  constexpr int b_sh_stage = b_sh_stride * thread_k_blocks;
  constexpr int b_sh_wr_iters = b_sh_stage / b_sh_wr_delta;

  // Scale sizes/strides without act_order
  int s_gl_stride = prob_n / 8;
  constexpr int s_sh_stride = 16 * thread_n_blocks / 8;
  constexpr int s_tb_groups =
      !has_act_order && group_blocks != -1 && group_blocks < thread_k_blocks
          ? thread_k_blocks / group_blocks
          : 1;
  constexpr int s_sh_stage = s_tb_groups * s_sh_stride;
  int s_gl_rd_delta = s_gl_stride;

  // Scale size/strides with act_order
  constexpr int tb_k = 16 * thread_k_blocks;
  constexpr int g_idx_stage = has_act_order ? (tb_k * sizeof(int)) / 16 : 0;
  // constexpr int act_s_row_stride      = 1;
  // int           act_s_col_stride      = act_s_row_stride * num_groups;
  int act_s_col_stride = 1;
  int act_s_col_warp_stride = act_s_col_stride * 8;
  int tb_n_warps = thread_n_blocks / 4;
  int act_s_col_tb_stride = act_s_col_warp_stride * tb_n_warps;

  // Zero-points sizes/strides
  int zp_gl_stride = (prob_n / pack_factor) / 4;
  constexpr int zp_sh_stride = ((16 * thread_n_blocks) / pack_factor) / 4;
  constexpr int zp_tb_groups = s_tb_groups;
  constexpr int zp_sh_stage = has_zp ? zp_tb_groups * zp_sh_stride : 0;
  int zp_gl_rd_delta = zp_gl_stride;

  // Global A read index of current thread.
  int a_gl_rd = a_gl_stride * (threadIdx.x / a_gl_rd_delta_o) +
                (threadIdx.x % a_gl_rd_delta_o);
  a_gl_rd += a_gl_rd_delta_o * slice_row;
  // Shared write index of current thread.
  int a_sh_wr = a_sh_stride * (threadIdx.x / a_gl_rd_delta_o) +
                (threadIdx.x % a_gl_rd_delta_o);
  // Shared read index.
  int a_sh_rd =
      a_sh_stride * ((threadIdx.x % 32) % 16) + (threadIdx.x % 32) / 16;
  a_sh_rd += 2 * ((threadIdx.x / 32) / (thread_n_blocks / 4));

  int b_gl_rd = b_gl_stride * (threadIdx.x / b_sh_stride_threads) +
                (threadIdx.x % b_sh_stride_threads) * b_thread_vecs;
  b_gl_rd += b_sh_stride * slice_col;
  b_gl_rd += b_gl_rd_delta_o * slice_row;
  int b_sh_wr = threadIdx.x * b_thread_vecs;
  int b_sh_rd = threadIdx.x * b_thread_vecs;

  // For act_order
  constexpr int k_iter_size = tb_k / b_sh_wr_iters;
  int slice_k_start = tb_k * slice_row;
  int slice_k_finish = slice_k_start + tb_k * slice_iters;
  int slice_k_start_shared_fetch = slice_k_start;
  int slice_n_offset = act_s_col_tb_stride * slice_col;

  // No act_order
  int s_gl_rd;
  if constexpr (!has_act_order) {
    if constexpr (group_blocks == -1) {
      s_gl_rd = s_sh_stride * slice_col + threadIdx.x;
    } else {
      s_gl_rd = s_gl_stride * ((thread_k_blocks * slice_row) / group_blocks) +
                s_sh_stride * slice_col + threadIdx.x;
    }
  }
  int s_sh_wr = threadIdx.x;
  bool s_sh_wr_pred = threadIdx.x < s_sh_stride;

  // Zero-points
  int zp_gl_rd;
  if constexpr (has_zp) {
    if constexpr (group_blocks == -1) {
      zp_gl_rd = zp_sh_stride * slice_col + threadIdx.x;
    } else {
      zp_gl_rd = zp_gl_stride * ((thread_k_blocks * slice_row) / group_blocks) +
                 zp_sh_stride * slice_col + threadIdx.x;
    }
  }
  int zp_sh_wr = threadIdx.x;
  bool zp_sh_wr_pred = threadIdx.x < zp_sh_stride;

  // We use a different scale layout for grouped and column-wise quantization as
  // we scale a `half2` tile in column-major layout in the former and in
  // row-major in the latter case.
  int s_sh_rd;
  if constexpr (group_blocks != -1)
    s_sh_rd = 8 * ((threadIdx.x / 32) % (thread_n_blocks / 4)) +
              (threadIdx.x % 32) / 4;
  else
    s_sh_rd = 8 * ((threadIdx.x / 32) % (thread_n_blocks / 4)) +
              (threadIdx.x % 32) % 4;

  // Zero-points have the same read layout as the scales
  // (without column-wise case)
  constexpr int num_col_threads = 8;
  constexpr int num_row_threads = 4;
  constexpr int num_ints_per_thread = 8 / pack_factor;
  int zp_sh_rd;
  if constexpr (has_zp) {
    zp_sh_rd = num_ints_per_thread * num_col_threads *
                   ((threadIdx.x / 32) % (thread_n_blocks / 4)) +
               num_ints_per_thread * ((threadIdx.x % 32) / num_row_threads);
  }

  // Precompute which thread should not read memory in which iterations; this is
  // needed if there are more threads than required for a certain tilesize or
  // when the batchsize is not a multiple of 16.
  bool a_sh_wr_pred[a_sh_wr_iters];
  #pragma unroll
  for (int i = 0; i < a_sh_wr_iters; i++)
    a_sh_wr_pred[i] = a_sh_wr_delta * i + a_sh_wr < a_sh_stride * prob_m;

  // To ensure that writing and reading A tiles to/from shared memory, the
  // latter in fragment format, is fully bank conflict free, we need to use a
  // rather fancy XOR-based layout. The key here is that neither reads nor
  // writes of the 16-byte `int4` blocks of 8 consecutive threads involve the
  // same shared memory banks. Further, it seems (based on NSight-Compute) that
  // each warp must also write a consecutive memory segment?
  auto transform_a = [&](int i) {
    int row = i / a_gl_rd_delta_o;
    return a_gl_rd_delta_o * row + (i % a_gl_rd_delta_o) ^ row;
  };
  // Since the computation of this remapping is non-trivial and, due to our main
  // loop unrolls, all shared memory accesses are static, we simply precompute
  // both transformed reads and writes.
  int a_sh_wr_trans[a_sh_wr_iters];
  #pragma unroll
  for (int i = 0; i < a_sh_wr_iters; i++)
    a_sh_wr_trans[i] = transform_a(a_sh_wr_delta * i + a_sh_wr);
  int a_sh_rd_trans[b_sh_wr_iters][thread_m_blocks];
  #pragma unroll
  for (int i = 0; i < b_sh_wr_iters; i++) {
  #pragma unroll
    for (int j = 0; j < thread_m_blocks; j++)
      a_sh_rd_trans[i][j] =
          transform_a(a_sh_rd_delta_o * i + a_sh_rd_delta_i * j + a_sh_rd);
  }

  // Since B-accesses have non-constant stride they have to be computed at
  // runtime; we break dependencies between subsequent accesses with a tile by
  // maintining multiple pointers (we have enough registers), a tiny
  // optimization.
  const int4* B_ptr[b_sh_wr_iters];
  #pragma unroll
  for (int i = 0; i < b_sh_wr_iters; i++)
    B_ptr[i] = B + b_gl_rd_delta_i * i + b_gl_rd;

  extern __shared__ int4 sh[];
  // Shared memory storage for global fetch pipelines.
  int4* sh_a = sh;
  int4* sh_b = sh_a + (stages * a_sh_stage);
  int4* sh_g_idx = sh_b + (stages * b_sh_stage);
  int4* sh_zp = sh_g_idx + (stages * g_idx_stage);
  int4* sh_s = sh_zp + (stages * zp_sh_stage);

  // Register storage for double buffer of shared memory reads.
  FragA frag_a[2][thread_m_blocks];
  I4 frag_b_quant[2][b_thread_vecs];
  FragC frag_c[thread_m_blocks][4][2];
  FragS frag_s[2][4];                    // No act-order
  FragS act_frag_s[2][4][4];             // For act-order
  int frag_qzp[2][num_ints_per_thread];  // Zero-points
  FragZP frag_zp;                        // Zero-points in fp16

  // Zero accumulators.
  auto zero_accums = [&]() {
  #pragma unroll
    for (int i = 0; i < thread_m_blocks * 4 * 2 * 4; i++)
      reinterpret_cast<float*>(frag_c)[i] = 0;
  };

  int sh_first_group_id = -1;
  int sh_num_groups = -1;
  constexpr int sh_max_num_groups = 32;

  auto fetch_scales_to_shared = [&](bool is_async, int first_group_id,
                                    int last_group_id) {
    sh_first_group_id = first_group_id;
    sh_num_groups = last_group_id - first_group_id + 1;

    if (sh_num_groups < sh_max_num_groups) {
      sh_num_groups = sh_max_num_groups;
    }

    if (sh_first_group_id + sh_num_groups > num_groups) {
      sh_num_groups = num_groups - sh_first_group_id;
    }

    int row_offset = first_group_id * s_gl_stride;

    if (is_async) {
      for (int i = 0; i < sh_num_groups; i++) {
        if (threadIdx.x < s_sh_stride) {
          cp_async4_pred(&sh_s[(i * s_sh_stride) + threadIdx.x],
                         &scales_ptr[row_offset + (i * s_gl_stride) +
                                     slice_n_offset + threadIdx.x]);
        }
      }
    } else {
      for (int i = 0; i < sh_num_groups; i++) {
        if (threadIdx.x < s_sh_stride) {
          sh_s[(i * s_sh_stride) + threadIdx.x] =
              scales_ptr[row_offset + (i * s_gl_stride) + slice_n_offset +
                         threadIdx.x];
        }
      }
    }
  };
  // Asynchronously fetch the next A, B and s tile from global to the next
  // shared memory pipeline location.
  auto fetch_to_shared = [&](int pipe, int a_off, bool pred = true) {
    if (pred) {
      int4* sh_a_stage = sh_a + a_sh_stage * pipe;
  #pragma unroll
      for (int i = 0; i < a_sh_wr_iters; i++) {
        cp_async4_pred(
            &sh_a_stage[a_sh_wr_trans[i]],
            &A[a_gl_rd_delta_i * i + a_gl_rd + a_gl_rd_delta_o * a_off],
            a_sh_wr_pred[i]);
      }
      int4* sh_b_stage = sh_b + b_sh_stage * pipe;
  #pragma unroll
      for (int i = 0; i < b_sh_wr_iters; i++) {
  #pragma unroll
        for (int j = 0; j < b_thread_vecs; j++) {
          cp_async4(&sh_b_stage[b_sh_wr_delta * i + b_sh_wr + j], B_ptr[i] + j);
        }

        B_ptr[i] += b_gl_rd_delta_o;
      }

      if constexpr (has_act_order) {
        // Fetch g_idx thread-block portion
        int full_pipe = a_off;
        int cur_k = slice_k_start_shared_fetch + tb_k * full_pipe;
        if (cur_k < prob_k && cur_k < slice_k_finish) {
          int4* sh_g_idx_stage = sh_g_idx + g_idx_stage * pipe;

          int4 const* cur_g_idx_stage_ptr =
              reinterpret_cast<int4 const*>(&g_idx[cur_k]);

          if (threadIdx.x < g_idx_stage) {
            cp_async4_pred(&sh_g_idx_stage[threadIdx.x],
                           &cur_g_idx_stage_ptr[threadIdx.x]);
          }
        }
      } else {
        if constexpr (group_blocks != -1) {
          int4* sh_s_stage = sh_s + s_sh_stage * pipe;

          if constexpr (group_blocks >= thread_k_blocks) {
            // Only fetch scales if this tile starts a new group
            if (pipe % (group_blocks / thread_k_blocks) == 0) {
              if (s_sh_wr_pred) {
                cp_async4(&sh_s_stage[s_sh_wr], &scales_ptr[s_gl_rd]);
              }
              s_gl_rd += s_gl_rd_delta;
            }
          } else {
            for (int i = 0; i < s_tb_groups; i++) {
              if (s_sh_wr_pred) {
                cp_async4(&sh_s_stage[i * s_sh_stride + s_sh_wr],
                          &scales_ptr[s_gl_rd]);
              }
              s_gl_rd += s_gl_rd_delta;
            }
          }
        }

        if constexpr (has_zp && group_blocks != -1) {
          int4* sh_zp_stage = sh_zp + zp_sh_stage * pipe;

          if constexpr (group_blocks >= thread_k_blocks) {
            // Only fetch zero-points if this tile starts a new group
            if (pipe % (group_blocks / thread_k_blocks) == 0) {
              if (zp_sh_wr_pred) {
                cp_async4(&sh_zp_stage[zp_sh_wr], &zp_ptr[zp_gl_rd]);
              }
              zp_gl_rd += zp_gl_rd_delta;
            }
          } else {
            for (int i = 0; i < zp_tb_groups; i++) {
              if (zp_sh_wr_pred) {
                cp_async4(&sh_zp_stage[i * zp_sh_stride + zp_sh_wr],
                          &zp_ptr[zp_gl_rd]);
              }
              zp_gl_rd += zp_gl_rd_delta;
            }
          }
        }
      }
    }
    // Insert a fence even when we are winding down the pipeline to ensure that
    // waiting is also correct at this point.
    cp_async_fence();
  };

  auto fetch_zp_to_shared = [&]() {
    if (zp_sh_wr_pred) {
      cp_async4(&sh_zp[zp_sh_wr], &zp_ptr[zp_gl_rd]);
    }
  };

  // Wait until the next thread tile has been loaded to shared memory.
  auto wait_for_stage = [&]() {
    // We only have `stages - 2` active fetches since we are double buffering
    // and can only issue the next fetch when it is guaranteed that the previous
    // shared memory load is fully complete (as it may otherwise be
    // overwritten).
    cp_async_wait<stages - 2>();
    __syncthreads();
  };

  // Load the next sub-tile from the current location in the shared memory pipe
  // into the current register buffer.
  auto fetch_to_registers = [&](int k, int pipe) {
    int4* sh_a_stage = sh_a + a_sh_stage * pipe;
  #pragma unroll
    for (int i = 0; i < thread_m_blocks; i++)
      ldsm4<scalar_t>(frag_a[k % 2][i],
                      &sh_a_stage[a_sh_rd_trans[k % b_sh_wr_iters][i]]);
    int4* sh_b_stage = sh_b + b_sh_stage * pipe;

  #pragma unroll
    for (int i = 0; i < b_thread_vecs; i++) {
      frag_b_quant[k % 2][i] = *reinterpret_cast<I4*>(
          &sh_b_stage[b_sh_rd_delta * (k % b_sh_wr_iters) + b_sh_rd + i]);
    }
  };

  bool is_same_group[stages];
  int same_group_id[stages];

  auto init_same_group = [&](int pipe) {
    if constexpr (!has_act_order) {
      is_same_group[pipe] = false;
      same_group_id[pipe] = 0;
      return;
    }

    int4* sh_g_idx_stage = sh_g_idx + g_idx_stage * pipe;
    int* sh_g_idx_int_ptr = reinterpret_cast<int*>(sh_g_idx_stage);

    int group_id_1 = sh_g_idx_int_ptr[0];
    int group_id_2 = sh_g_idx_int_ptr[tb_k - 1];

    is_same_group[pipe] = group_id_1 == group_id_2;
    same_group_id[pipe] = group_id_1;
  };

  auto fetch_scales_to_registers = [&](int k, int full_pipe) {
    int pipe = full_pipe % stages;

    if constexpr (!has_act_order) {
      // No act-order case
      if constexpr (group_blocks != -1) {
        if constexpr (group_blocks >= thread_k_blocks) {
          int4* sh_s_stage =
              sh_s + s_sh_stage * ((group_blocks / thread_k_blocks) *
                                   (pipe / (group_blocks / thread_k_blocks)));
          reinterpret_cast<int4*>(&frag_s[k % 2])[0] = sh_s_stage[s_sh_rd];
        } else {
          int warp_id = threadIdx.x / 32;
          int n_warps = thread_n_blocks / 4;

          int warp_row = warp_id / n_warps;

          int cur_k = warp_row * 16;
          cur_k += k_iter_size * (k % b_sh_wr_iters);

          int k_blocks = cur_k / 16;
          int cur_group_id = k_blocks / group_blocks;

          int4* sh_s_stage = sh_s + s_sh_stage * pipe;

          reinterpret_cast<int4*>(&frag_s[k % 2])[0] =
              sh_s_stage[s_sh_rd + cur_group_id * s_sh_stride];
        }
      }

      return;
    }

    // Act-order case

    // Determine K of the "current" thread-block
    int cur_k = slice_k_start + tb_k * full_pipe;
    if (cur_k >= prob_k || cur_k >= slice_k_finish) {
      return;
    }

    // Reset (to current thread-block) since we read g_idx portion from the
    // shared memory
    cur_k = 0;

    // Progress to current iteration
    cur_k += k_iter_size * (k % b_sh_wr_iters);

    // Determine "position" inside the thread-block (based on warp and
    // thread-id)
    int warp_id = threadIdx.x / 32;
    int n_warps =
        thread_n_blocks / 4;  // Each warp processes 4 16-size tiles over N

    int warp_row = warp_id / n_warps;
    int warp_col = warp_id % n_warps;

    cur_k += warp_row * 16;

    int th_id = threadIdx.x % 32;
    cur_k += (th_id % 4) * 2;  // Due to tensor-core layout for fp16 B matrix

    int s_col_shift =
        /*slice_n_offset +*/ (act_s_col_warp_stride * warp_col) +
        (th_id / 4) * act_s_col_stride;

    if (is_same_group[pipe]) {
      if (k % 2 == 0) {
        *(reinterpret_cast<int4*>(&(act_frag_s[k % 2][0][0]))) =
            sh_s[(same_group_id[pipe] - sh_first_group_id) * s_sh_stride +
                 s_col_shift];
      } else {
        *(reinterpret_cast<int4*>(&(act_frag_s[k % 2][0][0]))) =
            *(reinterpret_cast<int4*>(&(act_frag_s[(k - 1) % 2][0][0])));
      }

      for (int i = 1; i < 4; i++) {
        *(reinterpret_cast<int4*>(&(act_frag_s[k % 2][i][0]))) =
            *(reinterpret_cast<int4*>(&(act_frag_s[k % 2][0][0])));
      }
      return;
    }

    int4* sh_g_idx_stage = sh_g_idx + g_idx_stage * pipe;
    int* sh_g_idx_int_ptr = reinterpret_cast<int*>(sh_g_idx_stage);

    constexpr int k_frag_offsets[4] = {0, 1, 8,
                                       9};  // Tensor core offsets per thread

  #pragma unroll
    for (int i = 0; i < 4; i++) {
      int actual_k = cur_k + k_frag_offsets[i];

      int group_id = sh_g_idx_int_ptr[actual_k];
      int rel_group_id = group_id - sh_first_group_id;

      *(reinterpret_cast<int4*>(&(act_frag_s[k % 2][i][0]))) =
          sh_s[rel_group_id * s_sh_stride + s_col_shift];
    }
  };

  auto fetch_zp_to_registers = [&](int k, int full_pipe) {
    if constexpr (!has_zp) {
      return;
    }

    int pipe = full_pipe % stages;

    if constexpr (group_blocks == -1) {
      for (int i = 0; i < num_ints_per_thread; i++) {
        frag_qzp[k % 2][i] = (reinterpret_cast<int*>(sh_zp))[zp_sh_rd + i];
      }

    } else if constexpr (group_blocks >= thread_k_blocks) {
      int4* sh_zp_stage =
          sh_zp + zp_sh_stage * ((group_blocks / thread_k_blocks) *
                                 (pipe / (group_blocks / thread_k_blocks)));
      for (int i = 0; i < num_ints_per_thread; i++) {
        frag_qzp[k % 2][i] =
            (reinterpret_cast<int*>(sh_zp_stage))[zp_sh_rd + i];
      }
    } else {
      int warp_id = threadIdx.x / 32;
      int n_warps = thread_n_blocks / 4;

      int warp_row = warp_id / n_warps;

      int cur_k = warp_row * 16;
      cur_k += k_iter_size * (k % b_sh_wr_iters);

      int k_blocks = cur_k / 16;
      int cur_group_id = k_blocks / group_blocks;

      int4* sh_zp_stage = sh_zp + zp_sh_stage * pipe;

      sh_zp_stage += cur_group_id * zp_sh_stride;

      for (int i = 0; i < num_ints_per_thread; i++) {
        frag_qzp[k % 2][i] =
            (reinterpret_cast<int*>(sh_zp_stage))[zp_sh_rd + i];
      }
    }
  };

  // Execute the actual tensor core matmul of a sub-tile.
  auto matmul = [&](int k) {
    if constexpr (has_zp) {
      FragB frag_zp_0;
      FragB frag_zp_1;
      if constexpr (num_bits == 4) {
        int zp_quant = frag_qzp[k % 2][0];
        int zp_quant_shift = zp_quant >> 8;
        frag_zp_0 = dequant_4bit_zp<scalar_t>(zp_quant);
        frag_zp_1 = dequant_4bit_zp<scalar_t>(zp_quant_shift);

      } else {
        int zp_quant_0 = frag_qzp[k % 2][0];
        int zp_quant_1 = frag_qzp[k % 2][1];
        frag_zp_0 = dequant_8bit_zp<scalar_t>(zp_quant_0);
        frag_zp_1 = dequant_8bit_zp<scalar_t>(zp_quant_1);
      }

      frag_zp[0] = frag_zp_0[0];
      frag_zp[1] = frag_zp_0[1];
      frag_zp[2] = frag_zp_1[0];
      frag_zp[3] = frag_zp_1[1];
    }

  // We have the m dimension as the inner loop in order to encourage overlapping
  // dequantization and matmul operations.
  #pragma unroll
    for (int j = 0; j < 4; j++) {
      FragB frag_b0;
      FragB frag_b1;
      if constexpr (num_bits == 4) {
        int b_quant = frag_b_quant[k % 2][0][j];
        int b_quant_shift = b_quant >> 8;

        if constexpr (has_zp) {
          frag_b0 = dequant_4bit_zp<scalar_t>(b_quant);
          frag_b1 = dequant_4bit_zp<scalar_t>(b_quant_shift);

        } else {
          frag_b0 = dequant_4bit<scalar_t>(b_quant);
          frag_b1 = dequant_4bit<scalar_t>(b_quant_shift);
        }

      } else {
        int* frag_b_quant_ptr = reinterpret_cast<int*>(frag_b_quant[k % 2]);
        int b_quant_0 = frag_b_quant_ptr[j * 2 + 0];
        int b_quant_1 = frag_b_quant_ptr[j * 2 + 1];

        if constexpr (has_zp) {
          frag_b0 = dequant_8bit_zp<scalar_t>(b_quant_0);
          frag_b1 = dequant_8bit_zp<scalar_t>(b_quant_1);
        } else {
          frag_b0 = dequant_8bit<scalar_t>(b_quant_0);
          frag_b1 = dequant_8bit<scalar_t>(b_quant_1);
        }
      }

      // Apply zero-point to frag_b0
      if constexpr (has_zp) {
        sub_zp<scalar_t>(frag_b0, frag_zp[j], 0);
      }

      // Apply scale to frag_b0
      if constexpr (has_act_order) {
        scale4<scalar_t>(frag_b0, act_frag_s[k % 2][0][j],
                         act_frag_s[k % 2][1][j], act_frag_s[k % 2][2][j],
                         act_frag_s[k % 2][3][j], 0);
      } else {
        if constexpr (group_blocks != -1) {
          scale<scalar_t>(frag_b0, frag_s[k % 2][j], 0);
        }
      }

      // Apply zero-point to frag_b1
      if constexpr (has_zp) {
        sub_zp<scalar_t>(frag_b1, frag_zp[j], 1);
      }

      // Apply scale to frag_b1
      if constexpr (has_act_order) {
        scale4<scalar_t>(frag_b1, act_frag_s[k % 2][0][j],
                         act_frag_s[k % 2][1][j], act_frag_s[k % 2][2][j],
                         act_frag_s[k % 2][3][j], 1);

      } else {
        if constexpr (group_blocks != -1) {
          scale<scalar_t>(frag_b1, frag_s[k % 2][j], 1);
        }
      }

  #pragma unroll
      for (int i = 0; i < thread_m_blocks; i++) {
        mma<scalar_t>(frag_a[k % 2][i], frag_b0, frag_c[i][j][0]);
        mma<scalar_t>(frag_a[k % 2][i], frag_b1, frag_c[i][j][1]);
      }
    }
  };

  // Since we slice across the k dimension of a tile in order to increase the
  // number of warps while keeping the n dimension of a tile reasonable, we have
  // multiple warps that accumulate their partial sums of the same output
  // location; which we have to reduce over in the end. We do in shared memory.
  auto thread_block_reduce = [&]() {
    constexpr int red_off = threads / b_sh_stride_threads / 2;
    if (red_off >= 1) {
      int red_idx = threadIdx.x / b_sh_stride_threads;
      constexpr int red_sh_stride = b_sh_stride_threads * 4 * 2;
      constexpr int red_sh_delta = b_sh_stride_threads;
      int red_sh_rd = red_sh_stride * (threadIdx.x / b_sh_stride_threads) +
                      (threadIdx.x % b_sh_stride_threads);

      // Parallel logarithmic shared memory reduction. We make sure to avoid any
      // unnecessary read or write iterations, e.g., for two warps we write only
      // once by warp 1 and read only once by warp 0.

  #pragma unroll
      for (int m_block = 0; m_block < thread_m_blocks; m_block++) {
  #pragma unroll
        for (int i = red_off; i > 0; i /= 2) {
          if (i <= red_idx && red_idx < 2 * i) {
  #pragma unroll
            for (int j = 0; j < 4 * 2; j++) {
              int red_sh_wr =
                  red_sh_delta * j + (red_sh_rd - red_sh_stride * i);
              if (i < red_off) {
                float* c_rd =
                    reinterpret_cast<float*>(&sh[red_sh_delta * j + red_sh_rd]);
                float* c_wr = reinterpret_cast<float*>(&sh[red_sh_wr]);
  #pragma unroll
                for (int k = 0; k < 4; k++)
                  reinterpret_cast<FragC*>(frag_c)[4 * 2 * m_block + j][k] +=
                      c_rd[k] + c_wr[k];
              }
              sh[red_sh_wr] =
                  reinterpret_cast<int4*>(&frag_c)[4 * 2 * m_block + j];
            }
          }
          __syncthreads();
        }
        if (red_idx == 0) {
  #pragma unroll
          for (int i = 0; i < 4 * 2; i++) {
            float* c_rd =
                reinterpret_cast<float*>(&sh[red_sh_delta * i + red_sh_rd]);
  #pragma unroll
            for (int j = 0; j < 4; j++)
              reinterpret_cast<FragC*>(frag_c)[4 * 2 * m_block + i][j] +=
                  c_rd[j];
          }
        }
        __syncthreads();
      }
    }
  };

  // Since multiple threadblocks may process parts of the same column slice, we
  // finally have to globally reduce over the results. As the striped
  // partitioning minimizes the number of such reductions and our outputs are
  // usually rather small, we perform this reduction serially in L2 cache.
  auto global_reduce_fp16 = [&](bool first = false, bool last = false) {
    // We are very careful here to reduce directly in the output buffer to
    // maximize L2 cache utilization in this step. To do this, we write out
    // results in FP16 (but still reduce with FP32 compute).
    constexpr int active_threads = 32 * thread_n_blocks / 4;
    if (threadIdx.x < active_threads) {
      int c_gl_stride = prob_n / 8;
      int c_gl_wr_delta_o = 8 * c_gl_stride;
      int c_gl_wr_delta_i = 4 * (active_threads / 32);
      int c_gl_wr = c_gl_stride * ((threadIdx.x % 32) / 4) +
                    4 * (threadIdx.x / 32) + threadIdx.x % 4;
      c_gl_wr += (2 * thread_n_blocks) * slice_col;
      constexpr int c_sh_wr_delta = active_threads;
      int c_sh_wr = threadIdx.x;

      int row = (threadIdx.x % 32) / 4;

      if (!first) {
  // Interestingly, doing direct global accesses here really seems to mess up
  // the compiler and lead to slowdowns, hence we also use async-copies even
  // though these fetches are not actually asynchronous.
  #pragma unroll
        for (int i = 0; i < thread_m_blocks * 4; i++) {
          cp_async4_pred(
              &sh[c_sh_wr + c_sh_wr_delta * i],
              &C[c_gl_wr + c_gl_wr_delta_o * (i / 2) +
                 c_gl_wr_delta_i * (i % 2)],
              i < (thread_m_blocks - 1) * 4 || 8 * (i / 2) + row < prob_m);
        }
        cp_async_fence();
        cp_async_wait<0>();
      }

  #pragma unroll
      for (int i = 0; i < thread_m_blocks * 4; i++) {
        if (i < (thread_m_blocks - 1) * 4 || 8 * (i / 2) + row < prob_m) {
          if (!first) {
            int4 c_red = sh[c_sh_wr + i * c_sh_wr_delta];
  #pragma unroll
            for (int j = 0; j < 2 * 4; j++) {
              reinterpret_cast<float*>(
                  &frag_c)[4 * 2 * 4 * (i / 4) + 4 * j + (i % 4)] +=
                  Dtype::num2float(reinterpret_cast<scalar_t*>(&c_red)[j]);
            }
          }
          if (!last) {
            int4 c;
  #pragma unroll
            for (int j = 0; j < 2 * 4; j++) {
              reinterpret_cast<scalar_t*>(&c)[j] =
                  Dtype::float2num(reinterpret_cast<float*>(
                      &frag_c)[4 * 2 * 4 * (i / 4) + 4 * j + (i % 4)]);
            }
            C[c_gl_wr + c_gl_wr_delta_o * (i / 2) + c_gl_wr_delta_i * (i % 2)] =
                c;
          }
        }
      }
    }
  };

  // Globally reduce over threadblocks that compute the same column block.
  // We use a tmp C buffer to reduce in full fp32 precision.
  auto global_reduce_fp32 = [&](bool first = false, bool last = false) {
    constexpr int tb_m = thread_m_blocks * 16;
    constexpr int tb_n = thread_n_blocks * 16;

    constexpr int c_size = tb_m * tb_n * sizeof(float) / 16;

    constexpr int active_threads = 32 * thread_n_blocks / 4;
    bool is_th_active = threadIdx.x < active_threads;

    int par_offset = c_size * n_tiles * par_id;
    int slice_offset = c_size * slice_col;

    constexpr int num_floats = thread_m_blocks * 4 * 2 * 4;
    constexpr int th_size = num_floats * sizeof(float) / 16;

    int c_cur_offset = par_offset + slice_offset;

    if (!is_th_active) {
      return;
    }

    if (!first) {
      float* frag_c_ptr = reinterpret_cast<float*>(&frag_c);
  #pragma unroll
      for (int k = 0; k < th_size; k++) {
        sh[threadIdx.x] =
            C_tmp[c_cur_offset + active_threads * k + threadIdx.x];

        float* sh_c_ptr = reinterpret_cast<float*>(&sh[threadIdx.x]);
  #pragma unroll
        for (int f = 0; f < 4; f++) {
          frag_c_ptr[k * 4 + f] += sh_c_ptr[f];
        }
      }
    }

    if (!last) {
      int4* frag_c_ptr = reinterpret_cast<int4*>(&frag_c);
  #pragma unroll
      for (int k = 0; k < th_size; k++) {
        C_tmp[c_cur_offset + active_threads * k + threadIdx.x] = frag_c_ptr[k];
      }
    }
  };

  // Write out the reduce final result in the correct layout. We only actually
  // reshuffle matrix fragments in this step, the reduction above is performed
  // in fragment layout.
  auto write_result = [&]() {
    int c_gl_stride = prob_n / 8;
    constexpr int c_sh_stride = 2 * thread_n_blocks + 1;
    int c_gl_wr_delta = c_gl_stride * (threads / (2 * thread_n_blocks));
    constexpr int c_sh_rd_delta =
        c_sh_stride * (threads / (2 * thread_n_blocks));

    int c_gl_wr = c_gl_stride * (threadIdx.x / (2 * thread_n_blocks)) +
                  (threadIdx.x % (2 * thread_n_blocks));
    c_gl_wr += (2 * thread_n_blocks) * slice_col;
    int c_sh_wr =
        (4 * c_sh_stride) * ((threadIdx.x % 32) / 4) + (threadIdx.x % 32) % 4;
    c_sh_wr += 32 * (threadIdx.x / 32);
    int c_sh_rd = c_sh_stride * (threadIdx.x / (2 * thread_n_blocks)) +
                  (threadIdx.x % (2 * thread_n_blocks));

    int c_gl_wr_end = c_gl_stride * prob_m;

    // We first reorder in shared memory to guarantee the most efficient final
    // global write patterns
    auto write = [&](int idx, float c0, float c1, FragS& s) {
      scalar_t2 res =
          Dtype::nums2num2(Dtype::float2num(c0), Dtype::float2num(c1));

      // For per-column quantization we finally apply the scale here (only for
      // 4-bit)
      if constexpr (!has_act_order && group_blocks == -1 && num_bits == 4) {
        res = __hmul2(res, s[0]);
      }

      ((scalar_t2*)sh)[idx] = res;
    };

    if (threadIdx.x / 32 < thread_n_blocks / 4) {
  #pragma unroll
      for (int i = 0; i < thread_m_blocks; i++) {
  #pragma unroll
        for (int j = 0; j < 4; j++) {
          int wr = c_sh_wr + 8 * j;
          write(wr + (4 * c_sh_stride) * 0 + 0, frag_c[i][j][0][0],
                frag_c[i][j][0][1], frag_s[j / 2][2 * (j % 2) + 0]);
          write(wr + (4 * c_sh_stride) * 8 + 0, frag_c[i][j][0][2],
                frag_c[i][j][0][3], frag_s[j / 2][2 * (j % 2) + 0]);
          write(wr + (4 * c_sh_stride) * 0 + 4, frag_c[i][j][1][0],
                frag_c[i][j][1][1], frag_s[j / 2][2 * (j % 2) + 1]);
          write(wr + (4 * c_sh_stride) * 8 + 4, frag_c[i][j][1][2],
                frag_c[i][j][1][3], frag_s[j / 2][2 * (j % 2) + 1]);
        }
        c_sh_wr += 16 * (4 * c_sh_stride);
      }
    }
    __syncthreads();

  #pragma unroll
    for (int i = 0;
         i < div_ceil(16 * thread_m_blocks, threads / (2 * thread_n_blocks));
         i++) {
      if (c_gl_wr < c_gl_wr_end) {
        C[c_gl_wr] = sh[c_sh_rd];
        c_gl_wr += c_gl_wr_delta;
        c_sh_rd += c_sh_rd_delta;
      }
    }
  };

  // Start global fetch and register load pipelines.
  auto start_pipes = [&]() {

  #pragma unroll
    for (int i = 0; i < stages - 1; i++) {
      if (has_act_order && i == 0) {
        int last_g_idx = slice_k_start + stages * tb_k * 2;
        if (last_g_idx >= prob_k) {
          last_g_idx = prob_k - 1;
        }
        fetch_scales_to_shared(true, g_idx[slice_k_start], g_idx[last_g_idx]);
      }

      if constexpr (has_zp && group_blocks == -1) {
        if (i == 0) {
          fetch_zp_to_shared();
        }
      }
      fetch_to_shared(i, i, i < slice_iters);
    }

    zero_accums();
    wait_for_stage();
    init_same_group(0);
    fetch_to_registers(0, 0);
    fetch_scales_to_registers(0, 0);
    fetch_zp_to_registers(0, 0);
    a_gl_rd += a_gl_rd_delta_o * (stages - 1);
    slice_k_start_shared_fetch += tb_k * (stages - 1);
  };
  if (slice_iters) {
    start_pipes();
  }

  // Main loop.
  while (slice_iters) {
    // We unroll over both the global fetch and the register load pipeline to
    // ensure all shared memory accesses are static. Note that both pipelines
    // have even length meaning that the next iteration will always start at
    // index 0.

  #pragma unroll
    for (int pipe = 0; pipe < stages;) {
  #pragma unroll
      for (int k = 0; k < b_sh_wr_iters; k++) {
        fetch_to_registers(k + 1, pipe % stages);
        fetch_scales_to_registers(k + 1, pipe);
        fetch_zp_to_registers(k + 1, pipe);
        if (k == b_sh_wr_iters - 2) {
          fetch_to_shared((pipe + stages - 1) % stages, pipe,
                          slice_iters >= stages);
          pipe++;
          wait_for_stage();
          init_same_group(pipe % stages);
        }
        matmul(k);
      }
      slice_iters--;
      if (slice_iters == 0) {
        break;
      }
    }

    a_gl_rd += a_gl_rd_delta_o * stages;
    slice_k_start += tb_k * stages;
    slice_k_start_shared_fetch += tb_k * stages;

    if constexpr (has_act_order) {
      int first_group_id = g_idx[slice_k_start];
      int last_g_idx = slice_k_start + stages * tb_k * 2;
      if (last_g_idx >= prob_k) {
        last_g_idx = prob_k - 1;
      }
      int last_group_id = g_idx[last_g_idx];
      if (last_group_id >= sh_first_group_id + sh_num_groups) {
        fetch_scales_to_shared(false, first_group_id, last_group_id);
        __syncthreads();
      }
    }

    // Process results and, if necessary, proceed to the next column slice.
    // While this pattern may not be the most readable, other ways of writing
    // the loop seemed to noticeably worse performance after compilation.
    if (slice_iters == 0) {
      cp_async_wait<0>();
      bool last = slice_idx == slice_count - 1;
      // For per-column scales, we only fetch them here in the final step before
      // write-out
      if constexpr (!has_act_order && group_blocks == -1) {
        if constexpr (num_bits == 8) {
          if (s_sh_wr_pred) {
            cp_async4(&sh_s[s_sh_wr], &scales_ptr[s_gl_rd]);
          }
          cp_async_fence();
        } else {
          if (last) {
            if (s_sh_wr_pred) {
              cp_async4(&sh_s[s_sh_wr], &scales_ptr[s_gl_rd]);
            }
            cp_async_fence();
          }
        }
      }

      thread_block_reduce();
      if constexpr (!has_act_order && group_blocks == -1) {
        if constexpr (num_bits == 8) {
          cp_async_wait<0>();
          __syncthreads();
          if (threadIdx.x / 32 < thread_n_blocks / 4) {
            reinterpret_cast<int4*>(&frag_s)[0] = sh_s[s_sh_rd + 0];
            reinterpret_cast<int4*>(&frag_s)[1] = sh_s[s_sh_rd + 4];
          }

        } else {
          if (last) {
            cp_async_wait<0>();
            __syncthreads();
            if (threadIdx.x / 32 < thread_n_blocks / 4) {
              reinterpret_cast<int4*>(&frag_s)[0] = sh_s[s_sh_rd + 0];
              reinterpret_cast<int4*>(&frag_s)[1] = sh_s[s_sh_rd + 4];
            }
          }
        }
      }

      // For 8-bit channelwise, we apply the scale before the global reduction
      // that converts the fp32 results to fp16 (so that we avoid possible
      // overflow in fp16)
      if constexpr (!has_act_order && group_blocks == -1 && num_bits == 8) {
        if (threadIdx.x / 32 < thread_n_blocks / 4) {
  #pragma unroll
          for (int i = 0; i < thread_m_blocks; i++) {
  #pragma unroll
            for (int j = 0; j < 4; j++) {
              scale_float<scalar_t>(
                  reinterpret_cast<float*>(&frag_c[i][j][0][0]),
                  frag_s[j / 2][2 * (j % 2) + 0]);
              scale_float<scalar_t>(
                  reinterpret_cast<float*>(&frag_c[i][j][0][2]),
                  frag_s[j / 2][2 * (j % 2) + 0]);

              scale_float<scalar_t>(
                  reinterpret_cast<float*>(&frag_c[i][j][1][0]),
                  frag_s[j / 2][2 * (j % 2) + 1]);
              scale_float<scalar_t>(
                  reinterpret_cast<float*>(&frag_c[i][j][1][2]),
                  frag_s[j / 2][2 * (j % 2) + 1]);
            }
          }
        }
      }

      if (slice_count > 1) {  // only globally reduce if there is more than one
                              // block in a slice
        barrier_acquire(&locks[slice_col], slice_idx);
        if (use_fp32_reduce) {
          global_reduce_fp32(slice_idx == 0, last);
        } else {
          global_reduce_fp16(slice_idx == 0, last);
        }
        barrier_release(&locks[slice_col], last);
      }
      if (last)  // only the last block in a slice actually writes the result
        write_result();
      slice_row = 0;
      slice_col_par++;
      slice_col++;
      init_slice();
      if (slice_iters) {
        a_gl_rd = a_gl_stride * (threadIdx.x / a_gl_rd_delta_o) +
                  (threadIdx.x % a_gl_rd_delta_o);
  #pragma unroll
        for (int i = 0; i < b_sh_wr_iters; i++)
          B_ptr[i] += b_sh_stride - b_gl_rd_delta_o * k_tiles;
        if (slice_col == 0) {
  #pragma unroll
          for (int i = 0; i < b_sh_wr_iters; i++) B_ptr[i] -= b_gl_stride;
        }

        // Update slice k/n for scales loading
        if constexpr (has_act_order) {
          slice_k_start = tb_k * slice_row;
          slice_k_finish = slice_k_start + tb_k * slice_iters;
          slice_k_start_shared_fetch = slice_k_start;
          slice_n_offset = act_s_col_tb_stride * slice_col;

        } else {
          s_gl_rd = s_sh_stride * slice_col + threadIdx.x;
          zp_gl_rd = zp_sh_stride * slice_col + threadIdx.x;
        }

        start_pipes();
      }
    }
  }
}

  #define __CALL_IF(NUM_BITS, THREAD_M_BLOCKS, THREAD_N_BLOCKS,                \
                    THREAD_K_BLOCKS, HAS_ACT_ORDER, HAS_ZP, GROUP_BLOCKS,      \
                    NUM_THREADS)                                               \
    else if (num_bits == NUM_BITS && thread_m_blocks == THREAD_M_BLOCKS &&     \
             thread_n_blocks == THREAD_N_BLOCKS &&                             \
             thread_k_blocks == THREAD_K_BLOCKS &&                             \
             has_act_order == HAS_ACT_ORDER && has_zp == HAS_ZP &&             \
             group_blocks == GROUP_BLOCKS && num_threads == NUM_THREADS) {     \
      cudaFuncSetAttribute(                                                    \
          Marlin<scalar_t, NUM_BITS, NUM_THREADS, THREAD_M_BLOCKS,             \
                 THREAD_N_BLOCKS, THREAD_K_BLOCKS, pipe_stages, HAS_ACT_ORDER, \
                 HAS_ZP, GROUP_BLOCKS>,                                        \
          cudaFuncAttributeMaxDynamicSharedMemorySize, max_shared_mem);        \
      Marlin<scalar_t, NUM_BITS, NUM_THREADS, THREAD_M_BLOCKS,                 \
             THREAD_N_BLOCKS, THREAD_K_BLOCKS, pipe_stages, HAS_ACT_ORDER,     \
             HAS_ZP, GROUP_BLOCKS>                                             \
          <<<blocks, NUM_THREADS, max_shared_mem, stream>>>(                   \
              A_ptr, B_ptr, C_ptr, C_tmp_ptr, s_ptr, zp_ptr, g_idx_ptr,        \
              num_groups, prob_m, prob_n, prob_k, locks, use_fp32_reduce);     \
    }

typedef struct {
  int thread_k;
  int thread_n;
  int num_threads;
} thread_config_t;

typedef struct {
  int max_m_blocks;
  thread_config_t tb_cfg;
} exec_config_t;

thread_config_t small_batch_thread_configs[] = {
    // Ordered by priority

    // thread_k, thread_n, num_threads
    {128, 128, 256},
    {64, 128, 128},
    {128, 64, 128},
};

thread_config_t large_batch_thread_configs[] = {
    // Ordered by priority

    // thread_k, thread_n, num_threads
    {64, 256, 256},
    {64, 128, 128},
    {128, 64, 128},

};

int get_scales_cache_size(thread_config_t const& th_config, int prob_m,
                          int prob_n, int prob_k, int num_bits, int group_size,
                          bool has_act_order, bool is_k_full) {
  bool cache_scales_chunk = has_act_order && !is_k_full;

  int tb_n = th_config.thread_n;
  int tb_k = th_config.thread_k;

  // Get max scale groups per thread-block
  int tb_groups;
  if (group_size == -1) {
    tb_groups = 1;
  } else if (group_size == 0) {
    tb_groups = div_ceil(tb_k, 32);  // Worst case is 32 group size
  } else {
    tb_groups = div_ceil(tb_k, group_size);
  }

  if (cache_scales_chunk) {
    int load_groups =
        tb_groups * pipe_stages * 2;     // Chunk size is 2x pipeline over dim K
    load_groups = max(load_groups, 32);  // We load at least 32 scale groups
    return load_groups * tb_n * 2;

  } else {
    int tb_scales = tb_groups * tb_n * 2;

    return tb_scales * pipe_stages;
  }
}

bool is_valid_cache_size(thread_config_t const& th_config, int max_m_blocks,
                         int prob_m, int prob_n, int prob_k, int num_bits,
                         int scales_cache_size, int max_shared_mem) {
  int pack_factor = 32 / num_bits;

  // Get B size
  int tb_k = th_config.thread_k;
  int tb_n = th_config.thread_n;

  int b_size = (tb_k * tb_n / pack_factor) * 4;

  // Get A size
  int m_blocks = div_ceil(prob_m, 16);
  int tb_max_m = 16;

  while (true) {
    if (m_blocks >= max_m_blocks) {
      tb_max_m *= max_m_blocks;
      break;
    }

    max_m_blocks--;
    if (max_m_blocks == 0) {
      TORCH_CHECK(false, "Unexpected m_blocks = ", m_blocks);
    }
  }

  int a_size = (tb_max_m * tb_k) * 2;

  float pipe_size = (a_size + b_size) * pipe_stages;

  TORCH_CHECK(max_shared_mem / 2 > scales_cache_size);  // Sanity

  return pipe_size < 0.95f * (max_shared_mem - scales_cache_size);
}

bool is_valid_config(thread_config_t const& th_config, int max_m_blocks,
                     int prob_m, int prob_n, int prob_k, int num_bits,
                     int group_size, bool has_act_order, bool is_k_full,
                     int max_shared_mem) {
  // Sanity
  if (th_config.thread_k == -1 || th_config.thread_n == -1 ||
      th_config.num_threads == -1) {
    return false;
  }

  // Verify K/N are divisible by thread K/N
  if (prob_k % th_config.thread_k != 0 || prob_n % th_config.thread_n != 0) {
    return false;
  }

  // Verify min for thread K/N
  if (th_config.thread_n < min_thread_n || th_config.thread_k < min_thread_k) {
    return false;
  }

  // num_threads must be at least 128 (= 4 warps)
  if (th_config.num_threads < 128) {
    return false;
  }

  //  Determine cache for scales
  int scales_cache_size =
      get_scales_cache_size(th_config, prob_m, prob_n, prob_k, num_bits,
                            group_size, has_act_order, is_k_full);

  // Check that pipeline fits into cache
  if (!is_valid_cache_size(th_config, max_m_blocks, prob_m, prob_n, prob_k,
                           num_bits, scales_cache_size, max_shared_mem)) {
    return false;
  }

  return true;
}

int determine_reduce_max_m(int prob_m, int max_par) {
  constexpr int tile_m_size = 16;

  if (prob_m <= tile_m_size) {
    return tile_m_size;

  } else if (prob_m <= tile_m_size * 2) {
    return tile_m_size * 2;

  } else if (prob_m <= tile_m_size * 3) {
    return tile_m_size * 3;

  } else if (prob_m <= tile_m_size * 4) {
    return tile_m_size * 4;

  } else {
    int cur_par = min(div_ceil(prob_m, tile_m_size * 4), max_par);
    return tile_m_size * 4 * cur_par;
  }
}

exec_config_t determine_thread_config(int prob_m, int prob_n, int prob_k,
                                      int num_bits, int group_size,
                                      bool has_act_order, bool is_k_full,
                                      int max_shared_mem) {
  int max_m_blocks = 4;
  while (max_m_blocks > 0) {
    if (prob_m <= 16) {
      for (auto th_config : small_batch_thread_configs) {
        if (is_valid_config(th_config, max_m_blocks, prob_m, prob_n, prob_k,
                            num_bits, group_size, has_act_order, is_k_full,
                            max_shared_mem)) {
          return exec_config_t{max_m_blocks, th_config};
        }
      }
    } else {
      for (auto th_config : large_batch_thread_configs) {
        if (is_valid_config(th_config, max_m_blocks, prob_m, prob_n, prob_k,
                            num_bits, group_size, has_act_order, is_k_full,
                            max_shared_mem)) {
          return exec_config_t{max_m_blocks, th_config};
        }
      }
    }

    max_m_blocks--;  // Process less M blocks per invocation to reduce cache
                     // usage
  }

  return exec_config_t{0, {-1, -1, -1}};
}

  #define GPTQ_CALL_IF(NUM_BITS, N_BLOCKS, K_BLOCKS, NUM_THREADS)             \
    __CALL_IF(NUM_BITS, 1, N_BLOCKS, K_BLOCKS, true, false, 0, NUM_THREADS)   \
    __CALL_IF(NUM_BITS, 2, N_BLOCKS, K_BLOCKS, true, false, 0, NUM_THREADS)   \
    __CALL_IF(NUM_BITS, 3, N_BLOCKS, K_BLOCKS, true, false, 0, NUM_THREADS)   \
    __CALL_IF(NUM_BITS, 4, N_BLOCKS, K_BLOCKS, true, false, 0, NUM_THREADS)   \
                                                                              \
    __CALL_IF(NUM_BITS, 1, N_BLOCKS, K_BLOCKS, false, false, -1, NUM_THREADS) \
    __CALL_IF(NUM_BITS, 1, N_BLOCKS, K_BLOCKS, false, false, 2, NUM_THREADS)  \
    __CALL_IF(NUM_BITS, 1, N_BLOCKS, K_BLOCKS, false, false, 4, NUM_THREADS)  \
    __CALL_IF(NUM_BITS, 1, N_BLOCKS, K_BLOCKS, false, false, 8, NUM_THREADS)  \
                                                                              \
    __CALL_IF(NUM_BITS, 2, N_BLOCKS, K_BLOCKS, false, false, -1, NUM_THREADS) \
    __CALL_IF(NUM_BITS, 2, N_BLOCKS, K_BLOCKS, false, false, 2, NUM_THREADS)  \
    __CALL_IF(NUM_BITS, 2, N_BLOCKS, K_BLOCKS, false, false, 4, NUM_THREADS)  \
    __CALL_IF(NUM_BITS, 2, N_BLOCKS, K_BLOCKS, false, false, 8, NUM_THREADS)  \
                                                                              \
    __CALL_IF(NUM_BITS, 3, N_BLOCKS, K_BLOCKS, false, false, -1, NUM_THREADS) \
    __CALL_IF(NUM_BITS, 3, N_BLOCKS, K_BLOCKS, false, false, 2, NUM_THREADS)  \
    __CALL_IF(NUM_BITS, 3, N_BLOCKS, K_BLOCKS, false, false, 4, NUM_THREADS)  \
    __CALL_IF(NUM_BITS, 3, N_BLOCKS, K_BLOCKS, false, false, 8, NUM_THREADS)  \
                                                                              \
    __CALL_IF(NUM_BITS, 4, N_BLOCKS, K_BLOCKS, false, false, -1, NUM_THREADS) \
    __CALL_IF(NUM_BITS, 4, N_BLOCKS, K_BLOCKS, false, false, 2, NUM_THREADS)  \
    __CALL_IF(NUM_BITS, 4, N_BLOCKS, K_BLOCKS, false, false, 4, NUM_THREADS)  \
    __CALL_IF(NUM_BITS, 4, N_BLOCKS, K_BLOCKS, false, false, 8, NUM_THREADS)

  #define AWQ_CALL_IF(NUM_BITS, N_BLOCKS, K_BLOCKS, NUM_THREADS)             \
    __CALL_IF(NUM_BITS, 1, N_BLOCKS, K_BLOCKS, false, true, -1, NUM_THREADS) \
    __CALL_IF(NUM_BITS, 1, N_BLOCKS, K_BLOCKS, false, true, 2, NUM_THREADS)  \
    __CALL_IF(NUM_BITS, 1, N_BLOCKS, K_BLOCKS, false, true, 4, NUM_THREADS)  \
    __CALL_IF(NUM_BITS, 1, N_BLOCKS, K_BLOCKS, false, true, 8, NUM_THREADS)  \
                                                                             \
    __CALL_IF(NUM_BITS, 2, N_BLOCKS, K_BLOCKS, false, true, -1, NUM_THREADS) \
    __CALL_IF(NUM_BITS, 2, N_BLOCKS, K_BLOCKS, false, true, 2, NUM_THREADS)  \
    __CALL_IF(NUM_BITS, 2, N_BLOCKS, K_BLOCKS, false, true, 4, NUM_THREADS)  \
    __CALL_IF(NUM_BITS, 2, N_BLOCKS, K_BLOCKS, false, true, 8, NUM_THREADS)  \
                                                                             \
    __CALL_IF(NUM_BITS, 3, N_BLOCKS, K_BLOCKS, false, true, -1, NUM_THREADS) \
    __CALL_IF(NUM_BITS, 3, N_BLOCKS, K_BLOCKS, false, true, 2, NUM_THREADS)  \
    __CALL_IF(NUM_BITS, 3, N_BLOCKS, K_BLOCKS, false, true, 4, NUM_THREADS)  \
    __CALL_IF(NUM_BITS, 3, N_BLOCKS, K_BLOCKS, false, true, 8, NUM_THREADS)  \
                                                                             \
    __CALL_IF(NUM_BITS, 4, N_BLOCKS, K_BLOCKS, false, true, -1, NUM_THREADS) \
    __CALL_IF(NUM_BITS, 4, N_BLOCKS, K_BLOCKS, false, true, 2, NUM_THREADS)  \
    __CALL_IF(NUM_BITS, 4, N_BLOCKS, K_BLOCKS, false, true, 4, NUM_THREADS)  \
    __CALL_IF(NUM_BITS, 4, N_BLOCKS, K_BLOCKS, false, true, 8, NUM_THREADS)

template <typename scalar_t>
<<<<<<< HEAD
void marlin_mm(const void* A, const void* B, void* C, void* s, void* zp,
               void* g_idx, void* perm, void* a_tmp, int prob_m, int prob_n,
               int prob_k, void* workspace, vllm::ScalarType const& q_type,
               bool has_act_order, bool is_k_full, bool has_zp, int num_groups,
               int group_size, int dev, cudaStream_t stream, int thread_k,
               int thread_n, int sms, int max_par) {
  if (has_zp) {
    TORCH_CHECK(
        q_type == vllm::kU4 || q_type == vllm::kU8,
        "q_type must be u4 or u8 when has_zp = True. Got = ", q_type.str());
  } else {
    TORCH_CHECK(
        q_type == vllm::kU4B8 || q_type == vllm::kU8B128,
        "q_type must be uint4b8 or uint8b128 when has_zp = False. Got = ",
        q_type.str());
  }
=======
void marlin_mm_f16i4(const void* A, const void* B, void* C, void* C_tmp,
                     void* s, void* zp, void* g_idx, void* perm, void* a_tmp,
                     int prob_m, int prob_n, int prob_k, void* workspace,
                     int num_bits, bool has_act_order, bool is_k_full,
                     bool has_zp, int num_groups, int group_size, int dev,
                     cudaStream_t stream, int thread_k, int thread_n, int sms,
                     int max_par, bool use_fp32_reduce) {
  TORCH_CHECK(num_bits == 4 || num_bits == 8,
              "num_bits must be 4 or 8. Got = ", num_bits);
>>>>>>> 7cbd9ec7
  TORCH_CHECK(prob_m > 0 && prob_n > 0 && prob_k > 0, "Invalid MNK = [", prob_m,
              ", ", prob_n, ", ", prob_k, "]");

  // TODO: remove alias when we start supporting other 8bit types
  int num_bits = q_type.size_bits();
  int tot_m = prob_m;
  int tot_m_blocks = div_ceil(tot_m, 16);
  int pad = 16 * tot_m_blocks - tot_m;

  if (sms == -1) {
    cudaDeviceGetAttribute(&sms, cudaDevAttrMultiProcessorCount, dev);
  }

  int max_shared_mem = 0;
  cudaDeviceGetAttribute(&max_shared_mem,
                         cudaDevAttrMaxSharedMemoryPerBlockOptin, dev);
  TORCH_CHECK(max_shared_mem > 0);

  // Set thread config
  exec_config_t exec_cfg;
  if (thread_k != -1 && thread_n != -1) {
    // User-defined config
    exec_cfg =
        exec_config_t{4, thread_config_t{thread_k, thread_n, default_threads}};
  } else {
    // Auto config
    exec_cfg =
        determine_thread_config(prob_m, prob_n, prob_k, num_bits, group_size,
                                has_act_order, is_k_full, max_shared_mem);
  }

  TORCH_CHECK(exec_cfg.max_m_blocks > 0 &&
                  is_valid_config(exec_cfg.tb_cfg, exec_cfg.max_m_blocks,
                                  prob_m, prob_n, prob_k, num_bits, group_size,
                                  has_act_order, is_k_full, max_shared_mem),
              "Invalid thread config: max_m_blocks = ", exec_cfg.max_m_blocks,
              ", thread_k = ", exec_cfg.tb_cfg.thread_k,
              ", thread_n = ", exec_cfg.tb_cfg.thread_n,
              ", num_threads = ", exec_cfg.tb_cfg.num_threads, " for MKN = [",
              prob_m, ", ", prob_k, ", ", prob_n, "] and num_bits = ", num_bits,
              ", group_size = ", group_size,
              ", has_act_order = ", has_act_order, ", is_k_full = ", is_k_full,
              ", max_shared_mem = ", max_shared_mem);

  int num_threads = exec_cfg.tb_cfg.num_threads;
  thread_k = exec_cfg.tb_cfg.thread_k;
  thread_n = exec_cfg.tb_cfg.thread_n;

  int thread_k_blocks = thread_k / 16;
  int thread_n_blocks = thread_n / 16;

  int blocks = sms;

  TORCH_CHECK(prob_n % thread_n == 0, "prob_n = ", prob_n,
              " is not divisible by thread_n = ", thread_n);
  TORCH_CHECK(prob_k % thread_k == 0, "prob_k = ", prob_k,
              " is not divisible by thread_k = ", thread_k);

  int group_blocks = 0;
  if (has_act_order) {
    if (is_k_full) {
      TORCH_CHECK(group_size != -1);
      group_blocks = group_size / 16;
      TORCH_CHECK(prob_k % group_blocks == 0, "prob_k = ", prob_k,
                  " is not divisible by group_blocks = ", group_blocks);
    } else {
      TORCH_CHECK(group_size == 0);
      group_blocks = 0;
    }

  } else {
    if (group_size == -1) {
      group_blocks = -1;
    } else {
      group_blocks = group_size / 16;
      TORCH_CHECK(prob_k % group_blocks == 0, "prob_k = ", prob_k,
                  " is not divisible by group_blocks = ", group_blocks);
    }
  }

  const int4* A_ptr = (const int4*)A;
  const int4* B_ptr = (const int4*)B;
  int4* C_ptr = (int4*)C;
  int4* C_tmp_ptr = (int4*)C_tmp;
  const int4* s_ptr = (const int4*)s;
  const int4* zp_ptr = (const int4*)zp;
  const int* g_idx_ptr = (const int*)g_idx;
  const int* perm_ptr = (const int*)perm;
  int4* a_tmp_ptr = (int4*)a_tmp;

  int* locks = (int*)workspace;

  if (has_act_order) {
    // Permute A columns
    int block_rows = div_ceil(prob_m, blocks);
    permute_cols_kernel<<<blocks, default_threads, 0, stream>>>(
        A_ptr, perm_ptr, a_tmp_ptr, prob_m, prob_k, block_rows);
    A_ptr = a_tmp_ptr;
  }

  // If we have a full K, then we can run the non-act-order version of Marlin
  // (since the weight rows are reordered by increasing group ids, and by having
  // a full K, we have full original groups)
  if (is_k_full) {
    has_act_order = false;
  }

  // Main loop
  for (int i = 0; i < tot_m_blocks; i += exec_cfg.max_m_blocks) {
    int thread_m_blocks = tot_m_blocks - i;
    prob_m = tot_m - 16 * i;
    int par = 1;
    if (thread_m_blocks > exec_cfg.max_m_blocks) {
      // Note that parallel > 1 currently only works for inputs without any
      // padding
      par = (16 * thread_m_blocks - pad) / (16 * exec_cfg.max_m_blocks);
      if (par > max_par) par = max_par;
      prob_m = (16 * exec_cfg.max_m_blocks) * par;
      i += exec_cfg.max_m_blocks * (par - 1);
      thread_m_blocks = exec_cfg.max_m_blocks;
    }

    if (false) {
    }
    GPTQ_CALL_IF(4, 16, 4, 256)
    GPTQ_CALL_IF(4, 8, 8, 256)
    GPTQ_CALL_IF(4, 8, 4, 128)
    GPTQ_CALL_IF(4, 4, 8, 128)
    GPTQ_CALL_IF(8, 16, 4, 256)
    GPTQ_CALL_IF(8, 8, 8, 256)
    GPTQ_CALL_IF(8, 8, 4, 128)
    GPTQ_CALL_IF(8, 4, 8, 128)

    AWQ_CALL_IF(4, 16, 4, 256)
    AWQ_CALL_IF(4, 8, 8, 256)
    AWQ_CALL_IF(4, 8, 4, 128)
    AWQ_CALL_IF(4, 4, 8, 128)
    AWQ_CALL_IF(8, 16, 4, 256)
    AWQ_CALL_IF(8, 8, 8, 256)
    AWQ_CALL_IF(8, 8, 4, 128)
    AWQ_CALL_IF(8, 4, 8, 128)
    else {
      TORCH_CHECK(false, "Unsupported shapes: MNK = [", prob_m, ", ", prob_n,
                  ", ", prob_k, "]", ", has_act_order = ", has_act_order,
                  ", num_groups = ", num_groups, ", group_size = ", group_size,
                  ", thread_m_blocks = ", thread_m_blocks,
                  ", thread_n_blocks = ", thread_n_blocks,
                  ", thread_k_blocks = ", thread_k_blocks,
                  ", num_bits = ", num_bits);
    }

    A_ptr += 16 * thread_m_blocks * (prob_k / 8) * par;
    C_ptr += 16 * thread_m_blocks * (prob_n / 8) * par;
  }
}

}  // namespace marlin

torch::Tensor gptq_marlin_gemm(torch::Tensor& a, torch::Tensor& b_q_weight,
                               torch::Tensor& b_scales, torch::Tensor& b_zeros,
                               torch::Tensor& g_idx, torch::Tensor& perm,
                               torch::Tensor& workspace,
                               vllm::ScalarTypeTorchPtr const& b_q_type,
                               int64_t size_m, int64_t size_n, int64_t size_k,
<<<<<<< HEAD
                               bool is_k_full, bool has_zp) {
  if (has_zp) {
    TORCH_CHECK(*b_q_type == vllm::kU4 || *b_q_type == vllm::kU8,
                "b_q_type must be u4 or u8 when has_zp = True. Got = ",
                b_q_type->str());
  } else {
    TORCH_CHECK(
        *b_q_type == vllm::kU4B8 || *b_q_type == vllm::kU8B128,
        "b_q_type must be uint4b8 or uint8b128 when has_zp = False. Got = ",
        b_q_type->str());
  }

  int pack_factor = 32 / b_q_type->size_bits();
=======
                               bool is_k_full, bool has_zp,
                               bool use_fp32_reduce) {
  // Verify num_bits
  TORCH_CHECK(num_bits == 4 || num_bits == 8,
              "num_bits must be 4 or 8. Got = ", num_bits);
  int pack_factor = 32 / num_bits;
>>>>>>> 7cbd9ec7

  // Verify A
  TORCH_CHECK(a.size(0) == size_m, "Shape mismatch: a.size(0) = ", a.size(0),
              ", size_m = ", size_m);
  TORCH_CHECK(a.size(1) == size_k, "Shape mismatch: a.size(1) = ", a.size(1),
              ", size_k = ", size_k);

  // Verify B
  TORCH_CHECK(size_k % marlin::tile_size == 0, "size_k = ", size_k,
              " is not divisible by tile_size = ", marlin::tile_size);
  TORCH_CHECK((size_k / marlin::tile_size) == b_q_weight.size(0),
              "Shape mismatch: b_q_weight.size(0) = ", b_q_weight.size(0),
              ", size_k = ", size_k, ", tile_size = ", marlin::tile_size);
  TORCH_CHECK(b_q_weight.size(1) % marlin::tile_size == 0,
              "b_q_weight.size(1) = ", b_q_weight.size(1),
              " is not divisible by tile_size = ", marlin::tile_size);
  int actual_size_n = (b_q_weight.size(1) / marlin::tile_size) * pack_factor;
  TORCH_CHECK(size_n == actual_size_n, "size_n = ", size_n,
              ", actual_size_n = ", actual_size_n);

  // Verify device and strides
  TORCH_CHECK(a.device().is_cuda(), "A is not on GPU");
  TORCH_CHECK(a.is_contiguous(), "A is not contiguous");

  TORCH_CHECK(b_q_weight.device().is_cuda(), "b_q_weight is not on GPU");
  TORCH_CHECK(b_q_weight.is_contiguous(), "b_q_weight is not contiguous");

  TORCH_CHECK(b_scales.device().is_cuda(), "b_scales is not on GPU");
  TORCH_CHECK(b_scales.is_contiguous(), "b_scales is not contiguous");

  TORCH_CHECK(b_zeros.device().is_cuda(), "b_zeros is not on GPU");
  TORCH_CHECK(b_zeros.is_contiguous(), "b_zeros is not contiguous");

  TORCH_CHECK(g_idx.device().is_cuda(), "g_idx is not on GPU");
  TORCH_CHECK(g_idx.is_contiguous(), "g_idx is not contiguous");

  TORCH_CHECK(perm.device().is_cuda(), "perm is not on GPU");
  TORCH_CHECK(perm.is_contiguous(), "perm is not contiguous");

  // Alloc buffers
  const at::cuda::OptionalCUDAGuard device_guard(device_of(a));
  auto options = torch::TensorOptions().dtype(a.dtype()).device(a.device());
  torch::Tensor c = torch::empty({size_m, size_n}, options);
  torch::Tensor a_tmp = torch::empty({size_m, size_k}, options);

  // Alloc C tmp buffer that is going to be used for the global reduce
  int reduce_max_m = marlin::determine_reduce_max_m(size_m, marlin::max_par);
  int reduce_n = size_n;
  auto options_fp32 =
      torch::TensorOptions().dtype(at::kFloat).device(a.device());
  if (!use_fp32_reduce) {
    reduce_max_m = 0;
    reduce_n = 0;
  }
  torch::Tensor c_tmp = torch::empty({reduce_max_m, reduce_n}, options_fp32);

  // thread_k: `k` size of a thread_tile in `weights` (can usually be left as
  // auto -1)
  int thread_k = -1;
  // thread_n: `n` size of a thread_tile in `weights` (can usually be left as
  // auto -1)
  int thread_n = -1;
  // sms: number of SMs to use for the kernel (can usually be left as auto -1)
  int sms = -1;

  // Verify g_idx and perm
  TORCH_CHECK((g_idx.size(0) == 0 && perm.size(0) == 0) ||
                  (g_idx.size(0) == size_k && perm.size(0) == size_k),
              "Unexpected g_idx.size(0) = ", g_idx.size(0),
              " and perm.size(0) = ", perm.size(0),
              ", where size_k = ", size_k);

  // Detect groupsize and act_order
  int num_groups = -1;
  int group_size = -1;
  bool has_act_order = g_idx.size(0) != 0;

  int rank = b_scales.sizes().size();
  TORCH_CHECK(rank == 2, "b_scales rank = ", rank, " is not 2");
  TORCH_CHECK(b_scales.size(1) == size_n, "b_scales dim 1 = ", b_scales.size(1),
              " is not size_n = ", size_n);
  num_groups = b_scales.size(0);

  if (has_act_order) {
    if (is_k_full) {
      TORCH_CHECK(num_groups > 1, "For act_order, num_groups must be > 1");
      TORCH_CHECK(size_k % num_groups == 0, "size_k = ", size_k,
                  ", is not divisible by num_groups = ", num_groups);
      group_size = size_k / num_groups;
    } else {
      group_size = 0;
    }

  } else {
    if (num_groups > 1) {
      TORCH_CHECK(
          size_k % num_groups == 0, "size_k = ", size_k,
          ", is not divisible by b_scales.size(0) = ", b_scales.size(0));
      group_size = size_k / num_groups;
    } else {
      group_size = -1;
    }
  }

  // Verify b_zeros
  if (has_zp) {
    int rank = b_zeros.sizes().size();
    TORCH_CHECK(rank == 2, "b_zeros rank = ", rank, " is not 2");
    TORCH_CHECK(b_zeros.size(0) == num_groups,
                "b_zeros dim 0 = ", b_zeros.size(0),
                " is not num_groups = ", num_groups);
    TORCH_CHECK(b_zeros.size(1) == size_n / pack_factor,
                "b_zeros dim 1 = ", b_scales.size(1),
                " is not size_n / pack_factor = ", size_n / pack_factor);
  }

  // Verify workspace size
  TORCH_CHECK(size_n % marlin::min_thread_n == 0, "size_n = ", size_n,
              ", is not divisible by min_thread_n = ", marlin::min_thread_n);
  int min_workspace_size = (size_n / marlin::min_thread_n) * marlin::max_par;
  TORCH_CHECK(workspace.numel() >= min_workspace_size,
              "workspace.numel = ", workspace.numel(),
              " is below min_workspace_size = ", min_workspace_size);

  int dev = a.get_device();
  if (a.scalar_type() == at::ScalarType::Half) {
    marlin::marlin_mm<half>(
        a.data_ptr<at::Half>(), b_q_weight.data_ptr(), c.data_ptr<at::Half>(),
<<<<<<< HEAD
        b_scales.data_ptr<at::Half>(), b_zeros.data_ptr(), g_idx.data_ptr(),
        perm.data_ptr(), a_tmp.data_ptr<at::Half>(), size_m, size_n, size_k,
        workspace.data_ptr(), *b_q_type, has_act_order, is_k_full, has_zp,
=======
        c_tmp.data_ptr<float>(), b_scales.data_ptr<at::Half>(),
        b_zeros.data_ptr(), g_idx.data_ptr(), perm.data_ptr(),
        a_tmp.data_ptr<at::Half>(), size_m, size_n, size_k,
        workspace.data_ptr(), num_bits, has_act_order, is_k_full, has_zp,
>>>>>>> 7cbd9ec7
        num_groups, group_size, dev, at::cuda::getCurrentCUDAStream(dev),
        thread_k, thread_n, sms, marlin::max_par, use_fp32_reduce);
  } else if (a.scalar_type() == at::ScalarType::BFloat16) {
    marlin::marlin_mm<nv_bfloat16>(
        a.data_ptr<at::BFloat16>(), b_q_weight.data_ptr(),
<<<<<<< HEAD
        c.data_ptr<at::BFloat16>(), b_scales.data_ptr<at::BFloat16>(),
        b_zeros.data_ptr(), g_idx.data_ptr(), perm.data_ptr(),
        a_tmp.data_ptr<at::BFloat16>(), size_m, size_n, size_k,
        workspace.data_ptr(), *b_q_type, has_act_order, is_k_full, has_zp,
=======
        c.data_ptr<at::BFloat16>(), c_tmp.data_ptr<float>(),
        b_scales.data_ptr<at::BFloat16>(), b_zeros.data_ptr(), g_idx.data_ptr(),
        perm.data_ptr(), a_tmp.data_ptr<at::BFloat16>(), size_m, size_n, size_k,
        workspace.data_ptr(), num_bits, has_act_order, is_k_full, has_zp,
>>>>>>> 7cbd9ec7
        num_groups, group_size, dev, at::cuda::getCurrentCUDAStream(dev),
        thread_k, thread_n, sms, marlin::max_par, use_fp32_reduce);
  } else {
    TORCH_CHECK(false, "gpt_marlin_gemm only supports bfloat16 and float16");
  }

  return c;
}

#endif<|MERGE_RESOLUTION|>--- conflicted
+++ resolved
@@ -1962,13 +1962,13 @@
     __CALL_IF(NUM_BITS, 4, N_BLOCKS, K_BLOCKS, false, true, 8, NUM_THREADS)
 
 template <typename scalar_t>
-<<<<<<< HEAD
-void marlin_mm(const void* A, const void* B, void* C, void* s, void* zp,
-               void* g_idx, void* perm, void* a_tmp, int prob_m, int prob_n,
-               int prob_k, void* workspace, vllm::ScalarType const& q_type,
-               bool has_act_order, bool is_k_full, bool has_zp, int num_groups,
-               int group_size, int dev, cudaStream_t stream, int thread_k,
-               int thread_n, int sms, int max_par) {
+void marlin_mm(const void* A, const void* B, void* C, void* C_tmp, void* s,
+               void* zp, void* g_idx, void* perm, void* a_tmp, int prob_m,
+               int prob_n, int prob_k, void* workspace,
+               vllm::ScalarType const& q_type, bool has_act_order,
+               bool is_k_full, bool has_zp, int num_groups, int group_size,
+               int dev, cudaStream_t stream, int thread_k, int thread_n,
+               int sms, int max_par, bool use_fp32_reduce) {
   if (has_zp) {
     TORCH_CHECK(
         q_type == vllm::kU4 || q_type == vllm::kU8,
@@ -1979,17 +1979,7 @@
         "q_type must be uint4b8 or uint8b128 when has_zp = False. Got = ",
         q_type.str());
   }
-=======
-void marlin_mm_f16i4(const void* A, const void* B, void* C, void* C_tmp,
-                     void* s, void* zp, void* g_idx, void* perm, void* a_tmp,
-                     int prob_m, int prob_n, int prob_k, void* workspace,
-                     int num_bits, bool has_act_order, bool is_k_full,
-                     bool has_zp, int num_groups, int group_size, int dev,
-                     cudaStream_t stream, int thread_k, int thread_n, int sms,
-                     int max_par, bool use_fp32_reduce) {
-  TORCH_CHECK(num_bits == 4 || num_bits == 8,
-              "num_bits must be 4 or 8. Got = ", num_bits);
->>>>>>> 7cbd9ec7
+
   TORCH_CHECK(prob_m > 0 && prob_n > 0 && prob_k > 0, "Invalid MNK = [", prob_m,
               ", ", prob_n, ", ", prob_k, "]");
 
@@ -2154,8 +2144,8 @@
                                torch::Tensor& workspace,
                                vllm::ScalarTypeTorchPtr const& b_q_type,
                                int64_t size_m, int64_t size_n, int64_t size_k,
-<<<<<<< HEAD
-                               bool is_k_full, bool has_zp) {
+                               bool is_k_full, bool has_zp,
+                               bool use_fp32_reduce) {
   if (has_zp) {
     TORCH_CHECK(*b_q_type == vllm::kU4 || *b_q_type == vllm::kU8,
                 "b_q_type must be u4 or u8 when has_zp = True. Got = ",
@@ -2168,14 +2158,6 @@
   }
 
   int pack_factor = 32 / b_q_type->size_bits();
-=======
-                               bool is_k_full, bool has_zp,
-                               bool use_fp32_reduce) {
-  // Verify num_bits
-  TORCH_CHECK(num_bits == 4 || num_bits == 8,
-              "num_bits must be 4 or 8. Got = ", num_bits);
-  int pack_factor = 32 / num_bits;
->>>>>>> 7cbd9ec7
 
   // Verify A
   TORCH_CHECK(a.size(0) == size_m, "Shape mismatch: a.size(0) = ", a.size(0),
@@ -2304,32 +2286,19 @@
   if (a.scalar_type() == at::ScalarType::Half) {
     marlin::marlin_mm<half>(
         a.data_ptr<at::Half>(), b_q_weight.data_ptr(), c.data_ptr<at::Half>(),
-<<<<<<< HEAD
-        b_scales.data_ptr<at::Half>(), b_zeros.data_ptr(), g_idx.data_ptr(),
-        perm.data_ptr(), a_tmp.data_ptr<at::Half>(), size_m, size_n, size_k,
-        workspace.data_ptr(), *b_q_type, has_act_order, is_k_full, has_zp,
-=======
         c_tmp.data_ptr<float>(), b_scales.data_ptr<at::Half>(),
         b_zeros.data_ptr(), g_idx.data_ptr(), perm.data_ptr(),
         a_tmp.data_ptr<at::Half>(), size_m, size_n, size_k,
-        workspace.data_ptr(), num_bits, has_act_order, is_k_full, has_zp,
->>>>>>> 7cbd9ec7
+        workspace.data_ptr(), *b_q_type, has_act_order, is_k_full, has_zp,
         num_groups, group_size, dev, at::cuda::getCurrentCUDAStream(dev),
         thread_k, thread_n, sms, marlin::max_par, use_fp32_reduce);
   } else if (a.scalar_type() == at::ScalarType::BFloat16) {
     marlin::marlin_mm<nv_bfloat16>(
         a.data_ptr<at::BFloat16>(), b_q_weight.data_ptr(),
-<<<<<<< HEAD
-        c.data_ptr<at::BFloat16>(), b_scales.data_ptr<at::BFloat16>(),
-        b_zeros.data_ptr(), g_idx.data_ptr(), perm.data_ptr(),
-        a_tmp.data_ptr<at::BFloat16>(), size_m, size_n, size_k,
-        workspace.data_ptr(), *b_q_type, has_act_order, is_k_full, has_zp,
-=======
         c.data_ptr<at::BFloat16>(), c_tmp.data_ptr<float>(),
         b_scales.data_ptr<at::BFloat16>(), b_zeros.data_ptr(), g_idx.data_ptr(),
         perm.data_ptr(), a_tmp.data_ptr<at::BFloat16>(), size_m, size_n, size_k,
-        workspace.data_ptr(), num_bits, has_act_order, is_k_full, has_zp,
->>>>>>> 7cbd9ec7
+        workspace.data_ptr(), *b_q_type, has_act_order, is_k_full, has_zp,
         num_groups, group_size, dev, at::cuda::getCurrentCUDAStream(dev),
         thread_k, thread_n, sms, marlin::max_par, use_fp32_reduce);
   } else {
