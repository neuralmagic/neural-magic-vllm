#include "registration.h"
#include "moe_ops.h"
#include "marlin_moe_ops.h"

#include <torch/library.h>

TORCH_LIBRARY_EXPAND(TORCH_EXTENSION_NAME, ops) {
  // Apply topk softmax to the gating outputs.
  ops.def(
      "topk_softmax(Tensor! topk_weights, Tensor! topk_indices, Tensor! "
      "token_expert_indices, Tensor gating_output) -> ()");
  ops.impl("topk_softmax", torch::kCUDA, &topk_softmax);

  ops.def(
      "marlin_gemm_moe(Tensor! a, Tensor! b_q_weights, Tensor! sorted_ids, "
<<<<<<< HEAD
      "Tensor! topk_weights, Tensor! b_scales, Tensor! expert_offsets, "
      "Tensor workspace, int size_m, int size_n, int size_k, int "
      "num_tokens_post_padded, int num_experts, int topk, int "
      "moe_block_size, bool replicate_input, bool apply_weights) -> "
      "Tensor");
=======
      "Tensor! topk_weights, Tensor! b_scales, Tensor! g_idx, Tensor! perm, "
      "Tensor! expert_offsets, Tensor! workspace, int size_m, int size_n, int "
      "size_k, bool is_k_full, int num_tokens_post_padded, int num_experts, "
      "int topk, int moe_block_size, bool replicate_input, bool apply_weights) "
      "-> Tensor");
>>>>>>> 458c83f2
  ops.impl("marlin_gemm_moe", torch::kCUDA, &marlin_gemm_moe);
}

REGISTER_EXTENSION(TORCH_EXTENSION_NAME)<|MERGE_RESOLUTION|>--- conflicted
+++ resolved
@@ -13,19 +13,11 @@
 
   ops.def(
       "marlin_gemm_moe(Tensor! a, Tensor! b_q_weights, Tensor! sorted_ids, "
-<<<<<<< HEAD
-      "Tensor! topk_weights, Tensor! b_scales, Tensor! expert_offsets, "
-      "Tensor workspace, int size_m, int size_n, int size_k, int "
-      "num_tokens_post_padded, int num_experts, int topk, int "
-      "moe_block_size, bool replicate_input, bool apply_weights) -> "
-      "Tensor");
-=======
       "Tensor! topk_weights, Tensor! b_scales, Tensor! g_idx, Tensor! perm, "
       "Tensor! expert_offsets, Tensor! workspace, int size_m, int size_n, int "
       "size_k, bool is_k_full, int num_tokens_post_padded, int num_experts, "
       "int topk, int moe_block_size, bool replicate_input, bool apply_weights) "
       "-> Tensor");
->>>>>>> 458c83f2
   ops.impl("marlin_gemm_moe", torch::kCUDA, &marlin_gemm_moe);
 }
 
