#include <torch/extension.h>
#include <ATen/cuda/CUDAContext.h>

#include <ATen/ATen.h>
#include <THC/THCAtomics.cuh>

#include "cuda_compat.h"
#include "dispatch_utils.h"

#define CEILDIV(x,y) (((x) + (y) - 1) / (y))

namespace vllm {

namespace {
__device__ __forceinline__ int32_t index(int32_t total_col, int32_t row, int32_t col) {
    // don't worry about overflow because num_experts is relatively small
    return row * total_col + col;
}
}

template <typename scalar_t>
__global__ void moe_align_block_size_kernel(scalar_t *__restrict__ topk_ids, 
                                int32_t *sorted_token_ids, 
                                int32_t *expert_ids, 
                                int32_t *total_tokens_post_pad,
                                int32_t num_experts, 
                                int32_t block_size, 
                                size_t numel) {
    const size_t tokens_per_thread = CEILDIV(numel, blockDim.x);
    const size_t start_idx = threadIdx.x * tokens_per_thread;

    extern __shared__ int32_t shared_mem[];

    int32_t* tokens_cnts = shared_mem; // 2d tensor with shape (num_experts + 1, num_experts)
    int32_t* cumsum = shared_mem + (num_experts + 1) * num_experts; // 1d tensor with shape (num_experts + 1)

    for (int i = 0; i < num_experts; ++i) {
        tokens_cnts[index(num_experts, threadIdx.x + 1, i)] = 0;
    }

    /**
    * In the first step we compute token_cnts[thread_index + 1][expert_index],
    * which counts how many tokens in the token shard of thread_index are assigned
    * to expert expert_index.
    */
    for (int i = start_idx; i < numel && i < start_idx + tokens_per_thread; ++i) {
        ++tokens_cnts[index(num_experts, threadIdx.x + 1, topk_ids[i])]; 
    }

    __syncthreads();

    // For each expert we accumulate the token counts from the different threads.
    tokens_cnts[index(num_experts, 0, threadIdx.x)] = 0;
    for (int i = 1; i <= blockDim.x; ++i) {
        tokens_cnts[index(num_experts, i, threadIdx.x)] += tokens_cnts[index(num_experts, i-1, threadIdx.x)];
    }

    __syncthreads();
    
    // We accumulate the token counts of all experts in thread 0.
    if (threadIdx.x == 0) {
        cumsum[0] = 0;
        for (int i = 1; i <= num_experts; ++i) {
            cumsum[i] = cumsum[i-1] + CEILDIV(tokens_cnts[index(num_experts, blockDim.x, i - 1)], block_size) * block_size;
        }
        *total_tokens_post_pad = cumsum[num_experts];
    }

    __syncthreads();

    /**
    * For each expert, each thread processes the tokens of the corresponding blocks
    * and stores the corresponding expert_id for each block.
    */
    for (int i = cumsum[threadIdx.x];i < cumsum[threadIdx.x + 1];i += block_size) {
        expert_ids[i / block_size] = threadIdx.x;
    }
    
    /**
    * Each thread processes a token shard, calculating the index of each token after
    * sorting by expert number. Given the example topk_ids = [0,1,2,1,2,3,0,3,4] and
    * block_size = 4, then the output would be [0, 6, *, *, 1, 3, *, *, 2, 4, *, *, 5, 7, *, *, 8, *, *, *],
    * where * represents a padding value(preset in python).
    */
    for (int i = start_idx; i < numel && i < start_idx + tokens_per_thread; ++i) {
        int32_t expert_id = topk_ids[i];
        /** The cumsum[expert_id] stores the starting index of the tokens that the
        * expert with expert_id needs to process, and tokens_cnts[threadIdx.x][expert_id]
        * stores the indices of the tokens processed by the expert with expert_id within
        * the current thread's token shard.
        */
        int32_t rank_post_pad = tokens_cnts[index(num_experts, threadIdx.x, expert_id)] + cumsum[expert_id];
        sorted_token_ids[rank_post_pad] = i;
        ++tokens_cnts[index(num_experts, threadIdx.x, expert_id)];
    }
}
}

void moe_align_block_size(
    torch::Tensor topk_ids,
    int num_experts,
    int block_size,
    torch::Tensor sorted_token_ids,
    torch::Tensor experts_ids,
    torch::Tensor num_tokens_post_pad) {
    const cudaStream_t stream = at::cuda::getCurrentCUDAStream();
    VLLM_DISPATCH_INTEGRAL_TYPES(
        topk_ids.scalar_type(), "moe_align_block_size_kernel", [&] {
        // calc needed amount of shared mem for `tokens_cnts` and `cumsum` tensors
        const int32_t shared_mem = ((num_experts + 1) * num_experts + (num_experts + 1)) * sizeof(int32_t);

        // set dynamic shared mem
        auto kernel = vllm::moe_align_block_size_kernel<scalar_t>;
<<<<<<< HEAD
        AT_CUDA_CHECK(cudaFuncSetAttribute(kernel, cudaFuncAttributeMaxDynamicSharedMemorySize, shared_mem));
=======
        AT_CUDA_CHECK(
            VLLM_DevFuncAttribute_SET_MaxDynamicSharedMemorySize((void *)kernel, shared_mem));
>>>>>>> c188ecb0
        kernel<<<1, num_experts, shared_mem, stream>>>(
            topk_ids.data_ptr<scalar_t>(),
            sorted_token_ids.data_ptr<int32_t>(), 
            experts_ids.data_ptr<int32_t>(), 
            num_tokens_post_pad.data_ptr<int32_t>(), 
            num_experts,
            block_size,
            topk_ids.numel());
    });
}<|MERGE_RESOLUTION|>--- conflicted
+++ resolved
@@ -111,12 +111,8 @@
 
         // set dynamic shared mem
         auto kernel = vllm::moe_align_block_size_kernel<scalar_t>;
-<<<<<<< HEAD
-        AT_CUDA_CHECK(cudaFuncSetAttribute(kernel, cudaFuncAttributeMaxDynamicSharedMemorySize, shared_mem));
-=======
         AT_CUDA_CHECK(
             VLLM_DevFuncAttribute_SET_MaxDynamicSharedMemorySize((void *)kernel, shared_mem));
->>>>>>> c188ecb0
         kernel<<<1, num_experts, shared_mem, stream>>>(
             topk_ids.data_ptr<scalar_t>(),
             sorted_token_ids.data_ptr<int32_t>(), 
