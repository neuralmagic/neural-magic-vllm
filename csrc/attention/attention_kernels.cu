--- conflicted
+++ resolved
@@ -30,16 +30,6 @@
 #include "../quantization/fp8_e5m2_kvcache/quant_utils.cuh"
 #endif
 
-<<<<<<< HEAD
-#ifndef USE_ROCM
-#define WARP_SIZE 32
-#else
-#define WARP_SIZE warpSize
-#endif
-=======
-#include <algorithm>
-
->>>>>>> 654865e2
 #define MAX(a, b) ((a) > (b) ? (a) : (b))
 #define MIN(a, b) ((a) < (b) ? (a) : (b))
 #define DIVIDE_ROUND_UP(a, b) (((a) + (b)-1) / (b))
