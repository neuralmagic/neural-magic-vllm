--- conflicted
+++ resolved
@@ -31,8 +31,6 @@
 
 #include <algorithm>
 
-<<<<<<< HEAD
-=======
 #ifdef USE_ROCM
   #include <hip/hip_bf16.h>
   typedef __hip_bfloat16 __nv_bfloat16;
@@ -44,7 +42,6 @@
 #define WARP_SIZE warpSize
 #endif
 
->>>>>>> b4543c8f
 #define MAX(a, b) ((a) > (b) ? (a) : (b))
 #define MIN(a, b) ((a) < (b) ? (a) : (b))
 #define DIVIDE_ROUND_UP(a, b) (((a) + (b) - 1) / (b))
