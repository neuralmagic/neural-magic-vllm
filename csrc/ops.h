--- conflicted
+++ resolved
@@ -88,21 +88,12 @@
     int thy);
 
 torch::Tensor marlin_gemm(
-<<<<<<< HEAD
-    torch::Tensor& a,
-    torch::Tensor& b_q_weight,
-    torch::Tensor& b_scales,
-    torch::Tensor& workspace,
-    int64_t size_m,
-    int64_t size_n,
-=======
     torch::Tensor& a, 
     torch::Tensor& b_q_weight,
     torch::Tensor& b_scales, 
     torch::Tensor& workspace,
     int64_t size_m, 
     int64_t size_n, 
->>>>>>> 385da2da
     int64_t size_k);
 #endif
 
