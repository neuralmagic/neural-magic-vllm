--- conflicted
+++ resolved
@@ -2,9 +2,5 @@
 include requirements.txt
 include CMakeLists.txt
 
-<<<<<<< HEAD
-recursive-include licenses *
-=======
 recursive-include cmake *
->>>>>>> c188ecb0
 recursive-include csrc *