include LICENSE
include requirements.txt
include CMakeLists.txt

<<<<<<< HEAD
recursive-include licenses *
=======
recursive-include cmake *
>>>>>>> af9e5349
recursive-include csrc *<|MERGE_RESOLUTION|>--- conflicted
+++ resolved
@@ -2,9 +2,6 @@
 include requirements.txt
 include CMakeLists.txt
 
-<<<<<<< HEAD
 recursive-include licenses *
-=======
 recursive-include cmake *
->>>>>>> af9e5349
 recursive-include csrc *