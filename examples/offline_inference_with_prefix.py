# flake8: noqa
# UPSTREAM SYNC: noqa is required for passing ruff run on nm-automation

from vllm import LLM, SamplingParams

prefix = (
    "You are an expert school principal, skilled in effectively managing "
    "faculty and staff. Draft 10-15 questions for a potential first grade "
    "Head Teacher for my K-12, all-girls', independent school that emphasizes "
    "community, joyful discovery, and life-long learning. The candidate is "
    "coming in for a first-round panel interview for a 8th grade Math "
    "teaching role. They have 5 years of previous teaching experience "
    "as an assistant teacher at a co-ed, public school with experience "
    "in middle school math teaching. Based on these information, fulfill "
    "the following paragraph: ")

# Sample prompts.
prompts = [
    "Hello, my name is",
    "The president of the United States is",
    "The capital of France is",
    "The future of AI is",
]
# Create a sampling params object.
sampling_params = SamplingParams(temperature=0.0)

# Create an LLM.
llm = LLM(model="facebook/opt-125m")

generating_prompts = [prefix + prompt for prompt in prompts]

# Generate texts from the prompts. The output is a list of RequestOutput objects
# that contain the prompt, generated text, and other information.
outputs = llm.generate(generating_prompts, sampling_params)
# Print the outputs.
for output in outputs:
    prompt = output.prompt
    generated_text = output.outputs[0].text
    print(f"Prompt: {prompt!r}, Generated text: {generated_text!r}")

print("-" * 80)

<<<<<<< HEAD
# The llm.generate call will batch all prompts and send the batch at once if resources allow.
# The prefix will only be cached after the first batch is processed, so we need to call generate once
# to calculate the prefix and cache it.
=======
# The llm.generate call will batch all prompts and send the batch at once
# if resources allow. The prefix will only be cached after the first batch
# is processed, so we need to call generate once to calculate the prefix
# and cache it.
>>>>>>> 93348d94
outputs = llm.generate(generating_prompts[0], sampling_params)

# Subsequent batches can leverage the cached prefix
outputs = llm.generate(generating_prompts, sampling_params)

# Print the outputs. You should see the same outputs as before
for output in outputs:
    prompt = output.prompt
    generated_text = output.outputs[0].text
    print(f"Prompt: {prompt!r}, Generated text: {generated_text!r}")<|MERGE_RESOLUTION|>--- conflicted
+++ resolved
@@ -40,16 +40,10 @@
 
 print("-" * 80)
 
-<<<<<<< HEAD
-# The llm.generate call will batch all prompts and send the batch at once if resources allow.
-# The prefix will only be cached after the first batch is processed, so we need to call generate once
-# to calculate the prefix and cache it.
-=======
 # The llm.generate call will batch all prompts and send the batch at once
 # if resources allow. The prefix will only be cached after the first batch
 # is processed, so we need to call generate once to calculate the prefix
 # and cache it.
->>>>>>> 93348d94
 outputs = llm.generate(generating_prompts[0], sampling_params)
 
 # Subsequent batches can leverage the cached prefix
