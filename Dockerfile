# The vLLM Dockerfile is used to construct vLLM image that can be directly used
# to run the OpenAI compatible server.

#################### BASE BUILD IMAGE ####################
FROM nvidia/cuda:12.1.0-devel-ubuntu22.04 AS dev

RUN apt-get update -y \
    && apt-get install -y python3-pip git

# Workaround for https://github.com/openai/triton/issues/2507 and
# https://github.com/pytorch/pytorch/issues/107960 -- hopefully
# this won't be needed for future versions of this docker image
# or future versions of triton.
RUN ldconfig /usr/local/cuda-12.1/compat/

WORKDIR /workspace

# install build and runtime dependencies
COPY requirements.txt requirements.txt
RUN --mount=type=cache,target=/root/.cache/pip \
    pip install -r requirements.txt

# install development dependencies
COPY requirements-dev.txt requirements-dev.txt
RUN --mount=type=cache,target=/root/.cache/pip \
    pip install -r requirements-dev.txt
#################### BASE BUILD IMAGE ####################


#################### EXTENSION BUILD IMAGE ####################
FROM dev AS build

# install build dependencies
COPY requirements-build.txt requirements-build.txt
RUN --mount=type=cache,target=/root/.cache/pip \
    pip install -r requirements-build.txt

# copy input files
COPY csrc csrc
COPY setup.py setup.py
COPY requirements.txt requirements.txt
COPY pyproject.toml pyproject.toml
COPY vllm/__init__.py vllm/__init__.py

# cuda arch list used by torch
ARG torch_cuda_arch_list='7.0 7.5 8.0 8.6 8.9 9.0+PTX'
ENV TORCH_CUDA_ARCH_LIST=${torch_cuda_arch_list}
# max jobs used by Ninja to build extensions
ARG max_jobs=2
ENV MAX_JOBS=${max_jobs}
# number of threads used by nvcc
ARG nvcc_threads=8
ENV NVCC_THREADS=$nvcc_threads
# make sure punica kernels are built (for LoRA)
ENV VLLM_INSTALL_PUNICA_KERNELS=1

RUN python3 setup.py build_ext --inplace
#################### EXTENSION Build IMAGE ####################

#################### FLASH_ATTENTION Build IMAGE ####################
FROM dev as flash-attn-builder
# max jobs used for build
ARG max_jobs=2
ENV MAX_JOBS=${max_jobs}
# flash attention version
ARG flash_attn_version=v2.5.6
ENV FLASH_ATTN_VERSION=${flash_attn_version}

WORKDIR /usr/src/flash-attention-v2

# Download the wheel or build it if a pre-compiled release doesn't exist
RUN pip --verbose wheel flash-attn==${FLASH_ATTN_VERSION} \
    --no-build-isolation --no-deps --no-cache-dir

#################### FLASH_ATTENTION Build IMAGE ####################

#################### TEST IMAGE ####################
# image to run unit testing suite
FROM dev AS test

# copy pytorch extensions separately to avoid having to rebuild
# when python code changes
WORKDIR /vllm-workspace
# ADD is used to preserve directory structure
ADD . /vllm-workspace/
COPY --from=build /workspace/vllm/*.so /vllm-workspace/vllm/
# Install flash attention (from pre-built wheel)
RUN --mount=type=bind,from=flash-attn-builder,src=/usr/src/flash-attention-v2,target=/usr/src/flash-attention-v2 \
    pip install /usr/src/flash-attention-v2/*.whl --no-cache-dir
# ignore build dependencies installation because we are using pre-complied extensions
RUN rm pyproject.toml
RUN --mount=type=cache,target=/root/.cache/pip VLLM_USE_PRECOMPILED=1 pip install . --verbose
#################### TEST IMAGE ####################


#################### RUNTIME BASE IMAGE ####################
# We used base cuda image because pytorch installs its own cuda libraries.
# However cupy depends on cuda libraries so we had to switch to the runtime image
# In the future it would be nice to get a container with pytorch and cuda without duplicating cuda
FROM nvidia/cuda:12.1.0-runtime-ubuntu22.04 AS vllm-base

# libnccl required for ray
RUN apt-get update -y \
    && apt-get install -y python3-pip

WORKDIR /workspace
COPY requirements.txt requirements.txt
RUN --mount=type=cache,target=/root/.cache/pip \
    pip install -r requirements.txt
<<<<<<< HEAD
RUN --mount=type=cache,target=/root/.cache/pip \
    pip install nm-magic-wand
=======

# Install flash attention (from pre-built wheel)
RUN --mount=type=bind,from=flash-attn-builder,src=/usr/src/flash-attention-v2,target=/usr/src/flash-attention-v2 \
    pip install /usr/src/flash-attention-v2/*.whl --no-cache-dir

>>>>>>> 7ab58f70
#################### RUNTIME BASE IMAGE ####################


#################### OPENAI API SERVER ####################
# openai api server alternative
FROM vllm-base AS vllm-openai
# install additional dependencies for openai api server
RUN --mount=type=cache,target=/root/.cache/pip \
    pip install accelerate hf_transfer

COPY --from=build /workspace/vllm/*.so /workspace/vllm/
COPY vllm vllm

ENTRYPOINT ["python3", "-m", "vllm.entrypoints.openai.api_server"]
#################### OPENAI API SERVER ####################<|MERGE_RESOLUTION|>--- conflicted
+++ resolved
@@ -107,16 +107,14 @@
 COPY requirements.txt requirements.txt
 RUN --mount=type=cache,target=/root/.cache/pip \
     pip install -r requirements.txt
-<<<<<<< HEAD
+
+# UPSTREAM SYNC: Install sparsity extras
 RUN --mount=type=cache,target=/root/.cache/pip \
     pip install nm-magic-wand
-=======
 
 # Install flash attention (from pre-built wheel)
 RUN --mount=type=bind,from=flash-attn-builder,src=/usr/src/flash-attention-v2,target=/usr/src/flash-attention-v2 \
     pip install /usr/src/flash-attention-v2/*.whl --no-cache-dir
-
->>>>>>> 7ab58f70
 #################### RUNTIME BASE IMAGE ####################
 
 
