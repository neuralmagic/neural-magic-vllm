--- conflicted
+++ resolved
@@ -110,16 +110,13 @@
 RUN --mount=type=cache,target=/root/.cache/pip \
     pip install -r requirements.txt
 
-<<<<<<< HEAD
+# Install flash attention (from pre-built wheel)
+RUN --mount=type=bind,from=flash-attn-builder,src=/usr/src/flash-attention-v2,target=/usr/src/flash-attention-v2 \
+    pip install /usr/src/flash-attention-v2/*.whl --no-cache-dir
+
 # UPSTREAM SYNC: Install sparsity extras
 RUN --mount=type=cache,target=/root/.cache/pip \
     pip install nm-magic-wand
-
-=======
->>>>>>> af9e5349
-# Install flash attention (from pre-built wheel)
-RUN --mount=type=bind,from=flash-attn-builder,src=/usr/src/flash-attention-v2,target=/usr/src/flash-attention-v2 \
-    pip install /usr/src/flash-attention-v2/*.whl --no-cache-dir
 
 #################### RUNTIME BASE IMAGE ####################
 
@@ -129,11 +126,7 @@
 FROM vllm-base AS vllm-openai
 # install additional dependencies for openai api server
 RUN --mount=type=cache,target=/root/.cache/pip \
-<<<<<<< HEAD
-    pip install accelerate hf_transfer
-=======
     pip install accelerate hf_transfer modelscope
->>>>>>> af9e5349
 
 COPY --from=build /workspace/vllm/*.so /workspace/vllm/
 COPY vllm vllm
