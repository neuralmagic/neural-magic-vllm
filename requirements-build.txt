# Should be mirrored in pyproject.toml
cmake>=3.21
ninja
packaging
setuptools>=49.4.0
<<<<<<< HEAD
torch==2.1.2
=======
torch==2.2.1
>>>>>>> b4543c8f
wheel
<|MERGE_RESOLUTION|>--- conflicted
+++ resolved
@@ -1,11 +1,7 @@
-# Should be mirrored in pyproject.toml
-cmake>=3.21
-ninja
-packaging
-setuptools>=49.4.0
-<<<<<<< HEAD
-torch==2.1.2
-=======
-torch==2.2.1
->>>>>>> b4543c8f
-wheel
+# Should be mirrored in pyproject.toml
+cmake>=3.21
+ninja
+packaging
+setuptools>=49.4.0
+torch==2.2.1
+wheel