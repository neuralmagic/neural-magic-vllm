--- conflicted
+++ resolved
@@ -63,11 +63,7 @@
 from vllm import LLM, SamplingParams
 
 model = LLM(
-<<<<<<< HEAD
     "neuralmagic/llama2.c-stories110M-pruned50", 
-=======
-    "nm-testing/llama2.c-stories110M-pruned2.4",
->>>>>>> 9ee0b004
     sparsity="sparse_w16a16",   # If left off, model will be loaded as dense
 )
 
