--- conflicted
+++ resolved
@@ -2,7 +2,7 @@
 
 ## Overview
 
-[vLLM](https://github.com/vllm-project/vllm) is a fast and easy-to-use library for LLM inference that Neural Magic regularly contributes upstream improvements to. This fork, `nm-vllm` is our opinionated focus on incorporating the latest LLM optimizations like quantization and sparsity for enhanced performance. 
+[vLLM](https://github.com/vllm-project/vllm) is a fast and easy-to-use library for LLM inference that Neural Magic regularly contributes upstream improvements to. This fork, `nm-vllm` is our opinionated focus on incorporating the latest LLM optimizations like quantization and sparsity for enhanced performance.
 
 ## Installation
 
@@ -31,8 +31,8 @@
 
 #### Model Inference with Marlin (4-bit Quantization)
 
-Marlin is an extremely optimized FP16xINT4 matmul kernel aimed at LLM inference that can deliver close to ideal (4x) speedups up to batchsizes of 16-32 tokens. 
-To use Marlin within nm-vllm, simply pass the Marlin quantized directly to the engine. It will detect the quantization from the model's config. 
+Marlin is an extremely optimized FP16xINT4 matmul kernel aimed at LLM inference that can deliver close to ideal (4x) speedups up to batchsizes of 16-32 tokens.
+To use Marlin within nm-vllm, simply pass the Marlin quantized directly to the engine. It will detect the quantization from the model's config.
 
 Here is a demonstraiton with a [4-bit quantized Llama-2 7B chat](https://huggingface.co/neuralmagic/llama-2-7b-chat-marlin) model:
 
@@ -53,11 +53,7 @@
 from vllm import LLM, SamplingParams
 
 model = LLM(
-<<<<<<< HEAD
     "nm-testing/llama2.c-stories110M-pruned2.4",
-=======
-    "nm-testing/llama2.c-stories110M-pruned50", 
->>>>>>> 3b17b5e7
     sparsity="sparse_w16a16",   # If left off, model will be loaded as dense
 )
 
