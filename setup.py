--- conflicted
+++ resolved
@@ -436,7 +436,6 @@
     return requirements
 
 
-<<<<<<< HEAD
 _sparsity_deps = ["nm-magic-wand"]
 
 
@@ -447,8 +446,6 @@
     }
 
 
-=======
->>>>>>> 657061fd
 package_data = {
     "vllm": ["py.typed", "model_executor/layers/fused_moe/configs/*.json"]
 }
