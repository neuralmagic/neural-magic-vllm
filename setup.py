--- conflicted
+++ resolved
@@ -442,7 +442,6 @@
     return requirements
 
 
-<<<<<<< HEAD
 _sparsity_deps = ["nm-magic-wand"]
 
 
@@ -453,8 +452,6 @@
     }
 
 
-=======
->>>>>>> 54be8a0b
 package_data = {
     "vllm": ["py.typed", "model_executor/layers/fused_moe/configs/*.json"]
 }
