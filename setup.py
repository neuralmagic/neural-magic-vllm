--- conflicted
+++ resolved
@@ -477,7 +477,6 @@
     return requirements
 
 
-<<<<<<< HEAD
 _sparsity_deps = ["nm-magic-wand"]
 
 
@@ -488,8 +487,6 @@
     }
 
 
-=======
->>>>>>> 385da2da
 package_data = {
     "vllm": ["py.typed", "model_executor/layers/fused_moe/configs/*.json"]
 }
