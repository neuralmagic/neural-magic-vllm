# This file has been modified by Neural Magic

import contextlib
import io
import os
import re
import subprocess
import warnings
from pathlib import Path
from typing import List, Set

from packaging.version import parse, Version
import setuptools
import torch
import torch.utils.cpp_extension as torch_cpp_ext
from torch.utils.cpp_extension import BuildExtension, CUDAExtension, CUDA_HOME, ROCM_HOME

ROOT_DIR = os.path.dirname(__file__)

# If you are developing the C++ backend of vLLM, consider building vLLM with
# `python setup.py develop` since it will give you incremental builds.
# The downside is that this method is deprecated, see
# https://github.com/pypa/setuptools/issues/917

MAIN_CUDA_VERSION = "12.1"

# Supported NVIDIA GPU architectures.
NVIDIA_SUPPORTED_ARCHS = {"7.0", "7.5", "8.0", "8.6", "8.9", "9.0"}
ROCM_SUPPORTED_ARCHS = {"gfx908", "gfx90a", "gfx942", "gfx1100"}
# SUPPORTED_ARCHS = NVIDIA_SUPPORTED_ARCHS.union(ROCM_SUPPORTED_ARCHS)


def _is_hip() -> bool:
    return torch.version.hip is not None


def _is_neuron() -> bool:
    torch_neuronx_installed = True
    try:
        subprocess.run(["neuron-ls"], capture_output=True, check=True)
    except (FileNotFoundError, PermissionError):
        torch_neuronx_installed = False
    return torch_neuronx_installed


def _is_cuda() -> bool:
    return (torch.version.cuda is not None) and not _is_neuron()


# Compiler flags.
CXX_FLAGS = ["-g", "-O2", "-std=c++17"]
# TODO(woosuk): Should we use -O3?
NVCC_FLAGS = ["-O2", "-std=c++17"]

if _is_hip():
    if ROCM_HOME is None:
        raise RuntimeError(
            "Cannot find ROCM_HOME. ROCm must be available to build the package."
        )
    NVCC_FLAGS += ["-DUSE_ROCM"]
    NVCC_FLAGS += ["-U__HIP_NO_HALF_CONVERSIONS__"]
    NVCC_FLAGS += ["-U__HIP_NO_HALF_OPERATORS__"]

if _is_cuda() and CUDA_HOME is None:
    raise RuntimeError(
        "Cannot find CUDA_HOME. CUDA must be available to build the package.")

ABI = 1 if torch._C._GLIBCXX_USE_CXX11_ABI else 0
CXX_FLAGS += [f"-D_GLIBCXX_USE_CXX11_ABI={ABI}"]
NVCC_FLAGS += [f"-D_GLIBCXX_USE_CXX11_ABI={ABI}"]


def get_hipcc_rocm_version():
    # Run the hipcc --version command
    result = subprocess.run(['hipcc', '--version'],
                            stdout=subprocess.PIPE,
                            stderr=subprocess.STDOUT,
                            text=True)

    # Check if the command was executed successfully
    if result.returncode != 0:
        print("Error running 'hipcc --version'")
        return None

    # Extract the version using a regular expression
    match = re.search(r'HIP version: (\S+)', result.stdout)
    if match:
        # Return the version string
        return match.group(1)
    else:
        print("Could not find HIP version in the output")
        return None


def glob(pattern: str):
    root = Path(__name__).parent
    return [str(p) for p in root.glob(pattern)]


def get_neuronxcc_version():
    import sysconfig
    site_dir = sysconfig.get_paths()["purelib"]
    version_file = os.path.join(site_dir, "neuronxcc", "version",
                                "__init__.py")

    # Check if the command was executed successfully
    with open(version_file, "rt") as fp:
        content = fp.read()

    # Extract the version using a regular expression
    match = re.search(r"__version__ = '(\S+)'", content)
    if match:
        # Return the version string
        return match.group(1)
    else:
        raise RuntimeError("Could not find HIP version in the output")


def get_nvcc_cuda_version(cuda_dir: str) -> Version:
    """Get the CUDA version from nvcc.

    Adapted from https://github.com/NVIDIA/apex/blob/8b7a1ff183741dd8f9b87e7bafd04cfde99cea28/setup.py
    """
    nvcc_output = subprocess.check_output([cuda_dir + "/bin/nvcc", "-V"],
                                          universal_newlines=True)
    output = nvcc_output.split()
    release_idx = output.index("release") + 1
    nvcc_cuda_version = parse(output[release_idx].split(",")[0])
    return nvcc_cuda_version


def get_pytorch_rocm_arch() -> Set[str]:
    """Get the cross section of Pytorch,and vllm supported gfx arches

    ROCM can get the supported gfx architectures in one of two ways
    Either through the PYTORCH_ROCM_ARCH env var, or output from
    rocm_agent_enumerator.

    In either case we can generate a list of supported arch's and
    cross reference with VLLM's own ROCM_SUPPORTED_ARCHs.
    """
    env_arch_list = os.environ.get("PYTORCH_ROCM_ARCH", None)

    # If we don't have PYTORCH_ROCM_ARCH specified pull the list from rocm_agent_enumerator
    if env_arch_list is None:
        command = "rocm_agent_enumerator"
        env_arch_list = subprocess.check_output([command]).decode('utf-8')\
                        .strip().replace("\n", ";")
        arch_source_str = "rocm_agent_enumerator"
    else:
        arch_source_str = "PYTORCH_ROCM_ARCH env variable"

    # List are separated by ; or space.
    pytorch_rocm_arch = set(env_arch_list.replace(" ", ";").split(";"))

    # Filter out the invalid architectures and print a warning.
    arch_list = pytorch_rocm_arch.intersection(ROCM_SUPPORTED_ARCHS)

    # If none of the specified architectures are valid, raise an error.
    if not arch_list:
        raise RuntimeError(
            f"None of the ROCM architectures in {arch_source_str} "
            f"({env_arch_list}) is supported. "
            f"Supported ROCM architectures are: {ROCM_SUPPORTED_ARCHS}.")
    invalid_arch_list = pytorch_rocm_arch - ROCM_SUPPORTED_ARCHS
    if invalid_arch_list:
        warnings.warn(
            f"Unsupported ROCM architectures ({invalid_arch_list}) are "
            f"excluded from the {arch_source_str} output "
            f"({env_arch_list}). Supported ROCM architectures are: "
            f"{ROCM_SUPPORTED_ARCHS}.",
            stacklevel=2)
    return arch_list


def get_torch_arch_list() -> Set[str]:
    # TORCH_CUDA_ARCH_LIST can have one or more architectures,
    # e.g. "8.0" or "7.5,8.0,8.6+PTX". Here, the "8.6+PTX" option asks the
    # compiler to additionally include PTX code that can be runtime-compiled
    # and executed on the 8.6 or newer architectures. While the PTX code will
    # not give the best performance on the newer architectures, it provides
    # forward compatibility.
    env_arch_list = os.environ.get("TORCH_CUDA_ARCH_LIST", None)
    if env_arch_list is None:
        return set()

    # List are separated by ; or space.
    torch_arch_list = set(env_arch_list.replace(" ", ";").split(";"))
    if not torch_arch_list:
        return set()

    # Filter out the invalid architectures and print a warning.
    valid_archs = NVIDIA_SUPPORTED_ARCHS.union(
        {s + "+PTX"
         for s in NVIDIA_SUPPORTED_ARCHS})
    arch_list = torch_arch_list.intersection(valid_archs)
    # If none of the specified architectures are valid, raise an error.
    if not arch_list:
        raise RuntimeError(
            "None of the CUDA architectures in `TORCH_CUDA_ARCH_LIST` env "
            f"variable ({env_arch_list}) is supported. "
            f"Supported CUDA architectures are: {valid_archs}.")
    invalid_arch_list = torch_arch_list - valid_archs
    if invalid_arch_list:
        warnings.warn(
            f"Unsupported CUDA architectures ({invalid_arch_list}) are "
            "excluded from the `TORCH_CUDA_ARCH_LIST` env variable "
            f"({env_arch_list}). Supported CUDA architectures are: "
            f"{valid_archs}.",
            stacklevel=2)
    return arch_list


if _is_hip():
    rocm_arches = get_pytorch_rocm_arch()
    NVCC_FLAGS += ["--offload-arch=" + arch for arch in rocm_arches]
else:
    # First, check the TORCH_CUDA_ARCH_LIST environment variable.
    compute_capabilities = get_torch_arch_list()

if _is_cuda() and not compute_capabilities:
    # If TORCH_CUDA_ARCH_LIST is not defined or empty, target all available
    # GPUs on the current machine.
    device_count = torch.cuda.device_count()
    for i in range(device_count):
        major, minor = torch.cuda.get_device_capability(i)
        if major < 7:
            raise RuntimeError(
                "GPUs with compute capability below 7.0 are not supported.")
        compute_capabilities.add(f"{major}.{minor}")

ext_modules = []

if _is_cuda():
    nvcc_cuda_version = get_nvcc_cuda_version(CUDA_HOME)
    if not compute_capabilities:
        # If no GPU is specified nor available, add all supported architectures
        # based on the NVCC CUDA version.
        compute_capabilities = NVIDIA_SUPPORTED_ARCHS.copy()
        if nvcc_cuda_version < Version("11.1"):
            compute_capabilities.remove("8.6")
        if nvcc_cuda_version < Version("11.8"):
            compute_capabilities.remove("8.9")
            compute_capabilities.remove("9.0")
    # Validate the NVCC CUDA version.
    if nvcc_cuda_version < Version("11.0"):
        raise RuntimeError(
            "CUDA 11.0 or higher is required to build the package.")
    if (nvcc_cuda_version < Version("11.1")
            and any(cc.startswith("8.6") for cc in compute_capabilities)):
        raise RuntimeError(
            "CUDA 11.1 or higher is required for compute capability 8.6.")
    if nvcc_cuda_version < Version("11.8"):
        if any(cc.startswith("8.9") for cc in compute_capabilities):
            # CUDA 11.8 is required to generate the code targeting compute capability 8.9.
            # However, GPUs with compute capability 8.9 can also run the code generated by
            # the previous versions of CUDA 11 and targeting compute capability 8.0.
            # Therefore, if CUDA 11.8 is not available, we target compute capability 8.0
            # instead of 8.9.
            warnings.warn(
                "CUDA 11.8 or higher is required for compute capability 8.9. "
                "Targeting compute capability 8.0 instead.",
                stacklevel=2)
            compute_capabilities = set(cc for cc in compute_capabilities
                                       if not cc.startswith("8.9"))
            compute_capabilities.add("8.0+PTX")
        if any(cc.startswith("9.0") for cc in compute_capabilities):
            raise RuntimeError(
                "CUDA 11.8 or higher is required for compute capability 9.0.")

    NVCC_FLAGS_PUNICA = NVCC_FLAGS.copy()

    # Add target compute capabilities to NVCC flags.
    for capability in compute_capabilities:
        num = capability[0] + capability[2]
        NVCC_FLAGS += ["-gencode", f"arch=compute_{num},code=sm_{num}"]
        if capability.endswith("+PTX"):
            NVCC_FLAGS += [
                "-gencode", f"arch=compute_{num},code=compute_{num}"
            ]
        if int(capability[0]) >= 8:
            NVCC_FLAGS_PUNICA += [
                "-gencode", f"arch=compute_{num},code=sm_{num}"
            ]
            if capability.endswith("+PTX"):
                NVCC_FLAGS_PUNICA += [
                    "-gencode", f"arch=compute_{num},code=compute_{num}"
                ]

    # Use NVCC threads to parallelize the build.
    if nvcc_cuda_version >= Version("11.2"):
        nvcc_threads = int(os.getenv("NVCC_THREADS", 8))
        num_threads = min(os.cpu_count(), nvcc_threads)
        NVCC_FLAGS += ["--threads", str(num_threads)]

    if nvcc_cuda_version >= Version("11.8"):
        NVCC_FLAGS += ["-DENABLE_FP8_E5M2"]

    # changes for punica kernels
    NVCC_FLAGS += torch_cpp_ext.COMMON_NVCC_FLAGS
    REMOVE_NVCC_FLAGS = [
        '-D__CUDA_NO_HALF_OPERATORS__',
        '-D__CUDA_NO_HALF_CONVERSIONS__',
        '-D__CUDA_NO_BFLOAT16_CONVERSIONS__',
        '-D__CUDA_NO_HALF2_OPERATORS__',
    ]
    for flag in REMOVE_NVCC_FLAGS:
        with contextlib.suppress(ValueError):
            torch_cpp_ext.COMMON_NVCC_FLAGS.remove(flag)

    install_punica = bool(int(os.getenv("VLLM_INSTALL_PUNICA_KERNELS", "0")))
    device_count = torch.cuda.device_count()
    for i in range(device_count):
        major, minor = torch.cuda.get_device_capability(i)
        if major < 8:
            install_punica = False
            break
    if install_punica:
        ext_modules.append(
            CUDAExtension(
                name="vllm._punica_C",
                sources=["csrc/punica/punica_ops.cc"] +
                glob("csrc/punica/bgmv/*.cu"),
                extra_compile_args={
                    "cxx": CXX_FLAGS,
                    "nvcc": NVCC_FLAGS_PUNICA,
                },
            ))
elif _is_neuron():
    neuronxcc_version = get_neuronxcc_version()

vllm_extension_sources = [
    "csrc/cache_kernels.cu",
    "csrc/attention/attention_kernels.cu",
    "csrc/pos_encoding_kernels.cu",
    "csrc/activation_kernels.cu",
    "csrc/layernorm_kernels.cu",
    "csrc/quantization/squeezellm/quant_cuda_kernel.cu",
    "csrc/quantization/gptq/q_gemm.cu",
    "csrc/cuda_utils_kernels.cu",
    "csrc/moe_align_block_size_kernels.cu",
    "csrc/pybind.cpp",
]

if _is_cuda():
    vllm_extension_sources.append("csrc/quantization/awq/gemm_kernels.cu")
    vllm_extension_sources.append(
        "csrc/quantization/marlin/marlin_cuda_kernel.cu")
    vllm_extension_sources.append("csrc/custom_all_reduce.cu")

    # Add MoE kernels.
    ext_modules.append(
        CUDAExtension(
            name="vllm._moe_C",
            sources=glob("csrc/moe/*.cu") + glob("csrc/moe/*.cpp"),
            extra_compile_args={
                "cxx": CXX_FLAGS,
                "nvcc": NVCC_FLAGS,
            },
        ))

if not _is_neuron():
    vllm_extension = CUDAExtension(
        name="vllm._C",
        sources=vllm_extension_sources,
        extra_compile_args={
            "cxx": CXX_FLAGS,
            "nvcc": NVCC_FLAGS,
        },
        libraries=["cuda"] if _is_cuda() else [],
    )
    ext_modules.append(vllm_extension)


def get_path(*filepath) -> str:
    return os.path.join(ROOT_DIR, *filepath)


def find_version(filepath: str) -> str:
    """Extract version information from the given filepath.

    Adapted from https://github.com/ray-project/ray/blob/0b190ee1160eeca9796bc091e07eaebf4c85b511/python/setup.py
    """
    with open(filepath) as fp:
        version_match = re.search(r"^__version__ = ['\"]([^'\"]*)['\"]",
                                  fp.read(), re.M)
        if version_match:
            return version_match.group(1)
        raise RuntimeError("Unable to find version string.")


def get_vllm_version() -> str:
    version = find_version(get_path("vllm", "__init__.py"))

    if _is_hip():
        # Get the HIP version
        hipcc_version = get_hipcc_rocm_version()
        if hipcc_version != MAIN_CUDA_VERSION:
            rocm_version_str = hipcc_version.replace(".", "")[:3]
            version += f"+rocm{rocm_version_str}"
    elif _is_neuron():
        # Get the Neuron version
        neuron_version = str(neuronxcc_version)
        if neuron_version != MAIN_CUDA_VERSION:
            neuron_version_str = neuron_version.replace(".", "")[:3]
            version += f"+neuron{neuron_version_str}"
    else:
        cuda_version = str(nvcc_cuda_version)
        if cuda_version != MAIN_CUDA_VERSION:
            cuda_version_str = cuda_version.replace(".", "")[:3]
            version += f"+cu{cuda_version_str}"

    return version


def read_readme() -> str:
    """Read the README file if present."""
    p = get_path("README.md")
    if os.path.isfile(p):
        return io.open(get_path("README.md"), "r", encoding="utf-8").read()
    else:
        return ""


def get_requirements() -> List[str]:
    """Get Python package dependencies from requirements.txt."""
    if _is_hip():
        with open(get_path("requirements-rocm.txt")) as f:
            requirements = f.read().strip().split("\n")
    elif _is_neuron():
        with open(get_path("requirements-neuron.txt")) as f:
            requirements = f.read().strip().split("\n")
    else:
        with open(get_path("requirements.txt")) as f:
            requirements = f.read().strip().split("\n")
    return requirements


<<<<<<< HEAD
_sparsity_deps = ["nm-magic-wand"]


def get_extra_requirements() -> dict:
    return {
        "sparse": _sparsity_deps,
        "sparsity": _sparsity_deps,
    }


package_data = {"vllm": ["py.typed"]}
=======
package_data = {
    "vllm": ["py.typed", "model_executor/layers/fused_moe/configs/*.json"]
}
>>>>>>> 22de4523
if os.environ.get("VLLM_USE_PRECOMPILED"):
    ext_modules = []
    package_data["vllm"].append("*.so")

setuptools.setup(
    name="nm-vllm",
    version=get_vllm_version(),
    author="vLLM Team, Neural Magic",
    author_email="support@neuralmagic.com",
    license="Neural Magic Community License",
    description=("A high-throughput and memory-efficient inference and "
                 "serving engine for LLMs"),
    long_description=read_readme(),
    long_description_content_type="text/markdown",
    url="https://github.com/neuralmagic/nm-vllm",
    project_urls={
        "Homepage": "https://github.com/neuralmagic/nm-vllm",
        "Documentation": "https://vllm.readthedocs.io/en/latest/",
    },
    classifiers=[
        "Programming Language :: Python :: 3.8",
        "Programming Language :: Python :: 3.9",
        "Programming Language :: Python :: 3.10",
        "Programming Language :: Python :: 3.11",
        "License :: OSI Approved :: Apache Software License",
        "Topic :: Scientific/Engineering :: Artificial Intelligence",
    ],
    license_files=('LICENSE', 'licenses/LICENSE.apache',
                   'licenses/LICENSE.awq',
                   'licenses/LICENSE.fastertransformer',
                   'licenses/LICENSE.gptq', 'licenses/LICENSE.marlin',
                   'licenses/LICENSE.punica', 'licenses/LICENSE.squeezellm',
                   'licenses/LICENSE.tensorrtllm', 'licenses/LICENSE.vllm'),
    packages=setuptools.find_packages(exclude=("benchmarks", "csrc", "docs",
                                               "examples", "tests")),
    python_requires=">=3.8",
    install_requires=get_requirements(),
    extras_require=get_extra_requirements(),
    ext_modules=ext_modules,
    cmdclass={"build_ext": BuildExtension} if not _is_neuron() else {},
    package_data=package_data,
)<|MERGE_RESOLUTION|>--- conflicted
+++ resolved
@@ -436,7 +436,6 @@
     return requirements
 
 
-<<<<<<< HEAD
 _sparsity_deps = ["nm-magic-wand"]
 
 
@@ -447,12 +446,19 @@
     }
 
 
-package_data = {"vllm": ["py.typed"]}
-=======
+_sparsity_deps = ["nm-magic-wand"]
+
+
+def get_extra_requirements() -> dict:
+    return {
+        "sparse": _sparsity_deps,
+        "sparsity": _sparsity_deps,
+    }
+
+
 package_data = {
     "vllm": ["py.typed", "model_executor/layers/fused_moe/configs/*.json"]
 }
->>>>>>> 22de4523
 if os.environ.get("VLLM_USE_PRECOMPILED"):
     ext_modules = []
     package_data["vllm"].append("*.so")
