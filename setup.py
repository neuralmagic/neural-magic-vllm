--- conflicted
+++ resolved
@@ -1,10 +1,7 @@
-<<<<<<< HEAD
 # flake8: noqa
 # UPSTREAM SYNC: noqa is required for passing ruff.
 # This file has been modified by Neural Magic
 
-=======
->>>>>>> b4543c8f
 import io
 import logging
 import os
@@ -216,13 +213,8 @@
 
 def _is_cpu() -> bool:
     return VLLM_TARGET_DEVICE == "cpu"
-<<<<<<< HEAD
-
-
-=======
-
-
->>>>>>> b4543c8f
+
+
 def _install_punica() -> bool:
     return bool(int(os.getenv("VLLM_INSTALL_PUNICA_KERNELS", "0")))
 
@@ -337,17 +329,8 @@
 
 def get_requirements() -> List[str]:
     """Get Python package dependencies from requirements.txt."""
-<<<<<<< HEAD
-    if _is_cuda():
-        with open(get_path("requirements.txt")) as f:
-            requirements = f.read().strip().split("\n")
-    elif _is_hip():
-        with open(get_path("requirements-rocm.txt")) as f:
-=======
-
     def _read_requirements(filename: str) -> List[str]:
         with open(get_path(filename)) as f:
->>>>>>> b4543c8f
             requirements = f.read().strip().split("\n")
         resolved_requirements = []
         for line in requirements:
@@ -371,24 +354,12 @@
     elif _is_hip():
         requirements = _read_requirements("requirements-rocm.txt")
     elif _is_neuron():
-<<<<<<< HEAD
-        with open(get_path("requirements-neuron.txt")) as f:
-            requirements = f.read().strip().split("\n")
-    elif _is_cpu():
-        with open(get_path("requirements-cpu.txt")) as f:
-            requirements = f.read().strip().split("\n")
-    else:
-        raise ValueError(
-            "Unsupported platform, please use CUDA, ROCM or Neuron.")
-
-=======
         requirements = _read_requirements("requirements-neuron.txt")
     elif _is_cpu():
         requirements = _read_requirements("requirements-cpu.txt")
     else:
         raise ValueError(
             "Unsupported platform, please use CUDA, ROCm, Neuron, or CPU.")
->>>>>>> b4543c8f
     return requirements
 
 
@@ -403,7 +374,6 @@
 if not _is_neuron():
     ext_modules.append(CMakeExtension(name="vllm._C"))
 
-<<<<<<< HEAD
 # UPSTREAM SYNC: needed for sparsity
 _sparsity_deps = ["nm-magic-wand"]
 
@@ -415,8 +385,6 @@
     }
 
 
-=======
->>>>>>> b4543c8f
 package_data = {
     "vllm": ["py.typed", "model_executor/layers/fused_moe/configs/*.json"]
 }
@@ -424,11 +392,7 @@
     package_data["vllm"].append("*.so")
 
 setup(
-<<<<<<< HEAD
     name="nm-vllm",
-=======
-    name="vllm",
->>>>>>> b4543c8f
     version=get_vllm_version(),
     author="vLLM Team, Neural Magic",
     author_email="support@neuralmagic.com",
@@ -450,15 +414,12 @@
         "License :: Other/Proprietary License",
         "Topic :: Scientific/Engineering :: Artificial Intelligence",
     ],
-<<<<<<< HEAD
     license_files=('LICENSE', 'licenses/LICENSE.apache',
                    'licenses/LICENSE.awq',
                    'licenses/LICENSE.fastertransformer',
                    'licenses/LICENSE.gptq', 'licenses/LICENSE.marlin',
                    'licenses/LICENSE.punica', 'licenses/LICENSE.squeezellm',
                    'licenses/LICENSE.tensorrtllm', 'licenses/LICENSE.vllm'),
-=======
->>>>>>> b4543c8f
     packages=find_packages(exclude=("benchmarks", "csrc", "docs", "examples",
                                     "tests")),
     python_requires=">=3.8",
