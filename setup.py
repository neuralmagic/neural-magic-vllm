--- conflicted
+++ resolved
@@ -54,11 +54,7 @@
     torch_neuronx_installed = True
     try:
         subprocess.run(["neuron-ls"], capture_output=True, check=True)
-<<<<<<< HEAD
-    except (FileNotFoundError, PermissionError):
-=======
     except (FileNotFoundError, PermissionError, subprocess.CalledProcessError):
->>>>>>> 93348d94
         torch_neuronx_installed = False
     return torch_neuronx_installed
 
@@ -458,7 +454,6 @@
         with open(get_path("requirements-neuron.txt")) as f:
             requirements = f.read().strip().split("\n")
     else:
-<<<<<<< HEAD
         with open(get_path("requirements.txt")) as f:
             requirements = f.read().strip().split("\n")
         if nvcc_cuda_version <= Version("11.8"):
@@ -470,6 +465,7 @@
     return requirements
 
 
+# UPSTREAM SYNC: accept current
 _sparsity_deps = ["nm-magic-wand"]
 
 
@@ -480,14 +476,6 @@
     }
 
 
-=======
-        raise ValueError(
-            "Unsupported platform, please use CUDA, ROCM or Neuron.")
-
-    return requirements
-
-
->>>>>>> 93348d94
 package_data = {
     "vllm": ["py.typed", "model_executor/layers/fused_moe/configs/*.json"]
 }
