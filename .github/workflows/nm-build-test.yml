name: nm build-test
on:
  # makes workflow reusable
  workflow_call:
    inputs:
      wf_category:
        description: "categories: REMOTE, NIGHTLY, WEEKLY, RELEASE"
        type: string
        default: "REMOTE"
      python:
        description: "python version, e.g. 3.10.12"
        type: string
        required: true
      # build related parameters
      build_label:
        description: "requested runner label (specifies instance)"
        type: string
        default: gcp-k8s-build
      build_timeout:
        description: "time limit for build in minutes "
        type: string
        default: "120"
      Gi_per_thread:
        description: 'requested GiB to reserve per thread'
        type: string
        default: "1"
      nvcc_threads:
        description: "number of threads nvcc build threads"
        type: string
        default: "8"
      # test related parameters
      test_label_solo:
        description: "requested runner label (specifies instance)"
        type: string
        required: true
      test_label_multi:
        description: "requested runner label (specifies instance)"
        type: string
        required: true
      test_timeout:
        description: "time limit for test run in minutes "
        type: string
        required: true
      gitref:
        description: "git commit hash or branch name"
        type: string
        required: true
      test_skip_env_vars:
        description: 'file with list of env vars controlling which tests to run'
        type: string
        required: true
      # benchmark related parameters
      benchmark_label:
        description: "requested benchmark label (specifies instance)"
        type: string
        default: ""
      benchmark_config_list_file:
        description: "benchmark configs file, e.g. 'nm_benchmark_nightly_configs_list.txt'"
        type: string
        required: true
      benchmark_timeout:
        description: "time limit for benchmarking"
        type: string
        default: "720"
      push_benchmark_results_to_gh_pages:
        description: "When set to true, the workflow pushes all benchmarking results to gh-pages UI"
        type: string
        default: "false"
      # lm-eval related parameters
      lm_eval_label:
        description: "requested runner label (specifies instance)"
        type: string
        default: ""
      lm_eval_timeout:
        description: "time limit for lm_eval in minutes"
        type: string
        default: "60"
      lm_eval_configuration:
        description: "configuration for lm-eval test (see neuralmagic/lm-eval)"
        type: string
        default: "" 

jobs:

    BUILD:
        uses: ./.github/workflows/nm-build.yml
        with:
            wf_category: ${{ inputs.wf_category }}
            build_label: ${{ inputs.build_label }}
            timeout: ${{ inputs.build_timeout }}
            gitref: ${{ github.ref }}
            Gi_per_thread: ${{ inputs.Gi_per_thread }}
            nvcc_threads: ${{ inputs.nvcc_threads }}
            python: ${{ inputs.python }}
        secrets: inherit

    LM_EVAL:
        needs: [BUILD]
        uses: ./.github/workflows/nm-lm-eval.yml
        with:
          label: ${{ inputs.test_label_solo }}
          timeout: ${{ inputs.test_timeout }}
          gitref: ${{ inputs.gitref }}
          python: ${{ inputs.python }}
          whl: ${{ needs.BUILD.outputs.whl }}
          lm_eval_configuration: ${{ inputs.lm_eval_configuration }}
        secrets: inherit

    ASYNC_ENGINE:
        needs: [BUILD]
        if: success()
        uses: ./.github/workflows/nm-test.yml
        with:
            test_label: ${{ inputs.test_label_solo }}
            timeout: ${{ inputs.test_timeout }}
            gitref: ${{ github.ref }}
            python: ${{ inputs.python }}
            whl: ${{ needs.BUILD.outputs.whl }}
            test_skip_env_vars: ${{ inputs.test_skip_env_vars }}
            test_directory: async_engine
        secrets: inherit
    
    BASIC_CORRECTNESS:
        needs: [BUILD]
        if: success()
        uses: ./.github/workflows/nm-test.yml
        with:
            test_label: ${{ inputs.test_label_solo }}
            timeout: ${{ inputs.test_timeout }}
            gitref: ${{ github.ref }}
            python: ${{ inputs.python }}
            whl: ${{ needs.BUILD.outputs.whl }}
            test_skip_env_vars: ${{ inputs.test_skip_env_vars }}
            test_directory: basic_correctness
        secrets: inherit
    
    CORE:
        needs: [BUILD]
        if: success()
        uses: ./.github/workflows/nm-test.yml
        with:
            test_label: ${{ inputs.test_label_solo }}
            timeout: ${{ inputs.test_timeout }}
            gitref: ${{ github.ref }}
            python: ${{ inputs.python }}
            whl: ${{ needs.BUILD.outputs.whl }}
            test_skip_env_vars: ${{ inputs.test_skip_env_vars }}
            test_directory: core
        secrets: inherit

<<<<<<< HEAD
    TEST-MULTI:
=======
    # 
    # TODO: re-enable in the distributed test PR
    #
    # DISTRIBUTED:
    #     needs: [BUILD]
    #     if: success()
    #     uses: ./.github/workflows/nm-test.yml
    #     with:
    #         test_label: ${{ inputs.test_label_multi }}
    #         timeout: ${{ inputs.test_timeout }}
    #         gitref: ${{ github.ref }}
    #         python: ${{ inputs.python }}
    #         whl: ${{ needs.BUILD.outputs.whl }}
    #         test_skip_env_vars: ${{ inputs.test_skip_env_vars }}
    #         test_directory: distributed
    #     secrets: inherit
    
    ENGINE:
>>>>>>> 829a7a19
        needs: [BUILD]
        if: success()
        uses: ./.github/workflows/nm-test.yml
        with:
<<<<<<< HEAD
            test_label: ${{ inputs.test_label_multi }}
=======
            test_label: ${{ inputs.test_label_solo }}
>>>>>>> 829a7a19
            timeout: ${{ inputs.test_timeout }}
            gitref: ${{ github.ref }}
            python: ${{ inputs.python }}
            whl: ${{ needs.BUILD.outputs.whl }}
<<<<<<< HEAD
            test_skip_env_vars: neuralmagic/tests/test_skip_env_vars/distributed_smoke.txt
=======
            test_skip_env_vars: ${{ inputs.test_skip_env_vars }}
            test_directory: engine
>>>>>>> 829a7a19
        secrets: inherit

    ENTRYPOINTS:
        needs: [BUILD]
        if: success()
        uses: ./.github/workflows/nm-test.yml
        with:
            test_label: ${{ inputs.test_label_solo }}
            timeout: ${{ inputs.test_timeout }}
            gitref: ${{ github.ref }}
            python: ${{ inputs.python }}
            whl: ${{ needs.BUILD.outputs.whl }}
            test_skip_env_vars: ${{ inputs.test_skip_env_vars }}
            test_directory: entrypoints
        secrets: inherit
  
    KERNELS:
        needs: [BUILD]
        if: success()
        uses: ./.github/workflows/nm-test.yml
        with:
            test_label: ${{ inputs.test_label_solo }}
            timeout: ${{ inputs.test_timeout }}
            gitref: ${{ github.ref }}
            python: ${{ inputs.python }}
            whl: ${{ needs.BUILD.outputs.whl }}
            test_skip_env_vars: ${{ inputs.test_skip_env_vars }}
            test_directory: kernels
        secrets: inherit
    
    LORA:
        needs: [BUILD]
        if: success()
        uses: ./.github/workflows/nm-test.yml
        with:
            test_label: ${{ inputs.test_label_solo }}
            timeout: ${{ inputs.test_timeout }}
            gitref: ${{ github.ref }}
            python: ${{ inputs.python }}
            whl: ${{ needs.BUILD.outputs.whl }}
            test_skip_env_vars: ${{ inputs.test_skip_env_vars }}
            test_directory: lora
        secrets: inherit
    
    METRICS:
        needs: [BUILD]
        if: success()
        uses: ./.github/workflows/nm-test.yml
        with:
            test_label: ${{ inputs.test_label_solo }}
            timeout: ${{ inputs.test_timeout }}
            gitref: ${{ github.ref }}
            python: ${{ inputs.python }}
            whl: ${{ needs.BUILD.outputs.whl }}
            test_skip_env_vars: ${{ inputs.test_skip_env_vars }}
            test_directory: metrics
        secrets: inherit    

    MODEL_EXECUTOR:
        needs: [BUILD]
        if: success()
        uses: ./.github/workflows/nm-test.yml
        with:
            test_label: ${{ inputs.test_label_solo }}
            timeout: ${{ inputs.test_timeout }}
            gitref: ${{ github.ref }}
            python: ${{ inputs.python }}
            whl: ${{ needs.BUILD.outputs.whl }}
            test_skip_env_vars: ${{ inputs.test_skip_env_vars }}
            test_directory: model_executor
        secrets: inherit
     
    MODELS:
        needs: [BUILD]
        if: success()
        uses: ./.github/workflows/nm-test.yml
        with:
            test_label: ${{ inputs.test_label_solo }}
            timeout: ${{ inputs.test_timeout }}
            gitref: ${{ github.ref }}
            python: ${{ inputs.python }}
            whl: ${{ needs.BUILD.outputs.whl }}
            test_skip_env_vars: ${{ inputs.test_skip_env_vars }}
            test_directory: models
        secrets: inherit 

    MODELS_CORE:
        needs: [BUILD]
        if: success()
        uses: ./.github/workflows/nm-test.yml
        with:
            test_label: ${{ inputs.test_label_solo }}
            timeout: ${{ inputs.test_timeout }}
            gitref: ${{ github.ref }}
            python: ${{ inputs.python }}
            whl: ${{ needs.BUILD.outputs.whl }}
            test_skip_env_vars: ${{ inputs.test_skip_env_vars }}
            test_directory: models_core
        secrets: inherit

    MULTIMODAL:
        needs: [BUILD]
        if: success()
        uses: ./.github/workflows/nm-test.yml
        with:
            test_label: ${{ inputs.test_label_solo }}
            timeout: ${{ inputs.test_timeout }}
            gitref: ${{ github.ref }}
            python: ${{ inputs.python }}
            whl: ${{ needs.BUILD.outputs.whl }}
            test_skip_env_vars: ${{ inputs.test_skip_env_vars }}
            test_directory: multimodal
        secrets: inherit

    PREFIX_CACHING:
        needs: [BUILD]
        if: success()
        uses: ./.github/workflows/nm-test.yml
        with:
            test_label: ${{ inputs.test_label_solo }}
            timeout: ${{ inputs.test_timeout }}
            gitref: ${{ github.ref }}
            python: ${{ inputs.python }}
            whl: ${{ needs.BUILD.outputs.whl }}
            test_skip_env_vars: ${{ inputs.test_skip_env_vars }}
            test_directory: prefix_caching
        secrets: inherit
    
    QUANTIZATION:
        needs: [BUILD]
        if: success()
        uses: ./.github/workflows/nm-test.yml
        with:
            test_label: ${{ inputs.test_label_solo }}
            timeout: ${{ inputs.test_timeout }}
            gitref: ${{ github.ref }}
            python: ${{ inputs.python }}
            whl: ${{ needs.BUILD.outputs.whl }}
            test_skip_env_vars: ${{ inputs.test_skip_env_vars }}
            test_directory: quantization
        secrets: inherit
  
    SAMPLERS:
        needs: [BUILD]
        if: success()
        uses: ./.github/workflows/nm-test.yml
        with:
            test_label: ${{ inputs.test_label_solo }}
            timeout: ${{ inputs.test_timeout }}
            gitref: ${{ github.ref }}
            python: ${{ inputs.python }}
            whl: ${{ needs.BUILD.outputs.whl }}
            test_skip_env_vars: ${{ inputs.test_skip_env_vars }}
            test_directory: samplers
        secrets: inherit
    
    SPEC_DECODE:
        needs: [BUILD]
        if: success()
        uses: ./.github/workflows/nm-test.yml
        with:
            test_label: ${{ inputs.test_label_solo }}
            timeout: ${{ inputs.test_timeout }}
            gitref: ${{ github.ref }}
            python: ${{ inputs.python }}
            whl: ${{ needs.BUILD.outputs.whl }}
            test_skip_env_vars: ${{ inputs.test_skip_env_vars }}
            test_directory: spec_decode
        secrets: inherit

    TENSORIZER:
        needs: [BUILD]
        if: success()
        uses: ./.github/workflows/nm-test.yml
        with:
            test_label: ${{ inputs.test_label_solo }}
            timeout: ${{ inputs.test_timeout }}
            gitref: ${{ github.ref }}
            python: ${{ inputs.python }}
            whl: ${{ needs.BUILD.outputs.whl }}
            test_skip_env_vars: ${{ inputs.test_skip_env_vars }}
            test_directory: tensorizer_loader
        secrets: inherit

    TOKENIZATION:
        needs: [BUILD]
        if: success()
        uses: ./.github/workflows/nm-test.yml
        with:
            test_label: ${{ inputs.test_label_solo }}
            timeout: ${{ inputs.test_timeout }}
            gitref: ${{ github.ref }}
            python: ${{ inputs.python }}
            whl: ${{ needs.BUILD.outputs.whl }}
            test_skip_env_vars: ${{ inputs.test_skip_env_vars }}
            test_directory: tokenization
        secrets: inherit
    
    WORKER:
        needs: [BUILD]
        if: success()
        uses: ./.github/workflows/nm-test.yml
        with:
            test_label: ${{ inputs.test_label_solo }}
            timeout: ${{ inputs.test_timeout }}
            gitref: ${{ github.ref }}
            python: ${{ inputs.python }}
            whl: ${{ needs.BUILD.outputs.whl }}
            test_skip_env_vars: ${{ inputs.test_skip_env_vars }}
            test_directory: worker
        secrets: inherit

    UPLOAD:
        # TODO: add distributed once we re-enable
        needs: [LM_EVAL, ASYNC_ENGINE, BASIC_CORRECTNESS, CORE, ENGINE, ENTRYPOINTS, KERNELS, LORA, METRICS, MODEL_EXECUTOR, MODELS, MODELS_CORE, MULTIMODAL, PREFIX_CACHING, QUANTIZATION, SAMPLERS, SPEC_DECODE, TENSORIZER, TOKENIZATION, WORKER]
        if: contains(fromJSON('["NIGHTLY", "WEEKLY", "RELEASE"]'), inputs.wf_category)
        uses: ./.github/workflows/nm-upload-assets-to-gcp.yml
        with:
            label: ${{ inputs.build_label }}
            timeout: ${{ inputs.build_timeout }}
            gitref: ${{ github.ref }}
            python: ${{ inputs.python }}
        secrets: inherit

    # BENCHMARK:
    #     needs: [BUILD]
    #     if: success()
    #     uses: ./.github/workflows/nm-benchmark.yml
    #     with:
    #         label: ${{ inputs.benchmark_label }}
    #         benchmark_config_list_file: ${{ inputs.benchmark_config_list_file }}
    #         timeout: ${{ inputs.benchmark_timeout }}
    #         gitref: ${{ github.ref }}
    #         python: ${{ inputs.python }}
    #         whl: ${{ needs.BUILD.outputs.whl }}
    #         # Always push if it is a scheduled job
    #         push_benchmark_results_to_gh_pages: "${{ github.event_name == 'schedule' || inputs.push_benchmark_results_to_gh_pages }}"
    #     secrets: inherit<|MERGE_RESOLUTION|>--- conflicted
+++ resolved
@@ -148,9 +148,6 @@
             test_directory: core
         secrets: inherit
 
-<<<<<<< HEAD
-    TEST-MULTI:
-=======
     # 
     # TODO: re-enable in the distributed test PR
     #
@@ -169,26 +166,17 @@
     #     secrets: inherit
     
     ENGINE:
->>>>>>> 829a7a19
-        needs: [BUILD]
-        if: success()
-        uses: ./.github/workflows/nm-test.yml
-        with:
-<<<<<<< HEAD
-            test_label: ${{ inputs.test_label_multi }}
-=======
-            test_label: ${{ inputs.test_label_solo }}
->>>>>>> 829a7a19
-            timeout: ${{ inputs.test_timeout }}
-            gitref: ${{ github.ref }}
-            python: ${{ inputs.python }}
-            whl: ${{ needs.BUILD.outputs.whl }}
-<<<<<<< HEAD
-            test_skip_env_vars: neuralmagic/tests/test_skip_env_vars/distributed_smoke.txt
-=======
+        needs: [BUILD]
+        if: success()
+        uses: ./.github/workflows/nm-test.yml
+        with:
+            test_label: ${{ inputs.test_label_solo }}
+            timeout: ${{ inputs.test_timeout }}
+            gitref: ${{ github.ref }}
+            python: ${{ inputs.python }}
+            whl: ${{ needs.BUILD.outputs.whl }}
             test_skip_env_vars: ${{ inputs.test_skip_env_vars }}
             test_directory: engine
->>>>>>> 829a7a19
         secrets: inherit
 
     ENTRYPOINTS:
