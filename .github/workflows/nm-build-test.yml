--- conflicted
+++ resolved
@@ -91,15 +91,11 @@
       lm_eval_configuration:
         description: "configuration for lm-eval test (see .github/lm-eval-configs)"
         type: string
-<<<<<<< HEAD
-        default: "" 
+        default: ""
       lm_eval_tensor_parallel_size:
         description: "tensor parallel size for lm-eval-multi test"
         type: string
         default: "1"
-=======
-        default: ""
->>>>>>> 05c30044
 
 jobs:
 
@@ -184,10 +180,10 @@
         lm_eval_configuration: ${{ inputs.lm_eval_configuration }}
         lm_eval_tensor_parallel_size: ${{ inputs.lm_eval_tensor_parallel_size }}
       secrets: inherit
-
+        
     # uploading is only available when using GCP autoscaling group
     UPLOAD:
-        needs: [TEST, BENCHMARK, LM-EVAL]
+        needs: [TEST, BENCHMARK, LM-EVAL, LM-EVAL-MULTI]
         if: ${{ inputs.push_to_pypi }}
         uses: ./.github/workflows/nm-upload-assets-to-gcp.yml
         with:
