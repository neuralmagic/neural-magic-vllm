--- conflicted
+++ resolved
@@ -45,13 +45,8 @@
         description: "git commit hash or branch name"
         type: string
         required: true
-<<<<<<< HEAD
-      test_skip_list:
-        description: 'file containing tests to skip (see neuralmagic/tests)'
-=======
       test_skip_env_vars:
         description: 'file with list of env vars controlling which tests to run'
->>>>>>> a3cc7a8b
         type: string
         required: true
       # benchmark related parameters
