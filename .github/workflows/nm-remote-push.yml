name: nm remote push
run-name: ${{ github.actor }} verifying branch '${{ github.ref }}'

on:
  push:
    branches-ignore:
      - main

concurrency:
  group: ${{ github.head_ref || github.ref_name }}
  cancel-in-progress: true

jobs:

<<<<<<< HEAD
    BUILD-TEST-3-8:
        uses: ./.github/workflows/nm-build-test.yml
        with:
            python: 3.8.17
            gitref: ${{ github.ref }}
            push_binaries_to_pypi: 'no'

            test_label_solo: gcp-k8s-l4-solo
            test_label_multi: ignore
            test_timeout: 480
            test_skip_env_vars: neuralmagic/tests/test_skip_env_vars/smoke.txt

            benchmark_label: gcp-k8s-l4-solo
            benchmark_config_list_file: ./.github/data/nm_benchmark_remote_push_configs_list.txt
            benchmark_timeout: 480

            lm_eval_label_solo: gcp-k8s-l4-solo
            lm_eval_label_multi: gcp-k8s-l4-duo
            lm_eval_configuration: ./.github/lm-eval-configs/smoke-small-models.txt
            lm_eval_timeout: 60
        secrets: inherit

    BUILD-TEST-3-9:
        uses: ./.github/workflows/nm-build-test.yml
        with:
            python: 3.9.17
            gitref: ${{ github.ref }}
            push_binaries_to_pypi: 'no'

            test_label_solo: gcp-k8s-l4-solo
            test_label_multi: ignore
            test_timeout: 480
            test_skip_env_vars: neuralmagic/tests/test_skip_env_vars/smoke.txt

            benchmark_label: gcp-k8s-l4-solo
            benchmark_config_list_file: ./.github/data/nm_benchmark_remote_push_configs_list.txt
            benchmark_timeout: 480

            lm_eval_label_solo: gcp-k8s-l4-solo
            lm_eval_label_multi: gcp-k8s-l4-duo
            lm_eval_configuration: ./.github/lm-eval-configs/smoke-small-models.txt
            lm_eval_timeout: 60
        secrets: inherit

    BUILD-TEST-3-10:
=======
    REMOTE:
>>>>>>> 05c30044
        uses: ./.github/workflows/nm-build-test.yml
        with:
            python: 3.10.12
            gitref: ${{ github.ref }}
<<<<<<< HEAD
            push_binaries_to_pypi: 'no'

            test_label_solo: gcp-k8s-l4-solo
            test_label_multi: ignore
            test_timeout: 480
            test_skip_env_vars: neuralmagic/tests/test_skip_env_vars/smoke.txt

            benchmark_label: gcp-k8s-l4-solo
            benchmark_config_list_file: ./.github/data/nm_benchmark_remote_push_configs_list.txt
            benchmark_timeout: 480

            lm_eval_label_solo: gcp-k8s-l4-solo
            lm_eval_label_multi: gcp-k8s-l4-duo
            lm_eval_configuration: ./.github/lm-eval-configs/smoke-small-models.txt
            lm_eval_timeout: 60
        secrets: inherit

    BUILD-TEST-3-11:
        uses: ./.github/workflows/nm-build-test.yml
        with:
            python: 3.11.4
            gitref: ${{ github.ref }}
            push_binaries_to_pypi: 'no'
=======
            push_to_pypi: false
>>>>>>> 05c30044

            test_configs: '[{"python":"3.8.17","label":"gcp-k8s-l4-solo","test":"neuralmagic/tests/test_skip_env_vars/smoke.txt"},
                            {"python":"3.9.17","label":"gcp-k8s-l4-solo","test":"neuralmagic/tests/test_skip_env_vars/smoke.txt"},
                            {"python":"3.10.12","label":"gcp-k8s-l4-duo","test":"neuralmagic/tests/test_skip_env_vars/smoke.txt"},
                            {"python":"3.11.4","label":"gcp-k8s-l4-duo","test":"neuralmagic/tests/test_skip_env_vars/smoke.txt"}]'
            test_timeout: 480

            benchmark_label: gcp-k8s-l4-solo
            benchmark_config_list_file: ./.github/data/nm_benchmark_remote_push_configs_list.txt
            benchmark_timeout: 480

            lm_eval_label_solo: gcp-k8s-l4-solo
            lm_eval_label_multi: gcp-k8s-l4-duo
            lm_eval_configuration: ./.github/lm-eval-configs/smoke-small-models.txt
            lm_eval_timeout: 60
        secrets: inherit<|MERGE_RESOLUTION|>--- conflicted
+++ resolved
@@ -12,86 +12,12 @@
 
 jobs:
 
-<<<<<<< HEAD
-    BUILD-TEST-3-8:
-        uses: ./.github/workflows/nm-build-test.yml
-        with:
-            python: 3.8.17
-            gitref: ${{ github.ref }}
-            push_binaries_to_pypi: 'no'
-
-            test_label_solo: gcp-k8s-l4-solo
-            test_label_multi: ignore
-            test_timeout: 480
-            test_skip_env_vars: neuralmagic/tests/test_skip_env_vars/smoke.txt
-
-            benchmark_label: gcp-k8s-l4-solo
-            benchmark_config_list_file: ./.github/data/nm_benchmark_remote_push_configs_list.txt
-            benchmark_timeout: 480
-
-            lm_eval_label_solo: gcp-k8s-l4-solo
-            lm_eval_label_multi: gcp-k8s-l4-duo
-            lm_eval_configuration: ./.github/lm-eval-configs/smoke-small-models.txt
-            lm_eval_timeout: 60
-        secrets: inherit
-
-    BUILD-TEST-3-9:
-        uses: ./.github/workflows/nm-build-test.yml
-        with:
-            python: 3.9.17
-            gitref: ${{ github.ref }}
-            push_binaries_to_pypi: 'no'
-
-            test_label_solo: gcp-k8s-l4-solo
-            test_label_multi: ignore
-            test_timeout: 480
-            test_skip_env_vars: neuralmagic/tests/test_skip_env_vars/smoke.txt
-
-            benchmark_label: gcp-k8s-l4-solo
-            benchmark_config_list_file: ./.github/data/nm_benchmark_remote_push_configs_list.txt
-            benchmark_timeout: 480
-
-            lm_eval_label_solo: gcp-k8s-l4-solo
-            lm_eval_label_multi: gcp-k8s-l4-duo
-            lm_eval_configuration: ./.github/lm-eval-configs/smoke-small-models.txt
-            lm_eval_timeout: 60
-        secrets: inherit
-
-    BUILD-TEST-3-10:
-=======
     REMOTE:
->>>>>>> 05c30044
         uses: ./.github/workflows/nm-build-test.yml
         with:
             python: 3.10.12
             gitref: ${{ github.ref }}
-<<<<<<< HEAD
-            push_binaries_to_pypi: 'no'
-
-            test_label_solo: gcp-k8s-l4-solo
-            test_label_multi: ignore
-            test_timeout: 480
-            test_skip_env_vars: neuralmagic/tests/test_skip_env_vars/smoke.txt
-
-            benchmark_label: gcp-k8s-l4-solo
-            benchmark_config_list_file: ./.github/data/nm_benchmark_remote_push_configs_list.txt
-            benchmark_timeout: 480
-
-            lm_eval_label_solo: gcp-k8s-l4-solo
-            lm_eval_label_multi: gcp-k8s-l4-duo
-            lm_eval_configuration: ./.github/lm-eval-configs/smoke-small-models.txt
-            lm_eval_timeout: 60
-        secrets: inherit
-
-    BUILD-TEST-3-11:
-        uses: ./.github/workflows/nm-build-test.yml
-        with:
-            python: 3.11.4
-            gitref: ${{ github.ref }}
-            push_binaries_to_pypi: 'no'
-=======
             push_to_pypi: false
->>>>>>> 05c30044
 
             test_configs: '[{"python":"3.8.17","label":"gcp-k8s-l4-solo","test":"neuralmagic/tests/test_skip_env_vars/smoke.txt"},
                             {"python":"3.9.17","label":"gcp-k8s-l4-solo","test":"neuralmagic/tests/test_skip_env_vars/smoke.txt"},
