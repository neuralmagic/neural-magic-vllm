--- conflicted
+++ resolved
@@ -31,7 +31,53 @@
     NIGHTLY:
         uses: ./.github/workflows/nm-build-test.yml
         with:
-            wf_category: ${{ inputs.wf_category || 'NIGHTLY' }}
+            wf_category: NIGHTLY
+            python: 3.8.17
+            gitref: ${{ github.ref }}
+            push_binaries_to_pypi: ${{ inputs.push_binaries_to_pypi }}
+
+            test_label_solo: gcp-k8s-l4-solo
+            test_label_multi: ignore
+            test_timeout: 480
+            test_skip_env_vars: neuralmagic/tests/test_skip_env_vars/full.txt
+
+            benchmark_label: gcp-k8s-l4-solo
+            benchmark_config_list_file: ./.github/data/nm_benchmark_remote_push_configs_list.txt
+            benchmark_timeout: 720
+            push_benchmark_results_to_gh_pages: "${{ github.event_name == 'schedule' || inputs.push_benchmark_results_to_gh_pages }}"
+
+            lm_eval_label: gcp-k8s-l4-solo
+            lm_eval_configuration: ./neuralmagic/lm-eval/full-small-models.yaml
+            lm_eval_timeout: 60
+        secrets: inherit
+
+    PYTHON-3-9:
+        uses: ./.github/workflows/nm-build-test.yml
+        with:
+            wf_category: NIGHTLY
+            python: 3.9.17
+            gitref: ${{ github.ref }}
+            push_binaries_to_pypi: ${{ inputs.push_binaries_to_pypi }}
+
+            test_label_solo: gcp-k8s-l4-solo
+            test_label_multi: ignore
+            test_timeout: 480
+            test_skip_env_vars: neuralmagic/tests/test_skip_env_vars/full.txt
+
+            benchmark_label: gcp-k8s-l4-solo
+            benchmark_config_list_file: ./.github/data/nm_benchmark_remote_push_configs_list.txt
+            benchmark_timeout: 720
+            push_benchmark_results_to_gh_pages: "${{ github.event_name == 'schedule' || inputs.push_benchmark_results_to_gh_pages }}"
+
+            lm_eval_label: gcp-k8s-l4-solo
+            lm_eval_configuration: ./neuralmagic/lm-eval/full-small-models.yaml
+            lm_eval_timeout: 60
+        secrets: inherit
+
+    PYTHON-3-10:
+        uses: ./.github/workflows/nm-build-test.yml
+        with:
+            wf_category: NIGHTLY
             python: 3.10.12
             gitref: ${{ github.ref }}
             push_binaries_to_pypi: ${{ inputs.push_binaries_to_pypi }}
@@ -52,29 +98,18 @@
             lm_eval_timeout: 60
         secrets: inherit
 
-<<<<<<< HEAD
     # PYTHON-3-8:
     #     uses: ./.github/workflows/nm-build-test.yml
     #     with:
     #         wf_category: NIGHTLY
     #         python: 3.8.17
     #         gitref: ${{ github.ref }}
-=======
-    PYTHON-3-9:
-        uses: ./.github/workflows/nm-build-test.yml
-        with:
-            wf_category: NIGHTLY
-            python: 3.9.17
-            gitref: ${{ github.ref }}
-            push_binaries_to_pypi: ${{ inputs.push_binaries_to_pypi }}
->>>>>>> 9b2e1071
 
     #         test_label_solo: gcp-k8s-l4-solo
     #         test_label_multi: ignore
     #         test_timeout: 480
     #         test_skip_env_vars: neuralmagic/tests/test_skip_env_vars/full.txt
 
-<<<<<<< HEAD
     #         benchmark_label: gcp-k8s-l4-solo
     #         benchmark_config_list_file: ./.github/data/nm_benchmark_remote_push_configs_list.txt
     #         benchmark_timeout: 720
@@ -105,48 +140,6 @@
     #         wf_category: NIGHTLY
     #         python: 3.10.12
     #         gitref: ${{ github.ref }}
-=======
-            benchmark_label: gcp-k8s-l4-solo
-            benchmark_config_list_file: ./.github/data/nm_benchmark_remote_push_configs_list.txt
-            benchmark_timeout: 720
-            push_benchmark_results_to_gh_pages: "${{ github.event_name == 'schedule' || inputs.push_benchmark_results_to_gh_pages }}"
-
-            lm_eval_label: gcp-k8s-l4-solo
-            lm_eval_configuration: ./neuralmagic/lm-eval/full-small-models.yaml
-            lm_eval_timeout: 60
-        secrets: inherit
-
-    PYTHON-3-10:
-        uses: ./.github/workflows/nm-build-test.yml
-        with:
-            wf_category: NIGHTLY
-            python: 3.10.12
-            gitref: ${{ github.ref }}
-            push_binaries_to_pypi: ${{ inputs.push_binaries_to_pypi }}
-
-            test_label_solo: gcp-k8s-l4-solo
-            test_label_multi: ignore
-            test_timeout: 480
-            test_skip_env_vars: neuralmagic/tests/test_skip_env_vars/full.txt
-
-            benchmark_label: gcp-k8s-l4-solo
-            benchmark_config_list_file: ./.github/data/nm_benchmark_remote_push_configs_list.txt
-            benchmark_timeout: 720
-            push_benchmark_results_to_gh_pages: "${{ github.event_name == 'schedule' || inputs.push_benchmark_results_to_gh_pages }}"
-
-            lm_eval_label: gcp-k8s-l4-solo
-            lm_eval_configuration: ./neuralmagic/lm-eval/full-small-models.yaml
-            lm_eval_timeout: 60
-        secrets: inherit
-
-    PYTHON-3-11:
-        uses: ./.github/workflows/nm-build-test.yml
-        with:
-            wf_category: NIGHTLY
-            python: 3.11.4
-            gitref: ${{ github.ref }}
-            push_binaries_to_pypi: ${{ inputs.push_binaries_to_pypi }}
->>>>>>> 9b2e1071
 
     #         test_label_solo: aws-avx2-32G-a10g-24G
     #         test_label_multi: ignore
@@ -159,7 +152,6 @@
     #         push_benchmark_results_to_gh_pages: "${{ github.event_name == 'schedule' || inputs.push_benchmark_results_to_gh_pages }}"
     #     secrets: inherit
 
-<<<<<<< HEAD
     # PYTHON-3-11:
     #     uses: ./.github/workflows/nm-build-test.yml
     #     with:
@@ -177,15 +169,4 @@
     #         benchmark_config_list_file: ./.github/data/nm_benchmark_remote_push_configs_list.txt
     #         benchmark_timeout: 720
     #         push_benchmark_results_to_gh_pages: "${{ github.event_name == 'schedule' || inputs.push_benchmark_results_to_gh_pages }}"
-    #     secrets: inherit
-=======
-            benchmark_label: gcp-k8s-l4-solo
-            benchmark_config_list_file: ./.github/data/nm_benchmark_remote_push_configs_list.txt
-            benchmark_timeout: 720
-            push_benchmark_results_to_gh_pages: "${{ github.event_name == 'schedule' || inputs.push_benchmark_results_to_gh_pages }}"
-
-            lm_eval_label: gcp-k8s-l4-solo
-            lm_eval_configuration: ./neuralmagic/lm-eval/full-small-models.yaml
-            lm_eval_timeout: 60
-        secrets: inherit
->>>>>>> 9b2e1071
+    #     secrets: inherit